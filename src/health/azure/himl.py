--- conflicted
+++ resolved
@@ -18,15 +18,8 @@
 from typing import Dict, Generator, List, Optional
 
 from azureml.core import Environment, Experiment, Run, RunConfiguration, ScriptRunConfig, Workspace
-<<<<<<< HEAD
-from health.azure.datasets import (StrOrDatasetConfig, _input_dataset_key, _output_dataset_key,
-                                   _replace_string_datasets)
-from health.azure.himl_configs import SourceConfig, WorkspaceConfig, get_authentication
-
-=======
 from health.azure.azure_util import create_run_recovery_id, get_authentication, to_azure_friendly_string
 from health.azure.datasets import StrOrDatasetConfig, _input_dataset_key, _output_dataset_key, _replace_string_datasets
->>>>>>> 9a5b6acf
 
 logger = logging.getLogger('health.azure')
 logger.setLevel(logging.DEBUG)
@@ -36,11 +29,8 @@
 WORKSPACE_CONFIG_JSON = "config.json"
 AZUREML_COMMANDLINE_FLAG = "--azureml"
 RUN_CONTEXT = Run.get_context()
-<<<<<<< HEAD
-=======
 OUTPUT_FOLDER = "outputs"
 LOG_FOLDER = "logs"
->>>>>>> 9a5b6acf
 
 
 @dataclass
@@ -64,19 +54,11 @@
     return hasattr(aml_run, 'experiment')
 
 
-<<<<<<< HEAD
-def submit_to_azure_if_needed(
-        entry_script: Path,  # type: ignore
-        compute_cluster_name: str,
-        conda_environment_file: Path,
-        workspace_config: Optional[WorkspaceConfig] = None,
-=======
 def submit_to_azure_if_needed(  # type: ignore # missing return since we exit
         entry_script: Path,
         compute_cluster_name: str,
         conda_environment_file: Path,
         aml_workspace: Optional[Workspace] = None,
->>>>>>> 9a5b6acf
         workspace_config_path: Optional[Path] = None,
         snapshot_root_directory: Optional[Path] = None,
         script_params: Optional[List[str]] = None,
@@ -87,11 +69,7 @@
         output_datasets: Optional[List[StrOrDatasetConfig]] = None,
         num_nodes: int = 1,
         wait_for_completion: bool = False,
-<<<<<<< HEAD
-        wait_for_completion_show_output: bool = True,
-=======
         wait_for_completion_show_output: bool = False,
->>>>>>> 9a5b6acf
         ) -> AzureRunInformation:
     """
     Submit a folder to Azure, if needed and run it.
@@ -144,13 +122,8 @@
             output_datasets=[d.local_folder for d in cleaned_output_datasets],
             run=RUN_CONTEXT,
             is_running_in_azure=False,
-<<<<<<< HEAD
-            output_folder=Path.cwd() / "outputs",
-            log_folder=Path.cwd() / "logs"
-=======
             output_folder=Path.cwd() / OUTPUT_FOLDER,
             log_folder=Path.cwd() / LOG_FOLDER
->>>>>>> 9a5b6acf
         )
 
     in_azure = is_running_in_azure()
@@ -164,13 +137,8 @@
             output_datasets=returned_output_datasets,
             run=RUN_CONTEXT,
             is_running_in_azure=True,
-<<<<<<< HEAD
-            output_folder=Path.cwd() / "outputs",
-            log_folder=Path.cwd() / "logs"
-=======
             output_folder=Path.cwd() / OUTPUT_FOLDER,
             log_folder=Path.cwd() / LOG_FOLDER
->>>>>>> 9a5b6acf
         )
 
     if not snapshot_root_directory:
@@ -187,30 +155,6 @@
     logging.info(f"Loaded: {workspace.name}")
     environment = Environment.from_conda_specification("simple-env", conda_environment_file)
 
-<<<<<<< HEAD
-    environment = Environment.from_conda_specification("simple-env", conda_environment_file)
-
-    # TODO: InnerEye.azure.azure_runner.submit_to_azureml does work here with interupt handlers to kill interupted jobs.
-    # We'll do that later if still required.
-
-    run_config = RunConfiguration(
-        script=entry_script.relative_to(snapshot_root_directory),
-        arguments=script_params)
-    run_config.environment = environment
-
-    script_run_config = ScriptRunConfig(
-        source_directory=str(snapshot_root_directory),
-        run_config=run_config,
-        compute_target=workspace.compute_targets[compute_cluster_name],
-        environment=environment)
-    _ = SourceConfig(
-        snapshot_root_directory=snapshot_root_directory,
-        conda_environment_file=conda_environment_file.relative_to(snapshot_root_directory),
-        entry_script=entry_script.relative_to(snapshot_root_directory),
-        script_params=[p for p in sys.argv[1:] if p != AZUREML_COMMANDLINE_FLAG],
-        environment_variables=environment_variables)
-
-=======
     # TODO: InnerEye.azure.azure_runner.submit_to_azureml does work here with interupt handlers to kill interupted jobs.
     # We'll do that later if still required.
 
@@ -232,7 +176,6 @@
         compute_target=workspace.compute_targets[compute_cluster_name],
         environment=environment)
 
->>>>>>> 9a5b6acf
     inputs = {}
     for index, d in enumerate(cleaned_input_datasets):
         consumption = d.to_input_dataset(workspace=workspace, dataset_index=index)
@@ -244,15 +187,6 @@
     run_config.data = inputs
     run_config.output_data = outputs
 
-<<<<<<< HEAD
-    # replacing everything apart from a-zA-Z0-9_ with _, and replace multiple _ with a single _.
-    experiment_name = re.sub('_+', '_', re.sub(r'\W+', '_', entry_script.stem))
-    experiment = Experiment(workspace=workspace, name=experiment_name)
-
-    amlignore_path = snapshot_root_directory or Path.cwd()
-    amlignore_path = amlignore_path / ".amlignore"
-    lines_to_append = [str(path) for path in ignored_folders] if ignored_folders else []
-=======
     experiment_name = to_azure_friendly_string(entry_script.stem)
     experiment = Experiment(workspace=workspace, name=experiment_name)
 
@@ -261,7 +195,6 @@
         amlignore_path = snapshot_root_directory or Path.cwd()
         amlignore_path = amlignore_path / ".amlignore"
         lines_to_append = [str(path) for path in ignored_folders] if ignored_folders else []
->>>>>>> 9a5b6acf
     with append_to_amlignore(
             amlignore=amlignore_path,
             lines_to_append=lines_to_append):
@@ -272,26 +205,6 @@
         if wait_for_completion:
             run.wait_for_completion(show_output=wait_for_completion_show_output)
 
-<<<<<<< HEAD
-        if script_params:
-            run.set_tags({"commandline_args": " ".join(script_params)})
-
-        # These need to be 'print' not 'logging.info' so that the calling script sees them outside AzureML
-        print("\n==============================================================================")
-        print(f"Successfully queued new run {run.id} in experiment: {experiment.name}")
-        print("Experiment URL: {}".format(experiment.get_portal_url()))
-        print("Run URL: {}".format(run.get_portal_url()))
-        print("==============================================================================\n")
-
-        return AzureRunInformation(
-            input_datasets=[d.local_folder for d in cleaned_input_datasets],
-            output_datasets=[d.local_folder for d in cleaned_output_datasets],
-            run=RUN_CONTEXT,
-            is_running_in_azure=False,
-            output_folder=Path.cwd() / "outputs",
-            log_folder=Path.cwd() / "logs"
-        )
-=======
         # These need to be 'print' not 'logging.info' so that the calling script sees them outside AzureML
         wait_msg = "Waiting for completion of AzureML run" if wait_for_completion else "Not waiting for completion of \
             AzureML run"
@@ -315,7 +228,6 @@
         recovery_file.write_text(recovery_id)
 
     exit(0)
->>>>>>> 9a5b6acf
 
 
 @contextmanager
@@ -323,20 +235,12 @@
     """
     Context manager that appends lines to the .amlignore file, and reverts to the previous contents after.
     """
-<<<<<<< HEAD
-    old_contents = amlignore.read_text() if amlignore.exists() else ""
-    new_contents = old_contents.splitlines() + lines_to_append
-    amlignore.write_text("\n".join(new_contents))
-    yield
-    if old_contents:
-=======
     amlignore_exists_already = amlignore.exists()
     old_contents = amlignore.read_text() if amlignore_exists_already else ""
     new_contents = old_contents.splitlines() + lines_to_append
     amlignore.write_text("\n".join(new_contents))
     yield
     if amlignore_exists_already:
->>>>>>> 9a5b6acf
         amlignore.write_text(old_contents)
     else:
         amlignore.unlink()
@@ -376,21 +280,8 @@
     parser.add_argument("-d", "--conda_environment_file", type=str, required=True, help="The environment to use")
 
     args = parser.parse_args()
-<<<<<<< HEAD
-    if args.workspace_config_path:
-        config = None
-    else:
-        config = WorkspaceConfig(
-            workspace_name=args.workspace_name,
-            subscription_id=args.subscription_id,
-            resource_group=args.resource_group)
 
     submit_to_azure_if_needed(
-        workspace_config=config,
-=======
-
-    submit_to_azure_if_needed(
->>>>>>> 9a5b6acf
         workspace_config_path=args.workspace_config_path,
         compute_cluster_name=args.compute_cluster_name,
         snapshot_root_directory=args.snapshot_root_directory,
