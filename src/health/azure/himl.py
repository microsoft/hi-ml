#  ------------------------------------------------------------------------------------------
#  Copyright (c) Microsoft Corporation. All rights reserved.
#  Licensed under the MIT License (MIT). See LICENSE in the repo root for license information.
#  ------------------------------------------------------------------------------------------
"""
Wrapper functions for running local Python scripts on Azure ML.

See examples/elevate_this.py for a very simple 'hello world' example of use.
"""

import logging
import sys
import warnings
from argparse import ArgumentParser
from contextlib import contextmanager
from dataclasses import dataclass
from pathlib import Path
<<<<<<< HEAD
from typing import Callable, Dict, Generator, List, Optional, Union

from azureml.core import Environment, Experiment, Run, RunConfiguration, ScriptRunConfig, Workspace
from azureml.core.runconfig import DockerConfiguration, MpiConfiguration
from azureml.train.hyperdrive import HyperDriveConfig

from health.azure.azure_util import (DEFAULT_DOCKER_SHM_SIZE, create_python_environment, create_run_recovery_id,
                                     get_authentication, register_environment, run_duration_string_to_seconds,
                                     to_azure_friendly_string)
from health.azure.datasets import StrOrDatasetConfig, _input_dataset_key, _output_dataset_key, _replace_string_datasets
=======
from typing import Dict, Generator, List, Optional, Tuple

from azureml.core import Environment, Experiment, Run, RunConfiguration, ScriptRunConfig, Workspace
from azureml.data.dataset_consumption_config import DatasetConsumptionConfig
from health.azure.azure_util import create_run_recovery_id, get_authentication, to_azure_friendly_string
from health.azure.datasets import (DatasetConfig, StrOrDatasetConfig, _input_dataset_key, _output_dataset_key,
                                   _replace_string_datasets)
>>>>>>> 6e3786d7

logger = logging.getLogger('health.azure')
logger.setLevel(logging.DEBUG)

RUN_RECOVERY_FILE = "most_recent_run.txt"
WORKSPACE_CONFIG_JSON = "config.json"
AZUREML_COMMANDLINE_FLAG = "--azureml"
RUN_CONTEXT = Run.get_context()
OUTPUT_FOLDER = "outputs"
LOGS_FOLDER = "logs"
AML_IGNORE_FILE = ".amlignore"

PathOrString = Union[Path, str]


@dataclass
class AzureRunInformation:
    input_datasets: List[Optional[Path]]
    output_datasets: List[Optional[Path]]
    run: Optional[Run]
    # If True, the present code is running inside of AzureML.
    is_running_in_azure: bool
    # In Azure, this would be the "outputs" folder. In local runs: "." or create a timestamped folder.
    # The folder that we create here must be added to .amlignore
    output_folder: Path
    logs_folder: Path


def is_running_in_azure(aml_run: Run = RUN_CONTEXT) -> bool:
    """
    Returns True if the given run is inside of an AzureML machine, or False if it is a machine outside AzureML.
    :param aml_run: The run to check. If omitted, use the default run in RUN_CONTEXT
    :return: True if the given run is inside of an AzureML machine, or False if it is a machine outside AzureML.
    """
    return hasattr(aml_run, 'experiment')


<<<<<<< HEAD
def get_or_create_environment(workspace: Workspace,
                              aml_environment: str,
                              conda_environment_file: Optional[Path],
                              environment_variables: Optional[Dict[str, str]],
                              pip_extra_index_url: str,
                              docker_base_image: str,
                              ) -> Environment:
    """
    Gets an existing AzureML environment from the workspace (choosing by name), or get one based on the contents
    of a Conda environment file, environment variables, pip and docker settings. Either one of the arguments
    `aml_environment` and `conda_environment_file` must be provided.
    :param workspace: The AzureML workspace to work in.
    :param aml_environment: The name of an existing AzureML environment that should be read. If this is empty, the
    environment is created based on conda_environment_file.
    :param conda_environment_file: The Conda environment.yml file that should be used for environment creation. If this
    is empty, an existing environment is retrieved via the name given in aml_environment.
    :param environment_variables: A dictionary with environment variables that should used in the AzureML environment.
    This is only used if conda_environment_file is given.
    :param pip_extra_index_url: The value to use for pip's --extra-index-url argument, to read additional packages.
    :param docker_base_image: The Docker base image to use. If not given, use DEFAULT_DOCKER_BASE_IMAGE.
    :return: An AzureML Environment object.
    """
    if aml_environment:
        # TODO: Split off version
        return Environment.get(workspace, aml_environment)
    elif conda_environment_file:
        environment = create_python_environment(conda_environment_file=conda_environment_file,
                                                pip_extra_index_url=pip_extra_index_url,
                                                docker_base_image=docker_base_image,
                                                environment_variables=environment_variables)
        return register_environment(workspace, environment)
    else:
        raise ValueError("One of the two arguments 'aml_environment' or 'conda_environment_file' must be given.")


def create_run_configuration(workspace: Workspace,
                             compute_cluster_name: str,
                             conda_environment_file: Optional[Path] = None,
                             aml_environment: str = "",
                             environment_variables: Optional[Dict[str, str]] = None,
                             pip_extra_index_url: str = "",
                             docker_base_image: str = "",
                             docker_shm_size: str = "",
                             num_nodes: int = 1,
                             max_run_duration: str = "",
                             default_datastore: str = "",
                             input_datasets: Optional[List[StrOrDatasetConfig]] = None,
                             output_datasets: Optional[List[StrOrDatasetConfig]] = None,
                             ) -> RunConfiguration:
    """
    Creates an
    :param workspace: The AzureML Workspace to use.
    :param aml_environment: The name of an AzureML environment that should be used to submit the script. If not
    provided, an environment will be created from the arguments to this function.
    :param max_run_duration: The maximum runtime that is allowed for this job in AzureML. This is given as a
    floating point number with a string suffix s, m, h, d for seconds, minutes, hours, day. Examples: '3.5h', '2d'
    :param compute_cluster_name: The name of the AzureML cluster that should run the job. This can be a cluster with
    CPU or GPU machines.
    :param conda_environment_file: The conda configuration file that describes which packages are necessary for your
    script to run.
    :param environment_variables: The environment variables that should be set when running in AzureML.
    :param docker_base_image: The Docker base image that should be used when creating a new Docker image.
    :param docker_shm_size: The Docker shared memory size that should be used when creating a new Docker image.
    :param pip_extra_index_url: If provided, use this PIP package index to find additional packages when building
    the Docker image.
    :param conda_environment_file: The file that contains the Conda environment definition.
    :param default_datastore: The data store in your AzureML workspace, that points to your training data in blob
    storage. This is described in more detail in the README.
    :param input_datasets: The script will consume all data in folder in blob storage as the input. The folder must
    exist in blob storage, in the location that you gave when creating the datastore. Once the script has run, it will
    also register the data in this folder as an AzureML dataset.
    :param output_datasets: The script will create a temporary folder when running in AzureML, and while the job writes
    data to that folder, upload it to blob storage, in the data store.

    :param num_nodes: The number of nodes to use in distributed training on AzureML.
    :return:
    """
    cleaned_input_datasets = _replace_string_datasets(input_datasets or [],
                                                      default_datastore_name=default_datastore)
    cleaned_output_datasets = _replace_string_datasets(output_datasets or [],
                                                       default_datastore_name=default_datastore)
    run_config = RunConfiguration()
    run_config.environment = get_or_create_environment(workspace=workspace,
                                                       aml_environment=aml_environment,
                                                       conda_environment_file=conda_environment_file,
                                                       pip_extra_index_url=pip_extra_index_url,
                                                       environment_variables=environment_variables,
                                                       docker_base_image=docker_base_image)
    run_config.target = compute_cluster_name
    if max_run_duration:
        run_config.max_run_duration_seconds = run_duration_string_to_seconds(max_run_duration)
    if num_nodes > 1:
        distributed_job_config = MpiConfiguration(node_count=num_nodes)
        run_config.mpi = distributed_job_config
        run_config.framework = "Python"
        run_config.communicator = "IntelMpi"
        run_config.node_count = distributed_job_config.node_count

    inputs = {}
    for index, d in enumerate(cleaned_input_datasets):
        consumption = d.to_input_dataset(workspace=workspace, dataset_index=index)
        inputs[consumption.name] = consumption
    outputs = {}
    for index, d in enumerate(cleaned_output_datasets):
        out = d.to_output_dataset(workspace=workspace, dataset_index=index)
        outputs[out.name] = out
    run_config.data = inputs
    run_config.output_data = outputs
    run_config.docker = DockerConfiguration(use_docker=True,
                                            shm_size=(docker_shm_size or DEFAULT_DOCKER_SHM_SIZE))
    return run_config


def submit_run(workspace: Workspace,
               experiment_name: str,
               script_run_config: Union[ScriptRunConfig, HyperDriveConfig],
               tags: Optional[Dict[str, str]] = None,
               wait_for_completion: bool = False,
               wait_for_completion_show_output: bool = False, ) -> Run:
    """
    Starts an AzureML run on a given workspace, via the script_run_config.
    :param workspace: The AzureML workspace to use.
    :param experiment_name: The name of the experiment that will be used or created. If the experiment name contains
    characters that are not valid in Azure, those will be removed.
    :param script_run_config: The settings that describe which script should be run.
    :param tags: A dictionary of string key/value pairs, that will be added as metadata to the run. If set to None,
    a default metadata field will be added that only contains the commandline arguments that started the run.
    :param wait_for_completion: If False (the default) return after the run is submitted to AzureML, otherwise wait for
    the completion of this run (if True).
    :param wait_for_completion_show_output: If wait_for_completion is True this parameter indicates whether to show the
    run output on sys.stdout.
    :return: An AzureML Run object.
    """
    cleaned_experiment_name = to_azure_friendly_string(experiment_name)
    experiment = Experiment(workspace=workspace, name=cleaned_experiment_name)
    run = experiment.submit(script_run_config)
    tags = tags or {"commandline_args": " ".join(script_run_config.arguments)}
    run.set_tags(tags)

    recovery_id = create_run_recovery_id(run)
    recovery_file = Path(RUN_RECOVERY_FILE)
    if recovery_file.exists():
        recovery_file.unlink()
    recovery_file.write_text(recovery_id)

    # These need to be 'print' not 'logging.info' so that the calling script sees them outside AzureML
    print("\n==============================================================================")
    print(f"Successfully queued run {run.id} in experiment {run.experiment.name}")
    print(f"Experiment name and run ID are available in file {RUN_RECOVERY_FILE}")
    print(f"Experiment URL: {run.experiment.get_portal_url()}")
    print(f"Run URL: {run.get_portal_url()}")
    print("==============================================================================\n")
    if wait_for_completion:
        print("Waiting for the completion of the AzureML run.")
        run.wait_for_completion(show_output=wait_for_completion_show_output)
    return run


def _str_to_path(s: Optional[PathOrString]) -> Optional[Path]:
    if isinstance(s, str):
        return Path(s)
    return s


def submit_to_azure_if_needed(  # type: ignore # missing return since we exit
        entry_script: PathOrString,
=======
def submit_to_azure_if_needed(  # type: ignore
        # ignore missing return statement since we 'exit' instead when submitting to AzureML
        entry_script: Path,
>>>>>>> 6e3786d7
        compute_cluster_name: str,
        aml_workspace: Optional[Workspace] = None,
        workspace_config_path: Optional[PathOrString] = None,
        snapshot_root_directory: Optional[PathOrString] = None,
        script_params: Optional[List[str]] = None,
        conda_environment_file: Optional[Path] = None,
        aml_environment: str = "",
        experiment_name: Optional[str] = None,
        environment_variables: Optional[Dict[str, str]] = None,
        pip_extra_index_url: str = "",
        docker_base_image: str = "",
        docker_shm_size: str = "",
        ignored_folders: Optional[List[PathOrString]] = None,
        default_datastore: str = "",
        input_datasets: Optional[List[StrOrDatasetConfig]] = None,
        output_datasets: Optional[List[StrOrDatasetConfig]] = None,
        num_nodes: int = 1,
        wait_for_completion: bool = False,
        wait_for_completion_show_output: bool = False,
<<<<<<< HEAD
        max_run_duration: str = "",
        submit_to_azureml: Optional[bool] = None,
        tags: Optional[Dict[str, str]] = None,
        after_submission: Optional[Callable[[Run], None]] = None,
        hyperdrive_config: Optional[HyperDriveConfig] = None) -> AzureRunInformation:
=======
        ) -> AzureRunInformation:  # pragma: no cover
    # This function is unit-tested, inside and outside AzureML, in the test_invoking_hello_world* unit tests, but
    # they run the code in a spawned subprocess which is not counted towards coverage analysis; hence the no-cover
    # pragma applied here. Furthermore, submit_to_azure_if_needed is broken into simple small functions which are
    # called with their own unit tests.
>>>>>>> 6e3786d7
    """
    Submit a folder to Azure, if needed and run it.

    Use the flag --azureml to submit to AzureML, and leave it out to run locally.

    :param after_submission: A function that will be called directly after submitting the job to AzureML. The only
    argument to this function is the run that was just submitted. Use this to, for example, add additional tags
    or print information about the run.
    :param tags: A dictionary of string key/value pairs, that will be added as metadata to the run. If set to None,
    a default metadata field will be added that only contains the commandline arguments that started the run.
    :param aml_environment: The name of an AzureML environment that should be used to submit the script. If not
    provided, an environment will be created from the arguments to this function.
    :param max_run_duration: The maximum runtime that is allowed for this job in AzureML. This is given as a
    floating point number with a string suffix s, m, h, d for seconds, minutes, hours, day. Examples: '3.5h', '2d'
    :param experiment_name: The name of the AzureML experiment in which the run should be submitted. If omitted,
    this is created based on the name of the current script.
    :param entry_script: The script that should be run in AzureML
    :param compute_cluster_name: The name of the AzureML cluster that should run the job. This can be a cluster with
    CPU or GPU machines.
    :param conda_environment_file: The conda configuration file that describes which packages are necessary for your
    script to run.

    :param aml_workspace: There are two optional parameters used to glean an existing AzureML Workspace. The simplest is
    to pass it in as a parameter.
    :param workspace_config_path: The 2nd option is to specify the path to the config.json file downloaded from the
    Azure portal from which we can retrieve the existing Workspace.

    :param snapshot_root_directory: The directory that contains all code that should be packaged and sent to AzureML.
    All Python code that the script uses must be copied over.
    :param ignored_folders: A list of folders to exclude from the snapshot when copying it to AzureML.
    :param script_params: A list of parameter to pass on to the script as it runs in AzureML. If empty (or None, the
    default) these will be copied over from sys.argv, omitting the --azureml flag.
    :param environment_variables: The environment variables that should be set when running in AzureML.
    :param docker_base_image: The Docker base image that should be used when creating a new Docker image.
    :param docker_shm_size: The Docker shared memory size that should be used when creating a new Docker image.
    :param pip_extra_index_url: If provided, use this PIP package index to find additional packages when building
    the Docker image.
    :param conda_environment_file: The file that contains the Conda environment definition.
    :param default_datastore: The data store in your AzureML workspace, that points to your training data in blob
    storage. This is described in more detail in the README.
    :param input_datasets: The script will consume all data in folder in blob storage as the input. The folder must
    exist in blob storage, in the location that you gave when creating the datastore. Once the script has run, it will
    also register the data in this folder as an AzureML dataset.
    :param output_datasets: The script will create a temporary folder when running in AzureML, and while the job writes
    data to that folder, upload it to blob storage, in the data store.

    :param num_nodes: The number of nodes to use in distributed training on AzureML.
    :param wait_for_completion: If False (the default) return after the run is submitted to AzureML, otherwise wait for
    the completion of this run (if True).
    :param wait_for_completion_show_output: If wait_for_completion is True this parameter indicates whether to show the
    run output on sys.stdout.
    :param submit_to_azureml: If True, the codepath to create an AzureML run will be executed. If False, the codepath
    for local execution (i.e., return immediately) will be executed. If not provided (None), submission to AzureML
    will be triggered if the commandline flag '--azureml' is present in sys.argv
    :param hyperdrive_config: A configuration object for Hyperdrive (hyperparameter search).
    :return: If the script is submitted to AzureML then we terminate python as the script should be executed in AzureML,
    otherwise we return a AzureRunInformation object.
    """
    package_setup()
    if isinstance(entry_script, str):
        entry_script = Path(entry_script)
    workspace_config_path = _str_to_path(workspace_config_path)
    snapshot_root_directory = _str_to_path(snapshot_root_directory)
    cleaned_input_datasets = _replace_string_datasets(input_datasets or [],
                                                      default_datastore_name=default_datastore)
    cleaned_output_datasets = _replace_string_datasets(output_datasets or [],
                                                       default_datastore_name=default_datastore)
    # The present function will most likely be called from the script once it is running in AzureML.
    # The '--azureml' flag will not be present anymore, but we don't want to rely on that. From Run.get_context we
    # can infer if the present code is running in AzureML.
    in_azure = is_running_in_azure()
    if in_azure:
<<<<<<< HEAD
        # TODO: Test that the paths come out as Path objects
        returned_input_datasets = [Path(RUN_CONTEXT.input_datasets[_input_dataset_key(index)])
                                   for index in range(len(cleaned_input_datasets))]
        returned_output_datasets = [Path(RUN_CONTEXT.output_datasets[_output_dataset_key(index)])
                                    for index in range(len(cleaned_output_datasets))]
        return AzureRunInformation(
            input_datasets=returned_input_datasets,
            output_datasets=returned_output_datasets,
            run=RUN_CONTEXT,
            is_running_in_azure=True,
            output_folder=Path.cwd() / OUTPUT_FOLDER,
            logs_folder=Path.cwd() / LOGS_FOLDER
        )
=======
        return _generate_azure_datasets(cleaned_input_datasets, cleaned_output_datasets)
>>>>>>> 6e3786d7

    # This codepath is reached when executing outside AzureML. Here we first check if a script submission to AzureML
    # is necessary. If not, return to the caller for local execution.
    if submit_to_azureml is None:
        submit_to_azureml = AZUREML_COMMANDLINE_FLAG in sys.argv[1:]
    if not submit_to_azureml:
        return AzureRunInformation(
            input_datasets=[d.local_folder for d in cleaned_input_datasets],
            output_datasets=[d.local_folder for d in cleaned_output_datasets],
            run=None,
            is_running_in_azure=False,
            output_folder=Path.cwd() / OUTPUT_FOLDER,
            logs_folder=Path.cwd() / LOGS_FOLDER
        )
    if snapshot_root_directory is None:
        logging.info(f"No snapshot root directory given. Uploading all files in the current directory {Path.cwd()}")
        snapshot_root_directory = Path.cwd()

<<<<<<< HEAD
    if aml_workspace:
        workspace = aml_workspace
    elif workspace_config_path and workspace_config_path.is_file():
        auth = get_authentication()
        workspace = Workspace.from_config(path=str(workspace_config_path), auth=auth)
    else:
        raise ValueError("Cannot glean workspace config from parameters. Use 'workspace_config_path' to point to a "
                         "config.json file, or 'aml_workspace' to pass a Workspace object.")

    logging.info(f"Loaded AzureML workspace {workspace.name}")
    run_config = create_run_configuration(
        workspace=workspace,
        compute_cluster_name=compute_cluster_name,
        aml_environment=aml_environment,
        conda_environment_file=conda_environment_file,
        environment_variables=environment_variables,
        pip_extra_index_url=pip_extra_index_url,
        docker_base_image=docker_base_image,
        docker_shm_size=docker_shm_size,
        num_nodes=num_nodes,
        max_run_duration=max_run_duration,
        input_datasets=cleaned_input_datasets,
        output_datasets=cleaned_output_datasets,
    )
    if not script_params:
        script_params = [p for p in sys.argv[1:] if p != AZUREML_COMMANDLINE_FLAG]
    entry_script_relative = entry_script.relative_to(snapshot_root_directory)

    script_run_config = ScriptRunConfig(
        source_directory=str(snapshot_root_directory),
        script=entry_script_relative,
        arguments=script_params,
        run_config=run_config)

    if hyperdrive_config:
        config_to_submit: Union[ScriptRunConfig, HyperDriveConfig] = hyperdrive_config
        config_to_submit._run_config = script_run_config
    else:
        config_to_submit = script_run_config

    cleaned_experiment_name = to_azure_friendly_string(experiment_name)
    if not cleaned_experiment_name:
        cleaned_experiment_name = to_azure_friendly_string(entry_script.stem)
=======
    workspace = _get_workspace(aml_workspace, workspace_config_path)

    logging.info(f"Loaded: {workspace.name}")
    environment = Environment.from_conda_specification("simple-env", conda_environment_file)

    # TODO: InnerEye.azure.azure_runner.submit_to_azureml does work here with interupt handlers to kill interupted jobs.
    # We'll do that later if still required.

    script_params = _get_script_params(script_params)

    run_config = _get_run_config(entry_script, snapshot_root_directory, script_params, environment)

    script_run_config = _get_script_run_config(compute_cluster_name, snapshot_root_directory, workspace, environment,
                                               run_config)

    inputs, outputs = _to_datasets(cleaned_input_datasets, cleaned_output_datasets, workspace)
    run_config.data = inputs
    run_config.output_data = outputs
>>>>>>> 6e3786d7

    existing_compute_clusters = workspace.compute_targets
    if compute_cluster_name not in existing_compute_clusters:
        raise ValueError(f"Could not find the compute target {compute_cluster_name} in the AzureML workspace. ",
                         f"Existing clusters: {list(existing_compute_clusters.keys())}")

<<<<<<< HEAD
    amlignore_path = snapshot_root_directory / AML_IGNORE_FILE
    lines_to_append = [str(path) for path in (ignored_folders or [])]
    with append_to_amlignore(
            amlignore=amlignore_path,
            lines_to_append=lines_to_append):
        run = submit_run(workspace=workspace,
                         experiment_name=cleaned_experiment_name,
                         script_run_config=config_to_submit,
                         tags=tags,
                         wait_for_completion=wait_for_completion,
                         wait_for_completion_show_output=wait_for_completion_show_output)

    if after_submission is not None:
        after_submission(run)
=======
    amlignore_path = snapshot_root_directory or Path.cwd()
    amlignore_path = amlignore_path / ".amlignore"
    lines_to_append = [str(path) for path in ignored_folders] if ignored_folders else []
    with _append_to_amlignore(
            amlignore=amlignore_path,
            lines_to_append=lines_to_append):
        # TODO: InnerEye.azure.azure_runner.submit_to_azureml does work here with interupt handlers to kill interupted
        # jobs. We'll do that later if still required.

        run: Run = experiment.submit(script_run_config)

        _print_run_info(wait_for_completion, experiment, run)

        if wait_for_completion:
            run.wait_for_completion(show_output=wait_for_completion_show_output)

        if script_params:
            run.set_tags({"commandline_args": " ".join(script_params)})

        _write_run_recovery_file(run)

>>>>>>> 6e3786d7
    exit(0)


def _write_run_recovery_file(run: Run) -> None:
    """
    Write the run recovery file

    :param run: The AzureML run to save as a recovery checkpoint.
    """
    recovery_id = create_run_recovery_id(run)
    recovery_file = Path(RUN_RECOVERY_FILE)
    if recovery_file.exists():
        recovery_file.unlink()
    recovery_file.write_text(recovery_id)


def _print_run_info(wait_for_completion: bool, experiment: Experiment, run: Run) -> None:
    """
    Print useful data about the current run.

    :param wait_for_completion: Wait for the AzureML run to finish
    :param experiment: The AzureML experiment
    :param run: The run on AzureML
    """
    # These need to be 'print' not 'logging.info' so that the calling script sees them outside AzureML
    if wait_for_completion:
        wait_msg = "Waiting for completion of AzureML run"
    else:
        wait_msg = "Not waiting for completion of AzureML run"
    print("\n==============================================================================")
    print(f"Successfully queued new run {run.id} in experiment: {experiment.name}")
    print("Experiment URL: {}".format(experiment.get_portal_url()))
    print("Run URL: {}".format(run.get_portal_url()))
    print(wait_msg)
    print("==============================================================================\n")


def _to_datasets(
        cleaned_input_datasets: List[DatasetConfig],
        cleaned_output_datasets: List[DatasetConfig],
        workspace: Workspace) -> Tuple[Dict[str, DatasetConsumptionConfig], Dict[str, DatasetConsumptionConfig]]:
    """
    Convert the cleaned input and output datasets into the lists of DatasetConsumptionConfigs required for an AzureML
    RunConfiguration

    :param cleaned_input_datasets: The list of input DatasetConfigs
    :param cleaned_output_datasets: The list of output DatasetConfigs
    :param workspace: The AzureML workspace
    :return: The input and output lists of DatasetConsumptionConfigs required for an AzureML RunConfiguration
    """
    inputs = {}
    for index, d in enumerate(cleaned_input_datasets):
        consumption = d.to_input_dataset(workspace=workspace, dataset_index=index)
        inputs[consumption.name] = consumption
    outputs = {}
    for index, d in enumerate(cleaned_output_datasets):
        out = d.to_output_dataset(workspace=workspace, dataset_index=index)
        outputs[out.name] = out
    return inputs, outputs


def _get_script_run_config(
        compute_cluster_name: str,
        snapshot_root_directory: Path,
        workspace: Workspace,
        environment: Environment,
        run_config: RunConfiguration) -> ScriptRunConfig:
    """
    Glean the ScriptRunConfig from the required elements, raising a ValueError if the specified cluser name is not
    available in the workspace.

    :param compute_cluster_name: The name of the computer cluster in the AzureML workspace
    :param snapshot_root_directory: Path to the snapshot to upload to AzureML
    :param workspace: The AzureML Workspace
    :param environment: The Python environment for the AzureML 'experiment'
    :param run_config: The AzureML RunConfiguration
    :return: A ScriptRunConfig containing information needed to run a script as an expeiment in AzureML
    """
    if compute_cluster_name not in workspace.compute_targets:
        raise ValueError(f"Could not find the compute target {compute_cluster_name} in the AzureML workspaces ",
                         f"{list(workspace.compute_targets.keys())}")
    script_run_config = ScriptRunConfig(
        source_directory=str(snapshot_root_directory),
        run_config=run_config,
        compute_target=workspace.compute_targets[compute_cluster_name],
        environment=environment)

    return script_run_config


def _get_run_config(
        entry_script: Path,
        snapshot_root_directory: Path,
        script_params: List[str],
        environment: Environment) -> RunConfiguration:
    """
    Return the RunConfiguration built from the inputs, rewriting the entry_script path to be relative to the
    snapshot_root directory.
    :param entry_script: Path to the entry script to run on AzureML
    :param snapshot_root_directory: Path to the snapshot to upload to AzureML
    :param script_rarams: A list of parameters to pass to the script in AzureML
    :return: The run config.
    """
    entry_script_relative = entry_script.relative_to(snapshot_root_directory)
    run_config = RunConfiguration(
        script=entry_script_relative,
        arguments=script_params)
    run_config.environment = environment
    return run_config


def _get_script_params(script_params: Optional[List[str]] = None) -> List[str]:
    """
    If script parameters are given then return them, otherwise derive them from sys.argv
    :param script_params: The optional script parameters
    :return: The given script parameters or ones derived from sys.argv
    """
    if script_params:
        return script_params
    return [p for p in sys.argv[1:] if p != AZUREML_COMMANDLINE_FLAG]


def _get_workspace(aml_workspace: Optional[Workspace], workspace_config_path: Optional[Path]) -> Workspace:
    """
    Obtain the AzureML workspace from either the passed in value or the passed in path
    :param aml_workspace: If provided this is returned as the AzureML Workspace
    :param workspace_config_path: If not provided with an AzureML Workspace, then load one given the information in this
    config
    :param return: The AzureML Workspace
    """
    if aml_workspace:
        workspace = aml_workspace
    elif workspace_config_path and workspace_config_path.is_file():
        auth = get_authentication()
        workspace = Workspace.from_config(path=workspace_config_path, auth=auth)
    else:
        raise ValueError("Cannot glean workspace config from parameters, and so not submitting to AzureML")
    return workspace


def _generate_azure_datasets(
        cleaned_input_datasets: List[DatasetConfig],
        cleaned_output_datasets: List[DatasetConfig]) -> AzureRunInformation:
    """
    Generate returned datasets when running in AzumreML
    :param cleaned_input_datasets: The list of input dataset configs
    :param cleaned_output_datasets: The list of output dataset configs
    :return: The AzureRunInformation containing the AzureML input and output dataset lists etc.
    """
    returned_input_datasets = [RUN_CONTEXT.input_datasets[_input_dataset_key(index)]
                               for index in range(len(cleaned_input_datasets))]
    returned_output_datasets = [RUN_CONTEXT.output_datasets[_output_dataset_key(index)]
                                for index in range(len(cleaned_output_datasets))]
    return AzureRunInformation(
            input_datasets=returned_input_datasets,
            output_datasets=returned_output_datasets,
            run=RUN_CONTEXT,
            is_running_in_azure=True,
            output_folder=Path.cwd() / OUTPUT_FOLDER,
            log_folder=Path.cwd() / LOG_FOLDER)


@contextmanager
<<<<<<< HEAD
def append_to_amlignore(lines_to_append: List[str], amlignore: Optional[Path] = None) -> Generator:
=======
def _append_to_amlignore(amlignore: Path, lines_to_append: List[str]) -> Generator:
>>>>>>> 6e3786d7
    """
    Context manager that appends lines to the .amlignore file, and reverts to the previous contents after leaving
    the context.
    If the file does not exist yet, it will be created, the contents written, and deleted when leaving the context.
    :param lines_to_append: The text lines that should be added at the end of the .amlignore file
    :param amlignore: The path of the .amlignore file that should be modified. If not given, the function
    looks for a file in the current working directory.
    """
    if amlignore is None:
        amlignore = Path.cwd() / AML_IGNORE_FILE
    amlignore_exists_already = amlignore.exists()
    old_contents = amlignore.read_text() if amlignore_exists_already else ""
    new_lines = old_contents.splitlines() + lines_to_append
    new_text = "\n".join(new_lines)
    if new_text:
        amlignore.write_text(new_text)
    yield
    if amlignore_exists_already:
        amlignore.write_text(old_contents)
    elif new_text:
        amlignore.unlink()


<<<<<<< HEAD
def package_setup() -> None:
=======
def _package_setup_and_hacks() -> None:
>>>>>>> 6e3786d7
    """
    Set up the Python packages where needed. In particular, reduce the logging level for some of the used
    libraries, which are particularly talkative in DEBUG mode. Usually when running in DEBUG mode, we want
    diagnostics about the model building itself, but not for the underlying libraries.
    It also adds workarounds for known issues in some packages.
    """
    # The adal package creates a logging.info line each time it gets an authentication token, avoid that.
    logging.getLogger('adal-python').setLevel(logging.WARNING)
    # Azure core prints full HTTP requests even in INFO mode
    logging.getLogger('azure').setLevel(logging.WARNING)
    # PyJWT prints out warnings that are beyond our control
    warnings.filterwarnings("ignore", category=DeprecationWarning, module="jwt")
    # Urllib3 prints out connection information for each call to write metrics, etc
    logging.getLogger('urllib3').setLevel(logging.INFO)
    logging.getLogger('msrest').setLevel(logging.INFO)
    # AzureML prints too many details about logging metrics
    logging.getLogger('azureml').setLevel(logging.INFO)


def main() -> None:
    """
    Handle submit_to_azure if called from the command line.
    """
    parser = ArgumentParser()
    parser.add_argument("-p", "--workspace_config_path", type=str, required=False, help="AzureML workspace config file")
    parser.add_argument("-c", "--compute_cluster_name", type=str, required=True, help="AzureML cluster name")
    parser.add_argument("-y", "--snapshot_root_directory", type=str, required=True,
                        help="Root of snapshot to upload to AzureML")
    parser.add_argument("-t", "--entry_script", type=str, required=True,
                        help="The script to run in AzureML")
    parser.add_argument("-d", "--conda_environment_file", type=str, required=True, help="The environment to use")

    args = parser.parse_args()

    submit_to_azure_if_needed(
        workspace_config_path=Path(args.workspace_config_path),
        compute_cluster_name=args.compute_cluster_name,
        snapshot_root_directory=Path(args.snapshot_root_directory),
        entry_script=Path(args.entry_script),
        conda_environment_file=Path(args.conda_environment_file))


if __name__ == "__main__":
    main()  # pragma: no cover<|MERGE_RESOLUTION|>--- conflicted
+++ resolved
@@ -15,26 +15,18 @@
 from contextlib import contextmanager
 from dataclasses import dataclass
 from pathlib import Path
-<<<<<<< HEAD
-from typing import Callable, Dict, Generator, List, Optional, Union
+from typing import Callable, Dict, Generator, List, Optional, Tuple, Union
 
 from azureml.core import Environment, Experiment, Run, RunConfiguration, ScriptRunConfig, Workspace
 from azureml.core.runconfig import DockerConfiguration, MpiConfiguration
+from azureml.data.dataset_consumption_config import DatasetConsumptionConfig
 from azureml.train.hyperdrive import HyperDriveConfig
 
 from health.azure.azure_util import (DEFAULT_DOCKER_SHM_SIZE, create_python_environment, create_run_recovery_id,
                                      get_authentication, register_environment, run_duration_string_to_seconds,
                                      to_azure_friendly_string)
-from health.azure.datasets import StrOrDatasetConfig, _input_dataset_key, _output_dataset_key, _replace_string_datasets
-=======
-from typing import Dict, Generator, List, Optional, Tuple
-
-from azureml.core import Environment, Experiment, Run, RunConfiguration, ScriptRunConfig, Workspace
-from azureml.data.dataset_consumption_config import DatasetConsumptionConfig
-from health.azure.azure_util import create_run_recovery_id, get_authentication, to_azure_friendly_string
 from health.azure.datasets import (DatasetConfig, StrOrDatasetConfig, _input_dataset_key, _output_dataset_key,
                                    _replace_string_datasets)
->>>>>>> 6e3786d7
 
 logger = logging.getLogger('health.azure')
 logger.setLevel(logging.DEBUG)
@@ -72,7 +64,6 @@
     return hasattr(aml_run, 'experiment')
 
 
-<<<<<<< HEAD
 def get_or_create_environment(workspace: Workspace,
                               aml_environment: str,
                               conda_environment_file: Optional[Path],
@@ -237,13 +228,9 @@
     return s
 
 
-def submit_to_azure_if_needed(  # type: ignore # missing return since we exit
-        entry_script: PathOrString,
-=======
 def submit_to_azure_if_needed(  # type: ignore
         # ignore missing return statement since we 'exit' instead when submitting to AzureML
-        entry_script: Path,
->>>>>>> 6e3786d7
+        entry_script: PathOrString,
         compute_cluster_name: str,
         aml_workspace: Optional[Workspace] = None,
         workspace_config_path: Optional[PathOrString] = None,
@@ -263,19 +250,15 @@
         num_nodes: int = 1,
         wait_for_completion: bool = False,
         wait_for_completion_show_output: bool = False,
-<<<<<<< HEAD
         max_run_duration: str = "",
         submit_to_azureml: Optional[bool] = None,
         tags: Optional[Dict[str, str]] = None,
         after_submission: Optional[Callable[[Run], None]] = None,
-        hyperdrive_config: Optional[HyperDriveConfig] = None) -> AzureRunInformation:
-=======
-        ) -> AzureRunInformation:  # pragma: no cover
+        hyperdrive_config: Optional[HyperDriveConfig] = None) -> AzureRunInformation:  # pragma: no cover
     # This function is unit-tested, inside and outside AzureML, in the test_invoking_hello_world* unit tests, but
     # they run the code in a spawned subprocess which is not counted towards coverage analysis; hence the no-cover
     # pragma applied here. Furthermore, submit_to_azure_if_needed is broken into simple small functions which are
     # called with their own unit tests.
->>>>>>> 6e3786d7
     """
     Submit a folder to Azure, if needed and run it.
 
@@ -334,7 +317,7 @@
     :return: If the script is submitted to AzureML then we terminate python as the script should be executed in AzureML,
     otherwise we return a AzureRunInformation object.
     """
-    package_setup()
+    _package_setup()
     if isinstance(entry_script, str):
         entry_script = Path(entry_script)
     workspace_config_path = _str_to_path(workspace_config_path)
@@ -348,23 +331,7 @@
     # can infer if the present code is running in AzureML.
     in_azure = is_running_in_azure()
     if in_azure:
-<<<<<<< HEAD
-        # TODO: Test that the paths come out as Path objects
-        returned_input_datasets = [Path(RUN_CONTEXT.input_datasets[_input_dataset_key(index)])
-                                   for index in range(len(cleaned_input_datasets))]
-        returned_output_datasets = [Path(RUN_CONTEXT.output_datasets[_output_dataset_key(index)])
-                                    for index in range(len(cleaned_output_datasets))]
-        return AzureRunInformation(
-            input_datasets=returned_input_datasets,
-            output_datasets=returned_output_datasets,
-            run=RUN_CONTEXT,
-            is_running_in_azure=True,
-            output_folder=Path.cwd() / OUTPUT_FOLDER,
-            logs_folder=Path.cwd() / LOGS_FOLDER
-        )
-=======
         return _generate_azure_datasets(cleaned_input_datasets, cleaned_output_datasets)
->>>>>>> 6e3786d7
 
     # This codepath is reached when executing outside AzureML. Here we first check if a script submission to AzureML
     # is necessary. If not, return to the caller for local execution.
@@ -383,15 +350,7 @@
         logging.info(f"No snapshot root directory given. Uploading all files in the current directory {Path.cwd()}")
         snapshot_root_directory = Path.cwd()
 
-<<<<<<< HEAD
-    if aml_workspace:
-        workspace = aml_workspace
-    elif workspace_config_path and workspace_config_path.is_file():
-        auth = get_authentication()
-        workspace = Workspace.from_config(path=str(workspace_config_path), auth=auth)
-    else:
-        raise ValueError("Cannot glean workspace config from parameters. Use 'workspace_config_path' to point to a "
-                         "config.json file, or 'aml_workspace' to pass a Workspace object.")
+    workspace = _get_workspace(aml_workspace, workspace_config_path)
 
     logging.info(f"Loaded AzureML workspace {workspace.name}")
     run_config = create_run_configuration(
@@ -408,8 +367,9 @@
         input_datasets=cleaned_input_datasets,
         output_datasets=cleaned_output_datasets,
     )
-    if not script_params:
-        script_params = [p for p in sys.argv[1:] if p != AZUREML_COMMANDLINE_FLAG]
+    script_params = _get_script_params(script_params)
+    # TODO: Add diagnostics about which folder will be uploaded, which script started
+    # (relative path) and args
     entry_script_relative = entry_script.relative_to(snapshot_root_directory)
 
     script_run_config = ScriptRunConfig(
@@ -424,36 +384,20 @@
     else:
         config_to_submit = script_run_config
 
+    if compute_cluster_name not in workspace.compute_targets:
+        raise ValueError(f"Could not find the compute target {compute_cluster_name} in the AzureML workspaces ",
+                         f"{list(workspace.compute_targets.keys())}")
+
+    # TODO: Move cleaning into submit_run
     cleaned_experiment_name = to_azure_friendly_string(experiment_name)
     if not cleaned_experiment_name:
         cleaned_experiment_name = to_azure_friendly_string(entry_script.stem)
-=======
-    workspace = _get_workspace(aml_workspace, workspace_config_path)
-
-    logging.info(f"Loaded: {workspace.name}")
-    environment = Environment.from_conda_specification("simple-env", conda_environment_file)
-
-    # TODO: InnerEye.azure.azure_runner.submit_to_azureml does work here with interupt handlers to kill interupted jobs.
-    # We'll do that later if still required.
-
-    script_params = _get_script_params(script_params)
-
-    run_config = _get_run_config(entry_script, snapshot_root_directory, script_params, environment)
-
-    script_run_config = _get_script_run_config(compute_cluster_name, snapshot_root_directory, workspace, environment,
-                                               run_config)
-
-    inputs, outputs = _to_datasets(cleaned_input_datasets, cleaned_output_datasets, workspace)
-    run_config.data = inputs
-    run_config.output_data = outputs
->>>>>>> 6e3786d7
 
     existing_compute_clusters = workspace.compute_targets
     if compute_cluster_name not in existing_compute_clusters:
         raise ValueError(f"Could not find the compute target {compute_cluster_name} in the AzureML workspace. ",
                          f"Existing clusters: {list(existing_compute_clusters.keys())}")
 
-<<<<<<< HEAD
     amlignore_path = snapshot_root_directory / AML_IGNORE_FILE
     lines_to_append = [str(path) for path in (ignored_folders or [])]
     with append_to_amlignore(
@@ -466,32 +410,9 @@
                          wait_for_completion=wait_for_completion,
                          wait_for_completion_show_output=wait_for_completion_show_output)
 
-    if after_submission is not None:
-        after_submission(run)
-=======
-    amlignore_path = snapshot_root_directory or Path.cwd()
-    amlignore_path = amlignore_path / ".amlignore"
-    lines_to_append = [str(path) for path in ignored_folders] if ignored_folders else []
-    with _append_to_amlignore(
-            amlignore=amlignore_path,
-            lines_to_append=lines_to_append):
-        # TODO: InnerEye.azure.azure_runner.submit_to_azureml does work here with interupt handlers to kill interupted
-        # jobs. We'll do that later if still required.
-
-        run: Run = experiment.submit(script_run_config)
-
-        _print_run_info(wait_for_completion, experiment, run)
-
-        if wait_for_completion:
-            run.wait_for_completion(show_output=wait_for_completion_show_output)
-
-        if script_params:
-            run.set_tags({"commandline_args": " ".join(script_params)})
-
-        _write_run_recovery_file(run)
-
->>>>>>> 6e3786d7
-    exit(0)
+        if after_submission is not None:
+            after_submission(run)
+        exit(0)
 
 
 def _write_run_recovery_file(run: Run) -> None:
@@ -552,56 +473,6 @@
     return inputs, outputs
 
 
-def _get_script_run_config(
-        compute_cluster_name: str,
-        snapshot_root_directory: Path,
-        workspace: Workspace,
-        environment: Environment,
-        run_config: RunConfiguration) -> ScriptRunConfig:
-    """
-    Glean the ScriptRunConfig from the required elements, raising a ValueError if the specified cluser name is not
-    available in the workspace.
-
-    :param compute_cluster_name: The name of the computer cluster in the AzureML workspace
-    :param snapshot_root_directory: Path to the snapshot to upload to AzureML
-    :param workspace: The AzureML Workspace
-    :param environment: The Python environment for the AzureML 'experiment'
-    :param run_config: The AzureML RunConfiguration
-    :return: A ScriptRunConfig containing information needed to run a script as an expeiment in AzureML
-    """
-    if compute_cluster_name not in workspace.compute_targets:
-        raise ValueError(f"Could not find the compute target {compute_cluster_name} in the AzureML workspaces ",
-                         f"{list(workspace.compute_targets.keys())}")
-    script_run_config = ScriptRunConfig(
-        source_directory=str(snapshot_root_directory),
-        run_config=run_config,
-        compute_target=workspace.compute_targets[compute_cluster_name],
-        environment=environment)
-
-    return script_run_config
-
-
-def _get_run_config(
-        entry_script: Path,
-        snapshot_root_directory: Path,
-        script_params: List[str],
-        environment: Environment) -> RunConfiguration:
-    """
-    Return the RunConfiguration built from the inputs, rewriting the entry_script path to be relative to the
-    snapshot_root directory.
-    :param entry_script: Path to the entry script to run on AzureML
-    :param snapshot_root_directory: Path to the snapshot to upload to AzureML
-    :param script_rarams: A list of parameters to pass to the script in AzureML
-    :return: The run config.
-    """
-    entry_script_relative = entry_script.relative_to(snapshot_root_directory)
-    run_config = RunConfiguration(
-        script=entry_script_relative,
-        arguments=script_params)
-    run_config.environment = environment
-    return run_config
-
-
 def _get_script_params(script_params: Optional[List[str]] = None) -> List[str]:
     """
     If script parameters are given then return them, otherwise derive them from sys.argv
@@ -625,7 +496,7 @@
         workspace = aml_workspace
     elif workspace_config_path and workspace_config_path.is_file():
         auth = get_authentication()
-        workspace = Workspace.from_config(path=workspace_config_path, auth=auth)
+        workspace = Workspace.from_config(path=str(workspace_config_path), auth=auth)
     else:
         raise ValueError("Cannot glean workspace config from parameters, and so not submitting to AzureML")
     return workspace
@@ -640,25 +511,22 @@
     :param cleaned_output_datasets: The list of output dataset configs
     :return: The AzureRunInformation containing the AzureML input and output dataset lists etc.
     """
-    returned_input_datasets = [RUN_CONTEXT.input_datasets[_input_dataset_key(index)]
+    # TODO: Test that the paths come out as Path objects
+    returned_input_datasets = [Path(RUN_CONTEXT.input_datasets[_input_dataset_key(index)])
                                for index in range(len(cleaned_input_datasets))]
-    returned_output_datasets = [RUN_CONTEXT.output_datasets[_output_dataset_key(index)]
+    returned_output_datasets = [Path(RUN_CONTEXT.output_datasets[_output_dataset_key(index)])
                                 for index in range(len(cleaned_output_datasets))]
     return AzureRunInformation(
-            input_datasets=returned_input_datasets,
-            output_datasets=returned_output_datasets,
-            run=RUN_CONTEXT,
-            is_running_in_azure=True,
-            output_folder=Path.cwd() / OUTPUT_FOLDER,
-            log_folder=Path.cwd() / LOG_FOLDER)
+        input_datasets=returned_input_datasets,
+        output_datasets=returned_output_datasets,
+        run=RUN_CONTEXT,
+        is_running_in_azure=True,
+        output_folder=Path.cwd() / OUTPUT_FOLDER,
+        logs_folder=Path.cwd() / LOGS_FOLDER)
 
 
 @contextmanager
-<<<<<<< HEAD
 def append_to_amlignore(lines_to_append: List[str], amlignore: Optional[Path] = None) -> Generator:
-=======
-def _append_to_amlignore(amlignore: Path, lines_to_append: List[str]) -> Generator:
->>>>>>> 6e3786d7
     """
     Context manager that appends lines to the .amlignore file, and reverts to the previous contents after leaving
     the context.
@@ -682,11 +550,7 @@
         amlignore.unlink()
 
 
-<<<<<<< HEAD
-def package_setup() -> None:
-=======
-def _package_setup_and_hacks() -> None:
->>>>>>> 6e3786d7
+def _package_setup() -> None:
     """
     Set up the Python packages where needed. In particular, reduce the logging level for some of the used
     libraries, which are particularly talkative in DEBUG mode. Usually when running in DEBUG mode, we want
