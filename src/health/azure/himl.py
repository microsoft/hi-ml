#  ------------------------------------------------------------------------------------------
#  Copyright (c) Microsoft Corporation. All rights reserved.
#  Licensed under the MIT License (MIT). See LICENSE in the repo root for license information.
#  ------------------------------------------------------------------------------------------
"""
Wrapper functions for running local Python scripts on Azure ML.

See examples/elevate_this.py for a very simple 'hello world' example of use.
"""

import logging
import sys
import warnings
from argparse import ArgumentParser
from contextlib import contextmanager
from dataclasses import dataclass
from pathlib import Path
from typing import Callable, Dict, Generator, List, Optional, Tuple, Union

from azureml.core import Environment, Experiment, Run, RunConfiguration, ScriptRunConfig, Workspace
from azureml.core.runconfig import DockerConfiguration, MpiConfiguration
from azureml.data import OutputFileDatasetConfig
from azureml.data.dataset_consumption_config import DatasetConsumptionConfig
from azureml.train.hyperdrive import HyperDriveConfig

from health.azure.azure_util import (create_python_environment, create_run_recovery_id,
                                     get_authentication, is_run_and_child_runs_completed, register_environment,
                                     run_duration_string_to_seconds,
                                     to_azure_friendly_string)
from health.azure.datasets import (DatasetConfig, StrOrDatasetConfig, _input_dataset_key, _output_dataset_key,
                                   _replace_string_datasets)

logger = logging.getLogger('health.azure')
logger.setLevel(logging.DEBUG)

RUN_RECOVERY_FILE = "most_recent_run.txt"
WORKSPACE_CONFIG_JSON = "config.json"
AZUREML_COMMANDLINE_FLAG = "--azureml"
RUN_CONTEXT = Run.get_context()
OUTPUT_FOLDER = "outputs"
LOGS_FOLDER = "logs"
AML_IGNORE_FILE = ".amlignore"

PathOrString = Union[Path, str]


@dataclass
class AzureRunInfo:
    input_datasets: List[Optional[Path]]
    output_datasets: List[Optional[Path]]
    run: Optional[Run]
    # If True, the present code is running inside of AzureML.
    is_running_in_azure: bool
    # In Azure, this would be the "outputs" folder. In local runs: "." or create a timestamped folder.
    # The folder that we create here must be added to .amlignore
    output_folder: Path
    logs_folder: Path


def is_running_in_azure(aml_run: Run = RUN_CONTEXT) -> bool:
    """
    Returns True if the given run is inside of an AzureML machine, or False if it is a machine outside AzureML.
    When called without arguments, this functions returns True if the present code is running in AzureML.
    :param aml_run: The run to check. If omitted, use the default run in RUN_CONTEXT
    :return: True if the given run is inside of an AzureML machine, or False if it is a machine outside AzureML.
    """
    return hasattr(aml_run, 'experiment')


def get_or_create_environment(workspace: Workspace,
                              aml_environment_name: str,
                              conda_environment_file: Optional[Path],
                              environment_variables: Optional[Dict[str, str]],
                              pip_extra_index_url: str,
                              docker_base_image: str,
                              ) -> Environment:
    """
    Gets an existing AzureML environment from the workspace (choosing by name), or get one based on the contents
    of a Conda environment file, environment variables, pip and docker settings. Either one of the arguments
    `aml_environment` and `conda_environment_file` must be provided.
    :param workspace: The AzureML workspace to work in.
    :param aml_environment_name: The name of an existing AzureML environment that should be read. If this is empty, the
    environment is created based on conda_environment_file.
    :param conda_environment_file: The Conda environment.yml file that should be used for environment creation. If this
    is empty, an existing environment is retrieved via the name given in aml_environment.
    :param environment_variables: A dictionary with environment variables that should used in the AzureML environment.
    This is only used if conda_environment_file is given.
    :param pip_extra_index_url: The value to use for pip's --extra-index-url argument, to read additional packages.
    :param docker_base_image: The Docker base image to use. If not given, docker will not be used.
    :return: An AzureML Environment object.
    """
    if aml_environment_name:
        # TODO: Split off version
        return Environment.get(workspace, aml_environment_name)
    elif conda_environment_file:
        environment = create_python_environment(conda_environment_file=conda_environment_file,
                                                pip_extra_index_url=pip_extra_index_url,
                                                docker_base_image=docker_base_image,
                                                environment_variables=environment_variables)
        return register_environment(workspace, environment)
    else:
        raise ValueError("One of the two arguments 'aml_environment' or 'conda_environment_file' must be given.")


def create_run_configuration(workspace: Workspace,
                             compute_cluster_name: str,
                             conda_environment_file: Optional[Path] = None,
                             aml_environment_name: str = "",
                             environment_variables: Optional[Dict[str, str]] = None,
                             pip_extra_index_url: str = "",
                             docker_base_image: str = "",
                             docker_shm_size: str = "",
                             num_nodes: int = 1,
                             max_run_duration: str = "",
                             input_datasets: Optional[List[DatasetConfig]] = None,
                             output_datasets: Optional[List[DatasetConfig]] = None,
                             ) -> RunConfiguration:
    """
    Creates an AzureML run configuration, that contains information about environment, multi node execution, and
    Docker.
    :param workspace: The AzureML Workspace to use.
    :param aml_environment_name: The name of an AzureML environment that should be used to submit the script. If not
    provided, an environment will be created from the arguments to this function (conda_environment_file,
    pip_extra_index_url, environment_variables, docker_base_image)
    :param max_run_duration: The maximum runtime that is allowed for this job in AzureML. This is given as a
    floating point number with a string suffix s, m, h, d for seconds, minutes, hours, day. Examples: '3.5h', '2d'
    :param compute_cluster_name: The name of the AzureML cluster that should run the job. This can be a cluster with
    CPU or GPU machines.
    :param conda_environment_file: The conda configuration file that describes which packages are necessary for your
    script to run.
    :param environment_variables: The environment variables that should be set when running in AzureML.
    :param docker_base_image: The Docker base image that should be used when creating a new Docker image.
    :param docker_shm_size: The Docker shared memory size that should be used when creating a new Docker image.
    :param pip_extra_index_url: If provided, use this PIP package index to find additional packages when building
    the Docker image.
    :param conda_environment_file: The file that contains the Conda environment definition.
    :param input_datasets: The script will consume all data in folder in blob storage as the input. The folder must
    exist in blob storage, in the location that you gave when creating the datastore. Once the script has run, it will
    also register the data in this folder as an AzureML dataset.
    :param output_datasets: The script will create a temporary folder when running in AzureML, and while the job writes
    data to that folder, upload it to blob storage, in the data store.

    :param num_nodes: The number of nodes to use in distributed training on AzureML.
    :return:
    """
    existing_compute_clusters = workspace.compute_targets
    if compute_cluster_name not in existing_compute_clusters:
        raise ValueError(f"Could not find the compute target {compute_cluster_name} in the AzureML workspace. ",
                         f"Existing clusters: {list(existing_compute_clusters.keys())}")
    run_config = RunConfiguration()
    run_config.environment = get_or_create_environment(workspace=workspace,
                                                       aml_environment_name=aml_environment_name,
                                                       conda_environment_file=conda_environment_file,
                                                       pip_extra_index_url=pip_extra_index_url,
                                                       environment_variables=environment_variables,
                                                       docker_base_image=docker_base_image)
    run_config.target = compute_cluster_name
    if max_run_duration:
        run_config.max_run_duration_seconds = run_duration_string_to_seconds(max_run_duration)
    if num_nodes > 1:
        distributed_job_config = MpiConfiguration(node_count=num_nodes)
        run_config.mpi = distributed_job_config
        run_config.framework = "Python"
        run_config.communicator = "IntelMpi"
        run_config.node_count = distributed_job_config.node_count

    inputs, outputs = convert_himl_to_azureml_datasets(cleaned_input_datasets=input_datasets or [],
                                                       cleaned_output_datasets=output_datasets or [],
                                                       workspace=workspace)
    run_config.data = inputs
    run_config.output_data = outputs
    run_config.docker = DockerConfiguration(use_docker=True, shm_size=docker_shm_size)
    return run_config


def create_script_run(snapshot_root_directory: Optional[Path] = None,
                      entry_script: Optional[PathOrString] = None,
                      script_params: Optional[List[str]] = None) -> ScriptRunConfig:
    """
    Creates an AzureML ScriptRunConfig object, that holds the information about the snapshot, the entry script, and
    its arguments.
    :param entry_script: The script that should be run in AzureML.
    :param snapshot_root_directory: The directory that contains all code that should be packaged and sent to AzureML.
    All Python code that the script uses must be copied over.
    :param script_params: A list of parameter to pass on to the script as it runs in AzureML. If empty (or None, the
    default) these will be copied over from sys.argv, omitting the --azureml flag.
    :return:
    """
    if snapshot_root_directory is None:
        print("No snapshot root directory given. All files in the current working directory will be copied to AzureML.")
        snapshot_root_directory = Path.cwd()
    else:
        print(f"All files in this folder will be copied to AzureML: {snapshot_root_directory}")
    if entry_script is None:
        entry_script = Path(sys.argv[0])
        print("No entry script given. The current main Python file will be executed in AzureML.")
    elif isinstance(entry_script, str):
        entry_script = Path(entry_script)
    if entry_script.is_absolute():
        try:
            # The entry script always needs to use Linux path separators, even when submitting from Windows
            entry_script_relative = entry_script.relative_to(snapshot_root_directory).as_posix()
        except ValueError:
            raise ValueError("The entry script must be inside of the snapshot root directory. "
                             f"Snapshot root: {snapshot_root_directory}, entry script: {entry_script}")
    else:
        entry_script_relative = str(entry_script)
    script_params = _get_script_params(script_params)
    print(f"This command will be run in AzureML: {entry_script_relative} {' '.join(script_params)}")
    return ScriptRunConfig(
        source_directory=str(snapshot_root_directory),
        script=entry_script_relative,
        arguments=script_params)


def submit_run(workspace: Workspace,
               experiment_name: str,
               script_run_config: Union[ScriptRunConfig, HyperDriveConfig],
               tags: Optional[Dict[str, str]] = None,
               wait_for_completion: bool = False,
               wait_for_completion_show_output: bool = False, ) -> Run:
    """
    Starts an AzureML run on a given workspace, via the script_run_config.
    :param workspace: The AzureML workspace to use.
    :param experiment_name: The name of the experiment that will be used or created. If the experiment name contains
    characters that are not valid in Azure, those will be removed.
    :param script_run_config: The settings that describe which script should be run.
    :param tags: A dictionary of string key/value pairs, that will be added as metadata to the run. If set to None,
    a default metadata field will be added that only contains the commandline arguments that started the run.
    :param wait_for_completion: If False (the default) return after the run is submitted to AzureML, otherwise wait for
    the completion of this run (if True).
    :param wait_for_completion_show_output: If wait_for_completion is True this parameter indicates whether to show the
    run output on sys.stdout.
    :return: An AzureML Run object.
    """
    cleaned_experiment_name = to_azure_friendly_string(experiment_name)
    experiment = Experiment(workspace=workspace, name=cleaned_experiment_name)
    run = experiment.submit(script_run_config)
    tags = tags or {"commandline_args": " ".join(script_run_config.arguments)}
    run.set_tags(tags)

    _write_run_recovery_file(run)

    # These need to be 'print' not 'logging.info' so that the calling script sees them outside AzureML
    print("\n==============================================================================")
    print(f"Successfully queued run {run.id} in experiment {run.experiment.name}")
    print(f"Experiment name and run ID are available in file {RUN_RECOVERY_FILE}")
    print(f"Experiment URL: {run.experiment.get_portal_url()}")
    print(f"Run URL: {run.get_portal_url()}")
    print("==============================================================================\n")
    if wait_for_completion:
        print("Waiting for the completion of the AzureML run.")
        run.wait_for_completion(show_output=wait_for_completion_show_output,
                                wait_post_processing=True,
                                raise_on_error=True)
        if not is_run_and_child_runs_completed(run):
            raise ValueError(f"Run {run.id} in experiment {run.experiment.name} or one of its child "
                             "runs failed.")
        print("AzureML completed.")
    return run


def _str_to_path(s: Optional[PathOrString]) -> Optional[Path]:
    if isinstance(s, str):
        return Path(s)
    return s


def submit_to_azure_if_needed(  # type: ignore
        # ignore missing return statement since we 'exit' instead when submitting to AzureML
        compute_cluster_name: str,
        entry_script: Optional[PathOrString] = None,
        aml_workspace: Optional[Workspace] = None,
        workspace_config_path: Optional[PathOrString] = None,
        snapshot_root_directory: Optional[PathOrString] = None,
        script_params: Optional[List[str]] = None,
        conda_environment_file: Optional[Path] = None,
        aml_environment_name: str = "",
        experiment_name: Optional[str] = None,
        environment_variables: Optional[Dict[str, str]] = None,
        pip_extra_index_url: str = "",
        docker_base_image: str = "",
        docker_shm_size: str = "",
        ignored_folders: Optional[List[PathOrString]] = None,
        default_datastore: str = "",
        input_datasets: Optional[List[StrOrDatasetConfig]] = None,
        output_datasets: Optional[List[StrOrDatasetConfig]] = None,
        num_nodes: int = 1,
        wait_for_completion: bool = False,
        wait_for_completion_show_output: bool = False,
        max_run_duration: str = "",
        submit_to_azureml: Optional[bool] = None,
        tags: Optional[Dict[str, str]] = None,
        after_submission: Optional[Callable[[Run], None]] = None,
        hyperdrive_config: Optional[HyperDriveConfig] = None) -> AzureRunInfo:  # pragma: no cover
    # This function is unit-tested, inside and outside AzureML, in the test_invoking_hello_world* unit tests, but
    # they run the code in a spawned subprocess which is not counted towards coverage analysis; hence the no-cover
    # pragma applied here. Furthermore, submit_to_azure_if_needed is broken into simple small functions which are
    # called with their own unit tests.
    """
    Submit a folder to Azure, if needed and run it.

    Use the flag --azureml to submit to AzureML, and leave it out to run locally.

    :param after_submission: A function that will be called directly after submitting the job to AzureML. The only
    argument to this function is the run that was just submitted. Use this to, for example, add additional tags
    or print information about the run.
    :param tags: A dictionary of string key/value pairs, that will be added as metadata to the run. If set to None,
    a default metadata field will be added that only contains the commandline arguments that started the run.
    :param aml_environment_name: The name of an AzureML environment that should be used to submit the script. If not
    provided, an environment will be created from the arguments to this function.
    :param max_run_duration: The maximum runtime that is allowed for this job in AzureML. This is given as a
    floating point number with a string suffix s, m, h, d for seconds, minutes, hours, day. Examples: '3.5h', '2d'
    :param experiment_name: The name of the AzureML experiment in which the run should be submitted. If omitted,
    this is created based on the name of the current script.
    :param entry_script: The script that should be run in AzureML
    :param compute_cluster_name: The name of the AzureML cluster that should run the job. This can be a cluster with
    CPU or GPU machines.
    :param conda_environment_file: The conda configuration file that describes which packages are necessary for your
    script to run.

    :param aml_workspace: There are two optional parameters used to glean an existing AzureML Workspace. The simplest is
    to pass it in as a parameter.
    :param workspace_config_path: The 2nd option is to specify the path to the config.json file downloaded from the
    Azure portal from which we can retrieve the existing Workspace.

    :param snapshot_root_directory: The directory that contains all code that should be packaged and sent to AzureML.
    All Python code that the script uses must be copied over.
    :param ignored_folders: A list of folders to exclude from the snapshot when copying it to AzureML.
    :param script_params: A list of parameter to pass on to the script as it runs in AzureML. If empty (or None, the
<<<<<<< HEAD
    default) these will be copied over from sys.argv.
    :param environment_variables: An optional dictionary of environment variables that the script relies on.

=======
    default) these will be copied over from sys.argv, omitting the --azureml flag.
    :param environment_variables: The environment variables that should be set when running in AzureML.
    :param docker_base_image: The Docker base image that should be used when creating a new Docker image.
    :param docker_shm_size: The Docker shared memory size that should be used when creating a new Docker image.
    :param pip_extra_index_url: If provided, use this PIP package index to find additional packages when building
    the Docker image.
    :param conda_environment_file: The file that contains the Conda environment definition.
>>>>>>> 8e69ec7c
    :param default_datastore: The data store in your AzureML workspace, that points to your training data in blob
    storage. This is described in more detail in the README.
    :param input_datasets: The script will consume all data in folder in blob storage as the input. The folder must
    exist in blob storage, in the location that you gave when creating the datastore. Once the script has run, it will
    also register the data in this folder as an AzureML dataset.
    :param output_datasets: The script will create a temporary folder when running in AzureML, and while the job writes
    data to that folder, upload it to blob storage, in the data store.

    :param num_nodes: The number of nodes to use in distributed training on AzureML.
    :param wait_for_completion: If False (the default) return after the run is submitted to AzureML, otherwise wait for
    the completion of this run (if True).
    :param wait_for_completion_show_output: If wait_for_completion is True this parameter indicates whether to show the
    run output on sys.stdout.
    :param submit_to_azureml: If True, the codepath to create an AzureML run will be executed. If False, the codepath
    for local execution (i.e., return immediately) will be executed. If not provided (None), submission to AzureML
    will be triggered if the commandline flag '--azureml' is present in sys.argv
    :param hyperdrive_config: A configuration object for Hyperdrive (hyperparameter search).
    :return: If the script is submitted to AzureML then we terminate python as the script should be executed in AzureML,
    otherwise we return a AzureRunInformation object.
    """
    _package_setup()
    workspace_config_path = _str_to_path(workspace_config_path)
    snapshot_root_directory = _str_to_path(snapshot_root_directory)
    cleaned_input_datasets = _replace_string_datasets(input_datasets or [],
                                                      default_datastore_name=default_datastore)
    cleaned_output_datasets = _replace_string_datasets(output_datasets or [],
                                                       default_datastore_name=default_datastore)
    # The present function will most likely be called from the script once it is running in AzureML.
    # The '--azureml' flag will not be present anymore, but we don't want to rely on that. From Run.get_context we
    # can infer if the present code is running in AzureML.
    in_azure = is_running_in_azure()
    if in_azure:
        return _generate_azure_datasets(cleaned_input_datasets, cleaned_output_datasets)

    # This codepath is reached when executing outside AzureML. Here we first check if a script submission to AzureML
    # is necessary. If not, return to the caller for local execution.
    if submit_to_azureml is None:
        submit_to_azureml = AZUREML_COMMANDLINE_FLAG in sys.argv[1:]
    if not submit_to_azureml:
        return AzureRunInfo(
            input_datasets=[d.local_folder for d in cleaned_input_datasets],
            output_datasets=[d.local_folder for d in cleaned_output_datasets],
            run=None,
            is_running_in_azure=False,
            output_folder=Path.cwd() / OUTPUT_FOLDER,
            logs_folder=Path.cwd() / LOGS_FOLDER
        )
    if snapshot_root_directory is None:
        logging.info(f"No snapshot root directory given. Uploading all files in the current directory {Path.cwd()}")
        snapshot_root_directory = Path.cwd()

    workspace = _get_workspace(aml_workspace, workspace_config_path)

    logging.info(f"Loaded AzureML workspace {workspace.name}")
    run_config = create_run_configuration(
        workspace=workspace,
        compute_cluster_name=compute_cluster_name,
        aml_environment_name=aml_environment_name,
        conda_environment_file=conda_environment_file,
        environment_variables=environment_variables,
        pip_extra_index_url=pip_extra_index_url,
        docker_base_image=docker_base_image,
        docker_shm_size=docker_shm_size,
        num_nodes=num_nodes,
        max_run_duration=max_run_duration,
        input_datasets=cleaned_input_datasets,
        output_datasets=cleaned_output_datasets,
    )
    script_run_config = create_script_run(snapshot_root_directory=snapshot_root_directory,
                                          entry_script=entry_script,
                                          script_params=script_params)
    # TODO: Test that run_config is really set and used when submitting
    script_run_config.run_config = run_config
    if hyperdrive_config:
        config_to_submit: Union[ScriptRunConfig, HyperDriveConfig] = hyperdrive_config
        config_to_submit._run_config = script_run_config
    else:
        config_to_submit = script_run_config

<<<<<<< HEAD
    logging.info(f"Loaded: {workspace.name}")
    environment = Environment.from_conda_specification("simple-env", conda_environment_file)
    environment.environment_variables = environment_variables
=======
    effective_experiment_name = experiment_name or Path(script_run_config.script).stem
>>>>>>> 8e69ec7c

    amlignore_path = snapshot_root_directory / AML_IGNORE_FILE
    lines_to_append = [str(path) for path in (ignored_folders or [])]
    with append_to_amlignore(
            amlignore=amlignore_path,
            lines_to_append=lines_to_append):
        run = submit_run(workspace=workspace,
                         experiment_name=effective_experiment_name,
                         script_run_config=config_to_submit,
                         tags=tags,
                         wait_for_completion=wait_for_completion,
                         wait_for_completion_show_output=wait_for_completion_show_output)

    if after_submission is not None:
        after_submission(run)
    exit(0)


def _write_run_recovery_file(run: Run) -> None:
    """
    Write the run recovery file

    :param run: The AzureML run to save as a recovery checkpoint.
    """
    recovery_id = create_run_recovery_id(run)
    recovery_file = Path(RUN_RECOVERY_FILE)
    if recovery_file.exists():
        recovery_file.unlink()
    recovery_file.write_text(recovery_id)


def convert_himl_to_azureml_datasets(
        cleaned_input_datasets: List[DatasetConfig],
        cleaned_output_datasets: List[DatasetConfig],
        workspace: Workspace) -> Tuple[Dict[str, DatasetConsumptionConfig], Dict[str, OutputFileDatasetConfig]]:
    """
    Convert the cleaned input and output datasets into dictionaries of DatasetConsumptionConfigs for use in AzureML.
    :param cleaned_input_datasets: The list of input DatasetConfigs
    :param cleaned_output_datasets: The list of output DatasetConfigs
    :param workspace: The AzureML workspace
    :return: The input and output dictionaries of DatasetConsumptionConfigs.
    """
    inputs = {}
    for index, d in enumerate(cleaned_input_datasets):
        consumption = d.to_input_dataset(workspace=workspace, dataset_index=index)
        inputs[consumption.name] = consumption
    outputs = {}
    for index, d in enumerate(cleaned_output_datasets):
        out = d.to_output_dataset(workspace=workspace, dataset_index=index)
        outputs[out.name] = out
    return inputs, outputs


def _get_script_params(script_params: Optional[List[str]] = None) -> List[str]:
    """
    If script parameters are given then return them, otherwise derive them from sys.argv
    :param script_params: The optional script parameters
    :return: The given script parameters or ones derived from sys.argv
    """
    if script_params:
        return script_params
    return [p for p in sys.argv[1:] if p != AZUREML_COMMANDLINE_FLAG]


def _get_workspace(aml_workspace: Optional[Workspace], workspace_config_path: Optional[Path]) -> Workspace:
    """
    Obtain the AzureML workspace from either the passed in value or the passed in path
    :param aml_workspace: If provided this is returned as the AzureML Workspace
    :param workspace_config_path: If not provided with an AzureML Workspace, then load one given the information in this
    config
    :param return: The AzureML Workspace
    """
    if aml_workspace:
        workspace = aml_workspace
    elif workspace_config_path and workspace_config_path.is_file():
        auth = get_authentication()
        workspace = Workspace.from_config(path=str(workspace_config_path), auth=auth)
    else:
        raise ValueError("Cannot glean workspace config from parameters, and so not submitting to AzureML")
    return workspace


def _generate_azure_datasets(
        cleaned_input_datasets: List[DatasetConfig],
        cleaned_output_datasets: List[DatasetConfig]) -> AzureRunInfo:
    """
    Generate returned datasets when running in AzumreML
    :param cleaned_input_datasets: The list of input dataset configs
    :param cleaned_output_datasets: The list of output dataset configs
    :return: The AzureRunInformation containing the AzureML input and output dataset lists etc.
    """
    returned_input_datasets = [Path(RUN_CONTEXT.input_datasets[_input_dataset_key(index)])
                               for index in range(len(cleaned_input_datasets))]
    returned_output_datasets = [Path(RUN_CONTEXT.output_datasets[_output_dataset_key(index)])
                                for index in range(len(cleaned_output_datasets))]
    return AzureRunInfo(
        input_datasets=returned_input_datasets,  # type: ignore
        output_datasets=returned_output_datasets,  # type: ignore
        run=RUN_CONTEXT,
        is_running_in_azure=True,
        output_folder=Path.cwd() / OUTPUT_FOLDER,
        logs_folder=Path.cwd() / LOGS_FOLDER)


@contextmanager
def append_to_amlignore(lines_to_append: List[str], amlignore: Optional[Path] = None) -> Generator:
    """
    Context manager that appends lines to the .amlignore file, and reverts to the previous contents after leaving
    the context.
    If the file does not exist yet, it will be created, the contents written, and deleted when leaving the context.
    :param lines_to_append: The text lines that should be added at the end of the .amlignore file
    :param amlignore: The path of the .amlignore file that should be modified. If not given, the function
    looks for a file in the current working directory.
    """
    if amlignore is None:
        amlignore = Path.cwd() / AML_IGNORE_FILE
    amlignore_exists_already = amlignore.exists()
    old_contents = amlignore.read_text() if amlignore_exists_already else ""
    new_lines = old_contents.splitlines() + lines_to_append
    new_text = "\n".join(new_lines)
    if new_text:
        amlignore.write_text(new_text)
    yield
    if amlignore_exists_already:
        amlignore.write_text(old_contents)
    elif new_text:
        amlignore.unlink()


def _package_setup() -> None:
    """
    Set up the Python packages where needed. In particular, reduce the logging level for some of the used
    libraries, which are particularly talkative in DEBUG mode. Usually when running in DEBUG mode, we want
    diagnostics about the model building itself, but not for the underlying libraries.
    It also adds workarounds for known issues in some packages.
    """
    # The adal package creates a logging.info line each time it gets an authentication token, avoid that.
    logging.getLogger('adal-python').setLevel(logging.WARNING)
    # Azure core prints full HTTP requests even in INFO mode
    logging.getLogger('azure').setLevel(logging.WARNING)
    # PyJWT prints out warnings that are beyond our control
    warnings.filterwarnings("ignore", category=DeprecationWarning, module="jwt")
    # Urllib3 prints out connection information for each call to write metrics, etc
    logging.getLogger('urllib3').setLevel(logging.INFO)
    logging.getLogger('msrest').setLevel(logging.INFO)
    # AzureML prints too many details about logging metrics
    logging.getLogger('azureml').setLevel(logging.INFO)


def main() -> None:
    """
    Handle submit_to_azure if called from the command line.
    """
    parser = ArgumentParser()
    parser.add_argument("-p", "--workspace_config_path", type=str, required=False, help="AzureML workspace config file")
    parser.add_argument("-c", "--compute_cluster_name", type=str, required=True, help="AzureML cluster name")
    parser.add_argument("-y", "--snapshot_root_directory", type=str, required=True,
                        help="Root of snapshot to upload to AzureML")
    parser.add_argument("-t", "--entry_script", type=str, required=True,
                        help="The script to run in AzureML")
    parser.add_argument("-d", "--conda_environment_file", type=str, required=True, help="The environment to use")

    args = parser.parse_args()

    submit_to_azure_if_needed(
        workspace_config_path=Path(args.workspace_config_path),
        compute_cluster_name=args.compute_cluster_name,
        snapshot_root_directory=Path(args.snapshot_root_directory),
        entry_script=Path(args.entry_script),
        conda_environment_file=Path(args.conda_environment_file))


if __name__ == "__main__":
    main()  # pragma: no cover<|MERGE_RESOLUTION|>--- conflicted
+++ resolved
@@ -328,11 +328,6 @@
     All Python code that the script uses must be copied over.
     :param ignored_folders: A list of folders to exclude from the snapshot when copying it to AzureML.
     :param script_params: A list of parameter to pass on to the script as it runs in AzureML. If empty (or None, the
-<<<<<<< HEAD
-    default) these will be copied over from sys.argv.
-    :param environment_variables: An optional dictionary of environment variables that the script relies on.
-
-=======
     default) these will be copied over from sys.argv, omitting the --azureml flag.
     :param environment_variables: The environment variables that should be set when running in AzureML.
     :param docker_base_image: The Docker base image that should be used when creating a new Docker image.
@@ -340,7 +335,6 @@
     :param pip_extra_index_url: If provided, use this PIP package index to find additional packages when building
     the Docker image.
     :param conda_environment_file: The file that contains the Conda environment definition.
->>>>>>> 8e69ec7c
     :param default_datastore: The data store in your AzureML workspace, that points to your training data in blob
     storage. This is described in more detail in the README.
     :param input_datasets: The script will consume all data in folder in blob storage as the input. The folder must
@@ -420,13 +414,7 @@
     else:
         config_to_submit = script_run_config
 
-<<<<<<< HEAD
-    logging.info(f"Loaded: {workspace.name}")
-    environment = Environment.from_conda_specification("simple-env", conda_environment_file)
-    environment.environment_variables = environment_variables
-=======
     effective_experiment_name = experiment_name or Path(script_run_config.script).stem
->>>>>>> 8e69ec7c
 
     amlignore_path = snapshot_root_directory / AML_IGNORE_FILE
     lines_to_append = [str(path) for path in (ignored_folders or [])]
