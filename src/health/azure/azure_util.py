#  ------------------------------------------------------------------------------------------
#  Copyright (c) Microsoft Corporation. All rights reserved.
#  Licensed under the MIT License (MIT). See LICENSE in the repo root for license information.
#  ------------------------------------------------------------------------------------------
"""
Utility functions for interacting with AzureML runs
"""
import hashlib
import logging
import os
import re
from pathlib import Path
from typing import Dict, List, Optional, Tuple, Union

import conda_merge
import ruamel.yaml
from azureml._restclient.constants import RunStatus
from azureml.core import Environment, Experiment, Run, Workspace, get_run
from azureml.core.authentication import InteractiveLoginAuthentication, ServicePrincipalAuthentication
from azureml.core.conda_dependencies import CondaDependencies

EXPERIMENT_RUN_SEPARATOR = ":"
DEFAULT_UPLOAD_TIMEOUT_SECONDS: int = 36_000  # 10 Hours
SERVICE_PRINCIPAL_ID = "HIML_SERVICE_PRINCIPAL_ID"
SERVICE_PRINCIPAL_PASSWORD = "HIML_SERVICE_PRINCIPAL_PASSWORD"
TENANT_ID = "HIML_TENANT_ID"
RESOURCE_GROUP = "HIML_RESOURCE_GROUP"
SUBSCRIPTION_ID = "HIML_SUBSCRIPTION_ID"
WORKSPACE_NAME = "HIML_WORKSPACE_NAME"
# The version to use when creating an AzureML Python environment. We create all environments with a unique hashed
# name, hence version will always be fixed
ENVIRONMENT_VERSION = "1"

# Environment variables used for multi-node training
ENV_AZ_BATCHAI_MPI_MASTER_NODE = "AZ_BATCHAI_MPI_MASTER_NODE"
ENV_MASTER_ADDR = "MASTER_ADDR"
ENV_MASTER_IP = "MASTER_IP"
ENV_MASTER_PORT = "MASTER_PORT"
ENV_OMPI_COMM_WORLD_RANK = "OMPI_COMM_WORLD_RANK"
ENV_NODE_RANK = "NODE_RANK"
ENV_GLOBAL_RANK = "GLOBAL_RANK"
ENV_LOCAL_RANK = "LOCAL_RANK"


def create_run_recovery_id(run: Run) -> str:
    """
   Creates an recovery id for a run so it's checkpoints could be recovered for training/testing

   :param run: an instantiated run.
   :return: recovery id for a given run in format: [experiment name]:[run id]
   """
    return str(run.experiment.name + EXPERIMENT_RUN_SEPARATOR + run.id)


def split_recovery_id(id: str) -> Tuple[str, str]:
    """
    Splits a run ID into the experiment name and the actual run.
    The argument can be in the format 'experiment_name:run_id',
    or just a run ID like user_branch_abcde12_123. In the latter case, everything before the last
    two alphanumeric parts is assumed to be the experiment name.
    :param id:
    :return: experiment name and run name
    """
    components = id.strip().split(EXPERIMENT_RUN_SEPARATOR)
    if len(components) > 2:
        raise ValueError("recovery_id must be in the format: 'experiment_name:run_id', but got: {}".format(id))
    elif len(components) == 2:
        return components[0], components[1]
    else:
        recovery_id_regex = r"^(\w+)_\d+_[0-9a-f]+$|^(\w+)_\d+$"
        match = re.match(recovery_id_regex, id)
        if not match:
            raise ValueError("The recovery ID was not in the expected format: {}".format(id))
        return (match.group(1) or match.group(2)), id


def fetch_run(workspace: Workspace, run_recovery_id: str) -> Run:
    """
    Finds an existing run in an experiment, based on a recovery ID that contains the experiment ID and the actual RunId.
    The run can be specified either in the experiment_name:run_id format, or just the run_id.
    :param workspace: the configured AzureML workspace to search for the experiment.
    :param run_recovery_id: The Run to find. Either in the full recovery ID format, experiment_name:run_id or just the
    run_id
    :return: The AzureML run.
    """
    experiment, run = split_recovery_id(run_recovery_id)
    try:
        experiment_to_recover = Experiment(workspace, experiment)
    except Exception as ex:
        raise Exception(f"Unable to retrieve run {run} in experiment {experiment}: {str(ex)}")
    run_to_recover = fetch_run_for_experiment(experiment_to_recover, run)
    logging.info("Fetched run #{} {} from experiment {}.".format(run, run_to_recover.number, experiment))
    return run_to_recover


def is_running_on_azure_agent() -> bool:
    """
    Returns True if the code appears to be running on an Azure build agent, and False otherwise.
    """
    # Guess by looking at the AGENT_OS variable, that all Azure hosted agents define.
    return bool(os.environ.get("AGENT_OS", None))


def fetch_run_for_experiment(experiment_to_recover: Experiment, run_id: str) -> Run:
    """
    :param experiment_to_recover: an experiment
    :param run_id: a string representing the Run ID of one of the runs of the experiment
    :return: the run matching run_id_or_number; raises an exception if not found
    """
    try:
        return get_run(experiment=experiment_to_recover, run_id=run_id, rehydrate=True)
    except Exception:
        available_runs = experiment_to_recover.get_runs()
        available_ids = ", ".join([run.id for run in available_runs])
        raise (Exception(
            "Run {} not found for experiment: {}. Available runs are: {}".format(
                run_id, experiment_to_recover.name, available_ids)))


def get_authentication() -> Union[InteractiveLoginAuthentication, ServicePrincipalAuthentication]:
    """
    Creates a service principal authentication object with the application ID stored in the present object. The
    application key is read from the environment.

    :return: A ServicePrincipalAuthentication object that has the application ID and key or None if the key is not
    present
    """
    service_principal_id = get_secret_from_environment(SERVICE_PRINCIPAL_ID, allow_missing=True)
    tenant_id = get_secret_from_environment(TENANT_ID, allow_missing=True)
    service_principal_password = get_secret_from_environment(SERVICE_PRINCIPAL_PASSWORD, allow_missing=True)
    if service_principal_id and tenant_id and service_principal_password:
        return ServicePrincipalAuthentication(
            tenant_id=tenant_id,
            service_principal_id=service_principal_id,
            service_principal_password=service_principal_password)
    logging.info("Using interactive login to Azure. To use Service Principal authentication")
    return InteractiveLoginAuthentication()


def get_secret_from_environment(name: str, allow_missing: bool = False) -> Optional[str]:
    """
    Gets a password or key from the secrets file or environment variables.

    :param name: The name of the environment variable to read. It will be converted to uppercase.
    :param allow_missing: If true, the function returns None if there is no entry of the given name in any of the
    places searched. If false, missing entries will raise a ValueError.
    :return: Value of the secret. None, if there is no value and allow_missing is True.
    """
    name = name.upper()
    value = os.environ.get(name, None)
    if not value and not allow_missing:
        raise ValueError(f"There is no value stored for the secret named '{name}'")
    return value


def to_azure_friendly_string(x: Optional[str]) -> Optional[str]:
    """
    Given a string, ensure it can be used in Azure by replacing everything apart from a-zA-Z0-9_ with _, and replace
    multiple _ with a single _.
    """
    if x is None:
        return x
    else:
        return re.sub('_+', '_', re.sub(r'\W+', '_', x))


def _log_conda_dependencies_stats(conda: CondaDependencies, message_prefix: str) -> None:
    """
    Write number of conda and pip packages to logs.
    :param conda: A conda dependencies object
    :param message_prefix: A message to prefix to the log string.
    """
    conda_packages_count = len(list(conda.conda_packages))
    pip_packages_count = len(list(conda.pip_packages))
    logging.info(f"{message_prefix}: {conda_packages_count} conda packages, {pip_packages_count} pip packages")
    logging.debug("  Conda packages:")
    for p in conda.conda_packages:
        logging.debug(f"    {p}")
    logging.debug("  Pip packages:")
    for p in conda.pip_packages:
        logging.debug(f"    {p}")


def merge_conda_files(files: List[Path], result_file: Path) -> None:
    """
    Merges the given Conda environment files using the conda_merge package, and writes the merged file to disk.
    :param files: The Conda environment files to read.
    :param result_file: The location where the merge results should be written.
    """
    for file in files:
        _log_conda_dependencies_stats(CondaDependencies(file), f"Conda environment in {file}")
    # This code is a slightly modified version of conda_merge. That code can't be re-used easily
    # it defaults to writing to stdout
    env_definitions = [conda_merge.read_file(str(f)) for f in files]
    unified_definition = {}
    NAME = "name"
    CHANNELS = "channels"
    DEPENDENCIES = "dependencies"

    name = conda_merge.merge_names(env.get(NAME) for env in env_definitions)
    if name:
        unified_definition[NAME] = name

    try:
        channels = conda_merge.merge_channels(env.get(CHANNELS) for env in env_definitions)
    except conda_merge.MergeError:
        logging.error("Failed to merge channel priorities.")
        raise
    if channels:
        unified_definition[CHANNELS] = channels

    try:
        deps = conda_merge.merge_dependencies(env.get(DEPENDENCIES) for env in env_definitions)
    except conda_merge.MergeError:
        logging.error("Failed to merge dependencies.")
        raise
    if deps:
        unified_definition[DEPENDENCIES] = deps
    else:
        raise ValueError("No dependencies found in any of the conda files.")

    with result_file.open("w") as f:
        ruamel.yaml.dump(unified_definition, f, indent=2, default_flow_style=False)
    _log_conda_dependencies_stats(CondaDependencies(result_file), "Merged Conda environment")


def create_python_environment(conda_environment_file: Path,
<<<<<<< HEAD
                              pip_extra_index_url: str = "",
                              docker_base_image: str = "",
                              environment_variables: Optional[Dict[str, str]] = None) -> Environment:
=======
                              pip_extra_index_url: str,
                              workspace: Optional[Workspace],
                              private_pip_wheel_path: Optional[Path],
                              docker_base_image: str,
                              environment_variables: Optional[Dict[str, str]]) -> Environment:
>>>>>>> 6b654cfb
    """
    Creates a description for the Python execution environment in AzureML, based on the Conda environment
    definition files that are specified in `source_config`. If such environment with this Conda environment already
    exists, it is retrieved, otherwise created afresh.
    :param environment_variables: The environment variables that should be set when running in AzureML.
    :param docker_base_image: The Docker base image that should be used when creating a new Docker image.
    :param pip_extra_index_url: If provided, use this PIP package index to find additional packages when building
    the Docker image.
    :param workspace: The AzureML workspace to work in, required if private_pip_wheel_path is supplied.
    :param private_pip_wheel_path: If provided, add this wheel as a private package to the AzureML workspace.
    :param conda_environment_file: The file that contains the Conda environment definition.
    """
    conda_dependencies = CondaDependencies(conda_dependencies_file_path=conda_environment_file)
    yaml_contents = conda_environment_file.read_text()
    if pip_extra_index_url:
        # When an extra-index-url is supplied, swap the order in which packages are searched for.
        # This is necessary if we need to consume packages from extra-index that clash with names of packages on
        # pypi
        conda_dependencies.set_pip_option(f"--index-url {pip_extra_index_url}")
        conda_dependencies.set_pip_option("--extra-index-url https://pypi.org/simple")
    # By default, define several environment variables that work around known issues in the software stack
    environment_variables = {
        "AZUREML_OUTPUT_UPLOAD_TIMEOUT_SEC": "3600",
        # Occasionally uploading data during the run takes too long, and makes the job fail. Default is 300.
        "AZUREML_RUN_KILL_SIGNAL_TIMEOUT_SEC": "900",
        "MKL_SERVICE_FORCE_INTEL": "1",
        # Switching to a new software stack in AML for mounting datasets
        "RSLEX_DIRECT_VOLUME_MOUNT": "true",
        "RSLEX_DIRECT_VOLUME_MOUNT_MAX_CACHE_SIZE": "1",
        **(environment_variables or {})
    }
    # See if this package as a whl exists, and if so, register it with AzureML environment.
    if workspace is not None and private_pip_wheel_path is not None:
        if private_pip_wheel_path.is_file():
            whl_url = Environment.add_private_pip_wheel(workspace=workspace,
                                                        file_path=private_pip_wheel_path,
                                                        exist_ok=True)
            conda_dependencies.add_pip_package(whl_url)
            print(f"Added add_private_pip_wheel {private_pip_wheel_path} to AzureML environment.")
        else:
            raise FileNotFoundError(f"Cannot add add_private_pip_wheel: {private_pip_wheel_path}, it is not a file.")
    # Create a name for the environment that will likely uniquely identify it. AzureML does hashing on top of that,
    # and will re-use existing environments even if they don't have the same name.
    # Hashing should include everything that can reasonably change. Rely on hashlib here, because the built-in
    # hash function gives different results for the same string in different python instances.
    hash_string = "\n".join([yaml_contents, docker_base_image, str(environment_variables)])
    sha1 = hashlib.sha1(hash_string.encode("utf8"))
    overall_hash = sha1.hexdigest()[:32]
    unique_env_name = f"HealthML-{overall_hash}"
    env = Environment(name=unique_env_name)
    env.python.conda_dependencies = conda_dependencies
    if docker_base_image:
        env.docker.base_image = docker_base_image
    env.environment_variables = environment_variables
    return env


def register_environment(workspace: Workspace, environment: Environment) -> Environment:
    """
    Try to get the AzureML environment by name and version from the AzureML workspace. If that fails, register the
    environment on the workspace.
    :param workspace: The AzureML workspace to use.
    :param environment: An AzureML execution environment.
    :return: An AzureML execution environment. If the environment did already exist on the workspace, the return value
    is the environment as registered on the workspace, otherwise it is equal to the environment argument.
    """
    try:
        env = Environment.get(workspace, name=environment.name, version=environment.version)
        logging.info(f"Using existing Python environment '{env.name}'.")
    except Exception:
        logging.info(f"Python environment '{environment.name}' does not yet exist, creating and registering it.")
        environment.register(workspace)
    return environment


def run_duration_string_to_seconds(s: str) -> Optional[int]:
    """
    Parse a string that represents a timespan, and returns it converted into seconds. The string is expected to be
    floating point number with a single character suffix s, m, h, d for seconds, minutes, hours, day.
    Examples: '3.5h', '2d'. If the argument is an empty string, None is returned.
    :param s: The string to parse.
    :return: The timespan represented in the string converted to seconds.
    """
    s = s.strip()
    if not s:
        return None
    suffix = s[-1]
    if suffix == "s":
        multiplier = 1
    elif suffix == "m":
        multiplier = 60
    elif suffix == "h":
        multiplier = 60 * 60
    elif suffix == "d":
        multiplier = 24 * 60 * 60
    else:
        raise ValueError("s", f"Invalid suffix: Must be one of 's', 'm', 'h', 'd', but got: {s}")  # type: ignore
    return int(float(s[:-1]) * multiplier)


def set_environment_variables_for_multi_node() -> None:
    """
    Sets the environment variables that PyTorch Lightning needs for multi-node training.
    """
    if ENV_AZ_BATCHAI_MPI_MASTER_NODE in os.environ:
        # For AML BATCHAI
        os.environ[ENV_MASTER_ADDR] = os.environ[ENV_AZ_BATCHAI_MPI_MASTER_NODE]
    elif ENV_MASTER_IP in os.environ:
        # AKS
        os.environ[ENV_MASTER_ADDR] = os.environ[ENV_MASTER_IP]
    else:
        logging.info("No settings for the MPI central node found. Assuming that this is a single node training job.")
        return

    if ENV_MASTER_PORT not in os.environ:
        os.environ[ENV_MASTER_PORT] = "6105"

    if ENV_OMPI_COMM_WORLD_RANK in os.environ:
        os.environ[ENV_NODE_RANK] = os.environ[ENV_OMPI_COMM_WORLD_RANK]  # node rank is the world_rank from mpi run
    env_vars = ", ".join(f"{var} = {os.environ[var]}" for var in [ENV_MASTER_ADDR, ENV_MASTER_PORT, ENV_NODE_RANK])
    print(f"Distributed training: {env_vars}")


def is_run_and_child_runs_completed(run: Run) -> bool:
    """
    Checks if the given run has successfully completed. If the run has child runs, it also checks if the child runs
    completed successfully.
    :param run: The AzureML run to check.
    :return: True if the run and all child runs completed successfully.
    """

    def is_completed(run: Run) -> bool:
        status = run.get_status()
        if run.status == RunStatus.COMPLETED:
            return True
        logging.info(f"Run {run.id} in experiment {run.experiment.name} finished with status {status}.")
        return False

    runs = list(run.get_children())
    runs.append(run)
    return all(is_completed(run) for run in runs)<|MERGE_RESOLUTION|>--- conflicted
+++ resolved
@@ -225,17 +225,11 @@
 
 
 def create_python_environment(conda_environment_file: Path,
-<<<<<<< HEAD
                               pip_extra_index_url: str = "",
+                              workspace: Optional[Workspace] = None,
+                              private_pip_wheel_path: Optional[Path] = None,
                               docker_base_image: str = "",
                               environment_variables: Optional[Dict[str, str]] = None) -> Environment:
-=======
-                              pip_extra_index_url: str,
-                              workspace: Optional[Workspace],
-                              private_pip_wheel_path: Optional[Path],
-                              docker_base_image: str,
-                              environment_variables: Optional[Dict[str, str]]) -> Environment:
->>>>>>> 6b654cfb
     """
     Creates a description for the Python execution environment in AzureML, based on the Conda environment
     definition files that are specified in `source_config`. If such environment with this Conda environment already
