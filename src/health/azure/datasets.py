--- conflicted
+++ resolved
@@ -2,10 +2,6 @@
 #  Copyright (c) Microsoft Corporation. All rights reserved.
 #  Licensed under the MIT License (MIT). See LICENSE in the repo root for license information.
 #  ------------------------------------------------------------------------------------------
-<<<<<<< HEAD
-
-=======
->>>>>>> 78441c14
 import logging
 from pathlib import Path
 from typing import List, Optional, Union
