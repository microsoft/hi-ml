#  ------------------------------------------------------------------------------------------
#  Copyright (c) Microsoft Corporation. All rights reserved.
#  Licensed under the MIT License (MIT). See LICENSE in the repo root for license information.
#  ------------------------------------------------------------------------------------------
"""
Test utility functions for tests in the package.
"""
from pathlib import Path

from azureml.core import Run, Workspace
from cached_property import cached_property
from health.azure.azure_util import (RESOURCE_GROUP, SUBSCRIPTION_ID, WORKSPACE_NAME,
                                     fetch_run, get_authentication, get_secret_from_environment)
from health.azure.himl import RUN_RECOVERY_FILE

DEFAULT_WORKSPACE_CONFIG_JSON = "config.json"
DEFAULT_DATASTORE = "innereyedatasets"
FALLBACK_SINGLE_RUN = "refs_pull_545_merge:refs_pull_545_merge_1626538212_d2b07afd"


def repository_root() -> Path:
    """
    Gets the root folder of the git repository.
    """
    return Path(__file__).parent.parent.parent.parent


def default_aml_workspace() -> Workspace:
    """
    Gets the default AzureML workspace that is used for testing.
    """
    config_json = repository_root() / DEFAULT_WORKSPACE_CONFIG_JSON
    if config_json.is_file():
        return Workspace.from_config()
    else:
        workspace_name = get_secret_from_environment(WORKSPACE_NAME, allow_missing=False)
        subscription_id = get_secret_from_environment(SUBSCRIPTION_ID, allow_missing=False)
        resource_group = get_secret_from_environment(RESOURCE_GROUP, allow_missing=False)
        auth = get_authentication()
        return Workspace.get(name=workspace_name,
                             auth=auth,
                             subscription_id=subscription_id,
                             resource_group=resource_group)


class DefaultWorkspace:
    """
    Wrapper around aml_workspace so that it is lazily loaded, once.
    """
    def __init__(self) -> None:
        """
        Init.
        """
        self._workspace: Workspace = None

    @cached_property
    def workspace(self) -> Workspace:
        """
        Lazily load the aml_workspace.
        """
        self._workspace = default_aml_workspace()
        return self._workspace


DEFAULT_WORKSPACE = DefaultWorkspace()


def get_most_recent_run_id(run_recovery_file: Path = Path(RUN_RECOVERY_FILE)) -> str:
    """
    Gets the string name of the most recently executed AzureML run. This is picked up from the `most_recent_run.txt`
    file when running on the cloud.
    :param run_recovery_file: The path of the run recovery file
    :return: The run id
    """
    assert run_recovery_file.is_file(), "When running in cloud builds, this should pick up the ID of a previous \
                                         training run"
    run_id = run_recovery_file.read_text().strip()
    print(f"Read this run ID from file: {run_id}")
    return run_id


def get_most_recent_run(run_recovery_file: Path = Path(RUN_RECOVERY_FILE)) -> Run:
    """
    Gets the name of the most recently executed AzureML run, instantiates that Run object and returns it.
    :param run_recovery_file: The path of the run recovery file
    :return: The run
    """
<<<<<<< HEAD
    run_recovery_id = get_most_recent_run_id(run_recovery_file)
    return fetch_run(workspace=DEFAULT_WORKSPACE, run_recovery_id=run_recovery_id)
=======
    run_recovery_id = get_most_recent_run_id(
        run_recovery_file=run_recovery_file)
    return fetch_run(workspace=DEFAULT_WORKSPACE.workspace, run_recovery_id=run_recovery_id)
>>>>>>> 364488dc
<|MERGE_RESOLUTION|>--- conflicted
+++ resolved
@@ -85,11 +85,5 @@
     :param run_recovery_file: The path of the run recovery file
     :return: The run
     """
-<<<<<<< HEAD
     run_recovery_id = get_most_recent_run_id(run_recovery_file)
-    return fetch_run(workspace=DEFAULT_WORKSPACE, run_recovery_id=run_recovery_id)
-=======
-    run_recovery_id = get_most_recent_run_id(
-        run_recovery_file=run_recovery_file)
-    return fetch_run(workspace=DEFAULT_WORKSPACE.workspace, run_recovery_id=run_recovery_id)
->>>>>>> 364488dc
+    return fetch_run(workspace=DEFAULT_WORKSPACE, run_recovery_id=run_recovery_id)