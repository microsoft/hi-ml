#  ------------------------------------------------------------------------------------------
#  Copyright (c) Microsoft Corporation. All rights reserved.
#  Licensed under the MIT License (MIT). See LICENSE in the repo root for license information.
#  ------------------------------------------------------------------------------------------
"""
Test utility functions for tests in the package.
"""
from pathlib import Path

from azureml.core import Run, Workspace
<<<<<<< HEAD

from health.azure.azure_util import SUBSCRIPTION_ID, fetch_run, get_authentication, get_secret_from_environment
=======
from cached_property import cached_property
from health.azure.azure_util import (RESOURCE_GROUP, SUBSCRIPTION_ID, WORKSPACE_NAME,
                                     fetch_run, get_authentication, get_secret_from_environment)
>>>>>>> 364488dc
from health.azure.himl import RUN_RECOVERY_FILE

DEFAULT_WORKSPACE_CONFIG_JSON = "config.json"
DEFAULT_DATASTORE = "innereyedatasets"
FALLBACK_SINGLE_RUN = "refs_pull_545_merge:refs_pull_545_merge_1626538212_d2b07afd"

TEST_OUTPUTS_PATH = "outputs"


def repository_root() -> Path:
    """
    Gets the root folder of the git repository.
    """
    return Path(__file__).parent.parent.parent.parent


def default_aml_workspace() -> Workspace:
    """
    Gets the default AzureML workspace that is used for testing.
    """
    config_json = repository_root() / DEFAULT_WORKSPACE_CONFIG_JSON
    if config_json.is_file():
        return Workspace.from_config()
    else:
        workspace_name = get_secret_from_environment(WORKSPACE_NAME, allow_missing=False)
        subscription_id = get_secret_from_environment(SUBSCRIPTION_ID, allow_missing=False)
        resource_group = get_secret_from_environment(RESOURCE_GROUP, allow_missing=False)
        auth = get_authentication()
        return Workspace.get(name=workspace_name,
                             auth=auth,
                             subscription_id=subscription_id,
                             resource_group=resource_group)


class DefaultWorkspace:
    """
    Wrapper around aml_workspace so that it is lazily loaded, once.
    """
    def __init__(self) -> None:
        """
        Init.
        """
        self._workspace: Workspace = None

    @cached_property
    def workspace(self) -> Workspace:
        """
        Lazily load the aml_workspace.
        """
        self._workspace = default_aml_workspace()
        return self._workspace


DEFAULT_WORKSPACE = DefaultWorkspace()


def get_most_recent_run_id(run_recovery_file: Path = Path(RUN_RECOVERY_FILE)) -> str:
    """
    Gets the string name of the most recently executed AzureML run. This is picked up from the `most_recent_run.txt`
    file when running on the cloud.
    :param run_recovery_file: The path of the run recovery file
    :return: The run id
    """
    assert run_recovery_file.is_file(), "When running in cloud builds, this should pick up the ID of a previous \
                                         training run"
    run_id = run_recovery_file.read_text().strip()
    print(f"Read this run ID from file: {run_id}")
    return run_id


def get_most_recent_run(run_recovery_file: Path = Path(RUN_RECOVERY_FILE)) -> Run:
    """
    Gets the name of the most recently executed AzureML run, instantiates that Run object and returns it.
    :param run_recovery_file: The path of the run recovery file
    :return: The run
    """
    run_recovery_id = get_most_recent_run_id(
        run_recovery_file=run_recovery_file)
    return fetch_run(workspace=DEFAULT_WORKSPACE.workspace, run_recovery_id=run_recovery_id)<|MERGE_RESOLUTION|>--- conflicted
+++ resolved
@@ -8,14 +8,9 @@
 from pathlib import Path
 
 from azureml.core import Run, Workspace
-<<<<<<< HEAD
-
-from health.azure.azure_util import SUBSCRIPTION_ID, fetch_run, get_authentication, get_secret_from_environment
-=======
 from cached_property import cached_property
-from health.azure.azure_util import (RESOURCE_GROUP, SUBSCRIPTION_ID, WORKSPACE_NAME,
-                                     fetch_run, get_authentication, get_secret_from_environment)
->>>>>>> 364488dc
+from health.azure.azure_util import (RESOURCE_GROUP, SUBSCRIPTION_ID, WORKSPACE_NAME, fetch_run, get_authentication,
+                                     get_secret_from_environment)
 from health.azure.himl import RUN_RECOVERY_FILE
 
 DEFAULT_WORKSPACE_CONFIG_JSON = "config.json"
@@ -54,6 +49,7 @@
     """
     Wrapper around aml_workspace so that it is lazily loaded, once.
     """
+
     def __init__(self) -> None:
         """
         Init.
