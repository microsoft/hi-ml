--- conflicted
+++ resolved
@@ -30,7 +30,6 @@
                              resource_group="InnerEye-DeepLearning")
 
 
-<<<<<<< HEAD
 class DefaultWorkspace:
     """
     Wrapper around aml_workspace so that it is lazily loaded, once.
@@ -51,6 +50,4 @@
 
 
 DEFAULT_WORKSPACE = DefaultWorkspace()
-=======
->>>>>>> be41c9be
 DEFAULT_DATASTORE = "innereyedatasets"