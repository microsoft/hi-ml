#  ------------------------------------------------------------------------------------------
#  Copyright (c) Microsoft Corporation. All rights reserved.
#  Licensed under the MIT License (MIT). See LICENSE in the repo root for license information.
#  ------------------------------------------------------------------------------------------
"""
Test utility functions for tests in the package.
"""
from pathlib import Path

from azureml.core import Workspace
<<<<<<< HEAD
from cached_property import cached_property
=======
from health.azure.himl_configs import (SUBSCRIPTION_ID, get_authentication,
                                       get_secret_from_environment)
>>>>>>> 8b4a9513

DEFAULT_WORKSPACE_CONFIG_JSON = "config.json"
DEFAULT_DATASTORE = "innereyedatasets"


def repository_root() -> Path:
    """
    Gets the root folder of the git repository.
    """
    return Path(__file__).parent.parent.parent.parent


def default_aml_workspace() -> Workspace:
    """
    Gets the default AzureML workspace that is used for testing.
    """
    config_json = repository_root() / DEFAULT_WORKSPACE_CONFIG_JSON
    if config_json.is_file():
        return Workspace.from_config()
    else:
        subscription_id = get_secret_from_environment(SUBSCRIPTION_ID, allow_missing=False)
        auth = get_authentication()
        return Workspace.get(name="InnerEye-DeepLearning",
                             auth=auth,
                             subscription_id=subscription_id,
                             resource_group="InnerEye-DeepLearning")


<<<<<<< HEAD
class DefaultWorkspace:
    """
    Wrapper around aml_workspace so that it is lazily loaded, once.
    """
    def __init__(self) -> None:
        """
        Init.
        """
        self._workspace: Workspace = None

    @cached_property
    def workspace(self) -> Workspace:
        """
        Lazily load the aml_workspace.
        """
        self._workspace = default_aml_workspace()
        return self._workspace


DEFAULT_WORKSPACE = DefaultWorkspace()
DEFAULT_DATASTORE = "innereyedatasets"
=======
DEFAULT_WORKSPACE = default_aml_workspace()
>>>>>>> 8b4a9513
<|MERGE_RESOLUTION|>--- conflicted
+++ resolved
@@ -8,12 +8,9 @@
 from pathlib import Path
 
 from azureml.core import Workspace
-<<<<<<< HEAD
 from cached_property import cached_property
-=======
 from health.azure.himl_configs import (SUBSCRIPTION_ID, get_authentication,
                                        get_secret_from_environment)
->>>>>>> 8b4a9513
 
 DEFAULT_WORKSPACE_CONFIG_JSON = "config.json"
 DEFAULT_DATASTORE = "innereyedatasets"
@@ -42,7 +39,6 @@
                              resource_group="InnerEye-DeepLearning")
 
 
-<<<<<<< HEAD
 class DefaultWorkspace:
     """
     Wrapper around aml_workspace so that it is lazily loaded, once.
@@ -63,7 +59,4 @@
 
 
 DEFAULT_WORKSPACE = DefaultWorkspace()
-DEFAULT_DATASTORE = "innereyedatasets"
-=======
-DEFAULT_WORKSPACE = default_aml_workspace()
->>>>>>> 8b4a9513
+DEFAULT_DATASTORE = "innereyedatasets"