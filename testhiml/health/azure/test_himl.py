#  ------------------------------------------------------------------------------------------
#  Copyright (c) Microsoft Corporation. All rights reserved.
#  Licensed under the MIT License (MIT). See LICENSE in the repo root for license information.
#  ------------------------------------------------------------------------------------------
"""
Tests for hi-ml.
"""
import logging
import os
import pathlib
import subprocess
import sys
from pathlib import Path, PosixPath
from typing import Dict, List, Tuple
from unittest import mock
from unittest.mock import patch
from uuid import uuid4

from azureml.core import Workspace
from azureml.data.dataset_consumption_config import DatasetConsumptionConfig
from health.azure.azure_util import EXPERIMENT_RUN_SEPARATOR

from health.azure.datasets import _input_dataset_key, _output_dataset_key
import health.azure.himl as himl
from _pytest.capture import CaptureFixture
import pytest
from conftest import check_config_json
from testhiml.health.azure.test_data.make_tests import render_environment_yaml, render_test_script
from testhiml.health.azure.util import get_most_recent_run, repository_root

INEXPENSIVE_TESTING_CLUSTER_NAME = "lite-testing-ds2"
EXAMPLE_SCRIPT = "elevate_this.py"
ENVIRONMENT_FILE = "environment.yml"


logger = logging.getLogger('test.health.azure')
logger.setLevel(logging.DEBUG)


# region Small fast local unit tests

@pytest.mark.fast
def test_submit_to_azure_if_needed_returns_immediately() -> None:
    """
    Test that himl.submit_to_azure_if_needed can be called, and returns immediately.
    """
    with mock.patch("sys.argv", ["", "--azureml"]):
        with pytest.raises(Exception) as ex:
            himl.submit_to_azure_if_needed(
                aml_workspace=None,
                workspace_config_path=None,
                entry_script=Path(__file__),
                compute_cluster_name="foo",
<<<<<<< HEAD
=======
                conda_environment_file=Path("env.yaml"))
        assert "Cannot submit to AzureML without the snapshot_root_directory" in str(ex)
    with mock.patch("sys.argv", ["", "--azureml"]):
        with pytest.raises(Exception) as ex:
            himl.submit_to_azure_if_needed(
                aml_workspace=None,
                workspace_config_path=None,
                entry_script=Path(__file__),
                compute_cluster_name="foo",
>>>>>>> 6e3786d7
                conda_environment_file=Path("env.yaml"),
                snapshot_root_directory=Path(__file__).parent)
        assert "Cannot glean workspace config from parameters" in str(ex)
    with mock.patch("sys.argv", [""]):
        result = himl.submit_to_azure_if_needed(
            entry_script=Path(__file__),
            compute_cluster_name="foo",
            conda_environment_file=Path("env.yml"))
        assert isinstance(result, himl.AzureRunInformation)
        assert not result.is_running_in_azure
        assert result.run is not None


@pytest.mark.fast
@patch("health.azure.himl.Run")
def test_write_run_recovery_file(mock_run: mock.MagicMock) -> None:
    # recovery file does not exist:
    mock_run.id = uuid4().hex
    mock_run.experiment.name = uuid4().hex
    expected_run_recovery_id = mock_run.experiment.name + EXPERIMENT_RUN_SEPARATOR + mock_run.id
    himl._write_run_recovery_file(mock_run)
    recovery_file_text = Path(himl.RUN_RECOVERY_FILE).read_text()
    assert expected_run_recovery_id == recovery_file_text
    # recovery file exists from above:
    mock_run.id = uuid4().hex
    mock_run.experiment.name = uuid4().hex
    himl._write_run_recovery_file(mock_run)
    recovery_file_text = Path(himl.RUN_RECOVERY_FILE).read_text()
    assert expected_run_recovery_id != recovery_file_text


@pytest.mark.fast
@pytest.mark.parametrize("wait_for_completion", [True, False])
@patch("health.azure.himl.Run")
@patch("health.azure.himl.Experiment")
def test_print_run_info(
        mock_experiment: mock.MagicMock,
        mock_run: mock.MagicMock,
        wait_for_completion: bool,
        capsys: CaptureFixture) -> None:
    mock_experiment.name = uuid4().hex
    mock_run.id = uuid4().hex
    portal_url = uuid4().hex
    mock_experiment.get_portal_url = lambda: portal_url
    himl._print_run_info(
        wait_for_completion=wait_for_completion,
        experiment=mock_experiment,
        run=mock_run)
    out, err = capsys.readouterr()
    assert not err
    assert f"Successfully queued new run {mock_run.id} in experiment: {mock_experiment.name}" in out
    assert portal_url in out
    if wait_for_completion:
        assert "Waiting for completion of AzureML run" in out
    else:
        assert "Not waiting for completion of AzureML run" in out


@pytest.mark.fast
@patch("azureml.data.OutputFileDatasetConfig")
@patch("health.azure.himl.DatasetConsumptionConfig")
@patch("health.azure.himl.Workspace")
@patch("health.azure.himl.DatasetConfig")
def test_to_datasets(
        mock_dataset_config: mock.MagicMock,
        mock_workspace: mock.MagicMock,
        mock_dataset_consumption_config: mock.MagicMock,
        mock_output_file_dataset_config: mock.MagicMock) -> None:

    def to_input_dataset(workspace: Workspace, dataset_index: int, ) -> DatasetConsumptionConfig:
        return mock_dataset_consumption_config

    def to_output_dataset(workspace: Workspace, dataset_index: int, ) -> DatasetConsumptionConfig:
        return mock_output_file_dataset_config

    mock_dataset_consumption_config.name = "A Consumption Config"
    mock_output_file_dataset_config.name = "An Output File Dataset Config"
    mock_dataset_config.to_input_dataset = to_input_dataset
    mock_dataset_config.to_output_dataset = to_output_dataset
    cleaned_input_datasets = [mock_dataset_config]
    cleaned_output_datasets = [mock_dataset_config, mock_dataset_config]
    inputs, outputs = himl._to_datasets(
        cleaned_input_datasets=cleaned_input_datasets,
        cleaned_output_datasets=cleaned_output_datasets,
        workspace=mock_workspace)
    assert len(inputs) == 1
    assert len(outputs) == 1
    assert inputs[mock_dataset_consumption_config.name] == mock_dataset_consumption_config
    assert outputs[mock_output_file_dataset_config.name] == mock_output_file_dataset_config


@pytest.mark.fast
@patch("azureml.core.ComputeTarget")
@patch("health.azure.himl.RunConfiguration")
@patch("health.azure.himl.Environment")
@patch("health.azure.himl.Workspace")
def test_get_script_run_config(
        mock_workspace: mock.MagicMock,
        mock_environment: mock.MagicMock,
        mock_run_configuration: mock.MagicMock,
        mock_compute_target: mock.MagicMock) -> None:
    snapshot_root_directory = Path.cwd()
    mock_workspace.compute_targets = {"a":  mock_compute_target}
    script_run_config = himl._get_script_run_config(
        compute_cluster_name="a",
        snapshot_root_directory=snapshot_root_directory,
        workspace=mock_workspace,
        environment=mock_environment,
        run_config=mock_run_configuration)
    assert script_run_config
    with pytest.raises(ValueError) as e:
        script_run_config = himl._get_script_run_config(
            compute_cluster_name="b",
            snapshot_root_directory=snapshot_root_directory,
            workspace=mock_workspace,
            environment=mock_environment,
            run_config=mock_run_configuration)
    assert "Could not find the compute target b in the AzureML workspaces" in str(e.value)


@pytest.mark.fast
@patch("health.azure.himl.Environment")
def test_get_run_config(mock_environment: mock.MagicMock, tmp_path: Path) -> None:
    snapshot_dir = tmp_path / uuid4().hex
    snapshot_dir.mkdir(exist_ok=False)
    ok_entry_script = snapshot_dir / "entry_script.py"
    ok_entry_script.write_text("print('hello world')\n")

    run_config = himl._get_run_config(
        entry_script=ok_entry_script,
        snapshot_root_directory=snapshot_dir,
        script_params=[],
        environment=mock_environment)
    assert run_config.script == ok_entry_script.relative_to(snapshot_dir)

    problem_entry_script_dir = tmp_path / uuid4().hex
    problem_entry_script_dir.mkdir(exist_ok=False)
    problem_entry_script = problem_entry_script_dir / "entry_script.py"
    problem_entry_script.write_text("print('hello world')\n")

    with pytest.raises(ValueError) as e:
        run_config = himl._get_run_config(
            entry_script=problem_entry_script,
            snapshot_root_directory=snapshot_dir,
            script_params=[],
            environment=mock_environment)
    expected = f"'{problem_entry_script}' does not start with '{snapshot_dir}"
    assert str(e.value).startswith(expected)


@pytest.mark.fast
def test_get_script_params() -> None:
    expected_params = ["a string"]
    assert expected_params == himl._get_script_params(expected_params)
    with mock.patch("sys.argv", ["", "a string", "--azureml"]):
        assert expected_params == himl._get_script_params()
    with mock.patch("sys.argv", ["", "a string"]):
        assert expected_params == himl._get_script_params()


@pytest.mark.fast
@patch("health.azure.himl.Workspace.from_config")
@patch("health.azure.himl.get_authentication")
@patch("health.azure.himl.Workspace")
def test_get_workspace(
        mock_workspace: mock.MagicMock,
        mock_get_authentication: mock.MagicMock,
        mock_from_config: mock.MagicMock) -> None:
    workspace = himl._get_workspace(mock_workspace, None)
    assert workspace == mock_workspace
    mock_get_authentication.return_value = None
    _ = himl._get_workspace(None, Path(__file__))
    assert mock_from_config.called


@pytest.mark.fast
@patch("health.azure.himl.Run")
@patch("health.azure.himl.Workspace")
@patch("health.azure.himl._generate_azure_datasets")
@patch("health.azure.himl.is_running_in_azure")
def test_submit_to_azure_if_needed_azure_return(
        mock_is_running_in_azure: mock.MagicMock,
        mock_generate_azure_datasets: mock.MagicMock,
        mock_workspace: mock.MagicMock,
        mock_run: mock.MagicMock) -> None:
    mock_is_running_in_azure.return_value = True
    expected_run_info = himl.AzureRunInformation(
        run=mock_run,
        input_datasets=None,
        output_datasets=None,
        is_running_in_azure=True,
        output_folder=Path.cwd(),
        log_folder=Path.cwd())
    mock_generate_azure_datasets.return_value = expected_run_info
    with mock.patch("sys.argv", ["", "--azureml"]):
        run_info = himl.submit_to_azure_if_needed(
            aml_workspace=mock_workspace,
            entry_script=Path(__file__),
            compute_cluster_name="foo",
            conda_environment_file=Path("env.yml"))
    assert run_info == expected_run_info


@pytest.mark.fast
@patch("health.azure.himl.DatasetConfig")
@patch("health.azure.himl.RUN_CONTEXT")
def test_generate_azure_datasets(
        mock_run_context: mock.MagicMock,
        mock_dataset_config: mock.MagicMock) -> None:
    mock_run_context.input_datasets = {}
    mock_run_context.output_datasets = {}
    for i in range(4):
        mock_run_context.input_datasets[_input_dataset_key(i)] = f"input_{i}"
        mock_run_context.output_datasets[_output_dataset_key(i)] = f"output_{i}"
    run_info = himl._generate_azure_datasets(
        cleaned_input_datasets=[mock_dataset_config, mock_dataset_config],
        cleaned_output_datasets=[mock_dataset_config, mock_dataset_config, mock_dataset_config])
    assert run_info.is_running_in_azure
    for i in range(2):
        assert f"input_{i}" in run_info.input_datasets
        assert f"output_{i}" in run_info.output_datasets
    assert "input_2" not in run_info.input_datasets
    assert "output_2" in run_info.output_datasets
    assert "input_3" not in run_info.input_datasets
    assert "output_3" not in run_info.output_datasets


@pytest.mark.fast
def test_append_to_amlignore(tmp_path: Path) -> None:
    # If there is no .amlignore file before the test, there should be none afterwards
    amlignore_path = tmp_path / Path(uuid4().hex)
    with himl._append_to_amlignore(
            amlignore=amlignore_path,
            lines_to_append=["1st line", "2nd line"]):
        amlignore_text = amlignore_path.read_text()
    assert "1st line\n2nd line" == amlignore_text
    assert not amlignore_path.exists()

    # If there is no .amlignore file before the test, and there are no lines to append, then there should be no
    # .amlignore file during the test
    amlignore_path = tmp_path / Path(uuid4().hex)
    with himl._append_to_amlignore(
            amlignore=amlignore_path,
            lines_to_append=[]):
        amlignore_exists_during_test = amlignore_path.exists()
    assert not amlignore_exists_during_test
    assert not amlignore_path.exists()

    # If there is an empty .amlignore file before the test, it should be there afterwards
    amlignore_path = tmp_path / Path(uuid4().hex)
    amlignore_path.touch()
    with himl._append_to_amlignore(
            amlignore=amlignore_path,
            lines_to_append=["1st line", "2nd line"]):
        amlignore_text = amlignore_path.read_text()
    assert "1st line\n2nd line" == amlignore_text
    assert amlignore_path.exists()

    # If there is a .amlignore file before the test, it should be identical afterwards
    amlignore_path = tmp_path / Path(uuid4().hex)
    amlignore_path.write_text("0th line")
    with himl._append_to_amlignore(
            amlignore=amlignore_path,
            lines_to_append=["1st line", "2nd line"]):
        amlignore_text = amlignore_path.read_text()
    assert "0th line\n1st line\n2nd line" == amlignore_text
    amlignore_text = amlignore_path.read_text()
    assert "0th line" == amlignore_text

# endregion Small fast local unit tests


# region Elevate to AzureML unit tests

here = pathlib.Path(__file__).parent.resolve()


def spawn_and_monitor_subprocess(process: str, args: List[str],
                                 cwd: Path, env: Dict[str, str]) -> Tuple[int, List[str]]:
    """
    Helper function to spawn and monitor subprocesses.
    :param process: The name or path of the process to spawn.
    :param args: The args to the process.
    :param cwd: Working directory.
    :param env: The environment variables for the process (default is the environment variables of the parent).
    :return: Return code after the process has finished, and the list of lines that were written to stdout by the
    subprocess.
    """
    p = subprocess.Popen(
        [process] + args,
        stdout=subprocess.PIPE,
        stderr=subprocess.STDOUT,
        cwd=cwd,
        env=env)

    # Read and print all the lines that are printed by the subprocess
    stdout_lines = [line.decode('UTF-8').strip() for line in p.stdout]  # type: ignore

    logging.info("~~~~~~~~~~~~~~")
    logging.info("\n".join(stdout_lines))
    logging.info("~~~~~~~~~~~~~~")

    return p.wait(), stdout_lines


def render_test_scripts(path: Path, local: bool,
                        extra_options: Dict[str, str], extra_args: List[str]) -> Tuple[int, List[str]]:
    """
    Prepare test scripts, submit them, and return response.

    :param path: Where to build the test scripts.
    :param local: Local execution if True, else in AzureML.
    :param extra_options: Extra options for template rendering.
    :param extra_args: Extra command line arguments for calling script.
    :return: snapshot_root and response from spawn_and_monitor_subprocess.
    """
    repo_root = repository_root()

    environment_yaml_path = path / "environment.yml"
    latest_version_path = repo_root / "latest_version.txt"
    if latest_version_path.exists():
        latest_version = f"=={latest_version_path.read_text()}"
        logging.debug(f"pinning hi-ml to: {latest_version}")
    else:
        latest_version = ""
        logging.debug("not pinning hi-ml")
    render_environment_yaml(environment_yaml_path, latest_version)

    entry_script_path = path / "test_script.py"
    render_test_script(entry_script_path, extra_options, INEXPENSIVE_TESTING_CLUSTER_NAME, environment_yaml_path)

    score_args = [str(entry_script_path)]
    if not local:
        score_args.append("--azureml")
    score_args.extend(extra_args)

    env = dict(os.environ.items())

    with check_config_json(path):
        return spawn_and_monitor_subprocess(
            process=sys.executable,
            args=score_args,
            cwd=path,
            env=env)


@pytest.mark.parametrize("local", [True, False])
def test_invoking_hello_world(local: bool, tmp_path: Path) -> None:
    """
    Test invoking hello_world.py.and
    If running in AzureML - does not elevate itself to AzureML without any config.
    Else runs locally.
    :param local: Local execution if True, else in AzureML.
    :param tmp_path: PyTest test fixture for temporary path.
    """
    extra_options = {
        'workspace_config_path': 'None',
        'environment_variables': 'None'
    }
    extra_args = ["--message=hello_world"]
    code, stdout = render_test_scripts(tmp_path, local, extra_options, extra_args)
    captured = "\n".join(stdout)
    if local:
        assert code == 0
        assert "Successfully queued new run" not in captured
        assert 'The message was: hello_world' in captured
    else:
        assert code == 1
        assert "Cannot glean workspace config from parameters, and so not submitting to AzureML" in captured


@pytest.mark.parametrize("local", [True, False])
def test_invoking_hello_world_config1(local: bool, tmp_path: Path) -> None:
    """
    Test that invoking hello_world.py elevates itself to AzureML with config.json.
    :param local: Local execution if True, else in AzureML.
    :param tmp_path: PyTest test fixture for temporary path.
    """
    extra_options = {
        'workspace_config_path': 'here / "config.json"',
        'environment_variables': 'None'
    }
    extra_args = ["--message=hello_world"]
    code, stdout = render_test_scripts(tmp_path, local, extra_options, extra_args)
    captured = "\n".join(stdout)
    assert code == 0
    if local:
        assert "Successfully queued new run" not in captured
        assert 'The message was: hello_world' in captured
    else:
        assert "Successfully queued new run test_script_" in captured
        run = get_most_recent_run(run_recovery_file=tmp_path / himl.RUN_RECOVERY_FILE)
        assert run.status in ["Finalizing", "Completed"]
        log_root = tmp_path / "logs"
        log_root.mkdir(exist_ok=False)
        run.get_all_logs(destination=log_root)
        driver_log = log_root / "azureml-logs" / "70_driver_log.txt"
        log_text = driver_log.read_text()
        assert "The message was: hello_world" in log_text


@patch("health.azure.himl.submit_to_azure_if_needed")
def test_calling_script_directly(mock_submit_to_azure_if_needed: mock.MagicMock) -> None:
    with mock.patch("sys.argv", [
            "",
            "--workspace_config_path", "1",
            "--compute_cluster_name", "2",
            "--snapshot_root_directory", "3",
            "--entry_script", "4",
            "--conda_environment_file", "5"]):
        himl.main()
    assert mock_submit_to_azure_if_needed.call_args[1]["workspace_config_path"] == PosixPath("1")
    assert mock_submit_to_azure_if_needed.call_args[1]["compute_cluster_name"] == "2"
    assert mock_submit_to_azure_if_needed.call_args[1]["snapshot_root_directory"] == PosixPath("3")
    assert mock_submit_to_azure_if_needed.call_args[1]["entry_script"] == PosixPath("4")
    assert mock_submit_to_azure_if_needed.call_args[1]["conda_environment_file"] == PosixPath("5")

# endregion Elevate to AzureML unit tests<|MERGE_RESOLUTION|>--- conflicted
+++ resolved
@@ -16,22 +16,21 @@
 from unittest.mock import patch
 from uuid import uuid4
 
+import pytest
+from _pytest.capture import CaptureFixture
 from azureml.core import Workspace
 from azureml.data.dataset_consumption_config import DatasetConsumptionConfig
+
+import health.azure.himl as himl
+from conftest import check_config_json
 from health.azure.azure_util import EXPERIMENT_RUN_SEPARATOR
-
 from health.azure.datasets import _input_dataset_key, _output_dataset_key
-import health.azure.himl as himl
-from _pytest.capture import CaptureFixture
-import pytest
-from conftest import check_config_json
 from testhiml.health.azure.test_data.make_tests import render_environment_yaml, render_test_script
 from testhiml.health.azure.util import get_most_recent_run, repository_root
 
 INEXPENSIVE_TESTING_CLUSTER_NAME = "lite-testing-ds2"
 EXAMPLE_SCRIPT = "elevate_this.py"
 ENVIRONMENT_FILE = "environment.yml"
-
 
 logger = logging.getLogger('test.health.azure')
 logger.setLevel(logging.DEBUG)
@@ -51,18 +50,6 @@
                 workspace_config_path=None,
                 entry_script=Path(__file__),
                 compute_cluster_name="foo",
-<<<<<<< HEAD
-=======
-                conda_environment_file=Path("env.yaml"))
-        assert "Cannot submit to AzureML without the snapshot_root_directory" in str(ex)
-    with mock.patch("sys.argv", ["", "--azureml"]):
-        with pytest.raises(Exception) as ex:
-            himl.submit_to_azure_if_needed(
-                aml_workspace=None,
-                workspace_config_path=None,
-                entry_script=Path(__file__),
-                compute_cluster_name="foo",
->>>>>>> 6e3786d7
                 conda_environment_file=Path("env.yaml"),
                 snapshot_root_directory=Path(__file__).parent)
         assert "Cannot glean workspace config from parameters" in str(ex)
@@ -131,7 +118,6 @@
         mock_workspace: mock.MagicMock,
         mock_dataset_consumption_config: mock.MagicMock,
         mock_output_file_dataset_config: mock.MagicMock) -> None:
-
     def to_input_dataset(workspace: Workspace, dataset_index: int, ) -> DatasetConsumptionConfig:
         return mock_dataset_consumption_config
 
@@ -143,6 +129,9 @@
     mock_dataset_config.to_input_dataset = to_input_dataset
     mock_dataset_config.to_output_dataset = to_output_dataset
     cleaned_input_datasets = [mock_dataset_config]
+    # TODO: There's something wrong here. We feed 2 datasets in, but only get one out. When creating the dictionary,
+    # we should check if the names are unique. In practice, this is unlikely to happen because the names are
+    # INPUT_0, INPUT_1, etc
     cleaned_output_datasets = [mock_dataset_config, mock_dataset_config]
     inputs, outputs = himl._to_datasets(
         cleaned_input_datasets=cleaned_input_datasets,
@@ -165,7 +154,7 @@
         mock_run_configuration: mock.MagicMock,
         mock_compute_target: mock.MagicMock) -> None:
     snapshot_root_directory = Path.cwd()
-    mock_workspace.compute_targets = {"a":  mock_compute_target}
+    mock_workspace.compute_targets = {"a": mock_compute_target}
     script_run_config = himl._get_script_run_config(
         compute_cluster_name="a",
         snapshot_root_directory=snapshot_root_directory,
@@ -332,6 +321,7 @@
     amlignore_text = amlignore_path.read_text()
     assert "0th line" == amlignore_text
 
+
 # endregion Small fast local unit tests
 
 
@@ -467,12 +457,12 @@
 @patch("health.azure.himl.submit_to_azure_if_needed")
 def test_calling_script_directly(mock_submit_to_azure_if_needed: mock.MagicMock) -> None:
     with mock.patch("sys.argv", [
-            "",
-            "--workspace_config_path", "1",
-            "--compute_cluster_name", "2",
-            "--snapshot_root_directory", "3",
-            "--entry_script", "4",
-            "--conda_environment_file", "5"]):
+        "",
+        "--workspace_config_path", "1",
+        "--compute_cluster_name", "2",
+        "--snapshot_root_directory", "3",
+        "--entry_script", "4",
+        "--conda_environment_file", "5"]):
         himl.main()
     assert mock_submit_to_azure_if_needed.call_args[1]["workspace_config_path"] == PosixPath("1")
     assert mock_submit_to_azure_if_needed.call_args[1]["compute_cluster_name"] == "2"
