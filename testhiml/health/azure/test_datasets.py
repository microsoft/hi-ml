from unittest import mock

import pytest
from azureml.core import Dataset
from azureml.data import FileDataset, OutputFileDatasetConfig
from azureml.data.azure_storage_datastore import AzureBlobDatastore
from azureml.data.dataset_consumption_config import DatasetConsumptionConfig

from health.azure.datasets import (DatasetConfig, _input_dataset_key, _output_dataset_key, _replace_string_datasets,
                                   get_datastore, get_or_create_dataset)
from testhiml.health.azure.utils import DEFAULT_DATASTORE, default_aml_workspace


def test_datasetconfig_init() -> None:
    with pytest.raises(ValueError) as ex:
        DatasetConfig(name=" ")
    assert "name of the dataset must be a non-empty string" in str(ex)


def test_get_datastore() -> None:
    """
    Test retrieving a datastore from the AML workspace.
    """
    # Retrieving a datastore that does not exist should fail
    does_not_exist = "does_not_exist"
    workspace = default_aml_workspace()
    with pytest.raises(ValueError) as ex:
<<<<<<< HEAD
        get_datastore(workspace=DEFAULT_WORKSPACE.workspace, datastore_name=does_not_exist)
    assert f"Datastore {does_not_exist} was not found" in str(ex)


def test_get_datastore_without_name() -> None:
    """
    Trying to get a datastore without name should only work if there is a single datastore
    """
    assert len(DEFAULT_WORKSPACE.workspace.datastores) > 1
    with pytest.raises(ValueError) as ex:
        get_datastore(workspace=DEFAULT_WORKSPACE.workspace, datastore_name="")
=======
        get_datastore(workspace=workspace, datastore_name=does_not_exist)
    assert f"Datastore {does_not_exist} was not found" in str(ex)

    # Trying to get a datastore without name should only work if there is a single datastore
    assert len(workspace.datastores) > 1
    with pytest.raises(ValueError) as ex:
        get_datastore(workspace=workspace, datastore_name="")
>>>>>>> be41c9be
    assert "No datastore name provided" in str(ex)

    # Retrieve a datastore by name
    name = DEFAULT_DATASTORE
<<<<<<< HEAD
    datastore = get_datastore(workspace=DEFAULT_WORKSPACE.workspace, datastore_name=name)
    assert isinstance(datastore, AzureBlobDatastore)
    assert datastore.name == name
    assert len(DEFAULT_WORKSPACE.workspace.datastores) > 1
=======
    datastore = get_datastore(workspace=workspace, datastore_name=name)
    assert isinstance(datastore, AzureBlobDatastore)
    assert datastore.name == name
    assert len(workspace.datastores) > 1
>>>>>>> be41c9be
    # Now mock the datastores property of the workspace, to pretend there is only a single datastore.
    # With that in place, we can get the datastore without the name
    faked_stores = {name: datastore}
    with mock.patch("azureml.core.Workspace.datastores", faked_stores):
<<<<<<< HEAD
        single_store = get_datastore(workspace=DEFAULT_WORKSPACE.workspace, datastore_name="")
=======
        single_store = get_datastore(workspace=workspace, datastore_name="")
>>>>>>> be41c9be
    assert isinstance(single_store, AzureBlobDatastore)
    assert single_store.name == name


def test_dataset_input() -> None:
    """
    Test turning a dataset setup object to an actual AML input dataset.
    """
    workspace = default_aml_workspace()
    # This dataset must exist in the workspace already, or at least in blob storage.
    dataset_config = DatasetConfig(name="hello_world", datastore=DEFAULT_DATASTORE)
<<<<<<< HEAD
    aml_dataset = dataset_config.to_input_dataset(workspace=DEFAULT_WORKSPACE.workspace, dataset_index=1)
=======
    aml_dataset = dataset_config.to_input_dataset(workspace=workspace, dataset_index=1)
>>>>>>> be41c9be
    assert isinstance(aml_dataset, DatasetConsumptionConfig)
    assert aml_dataset.path_on_compute is None
    assert aml_dataset.mode == "download"
    # Downloading or mounting to a given path
    target_folder = "/tmp/foo"
    dataset_config = DatasetConfig(name="hello_world", datastore=DEFAULT_DATASTORE, target_folder=target_folder)
<<<<<<< HEAD
    aml_dataset = dataset_config.to_input_dataset(workspace=DEFAULT_WORKSPACE.workspace, dataset_index=1)
=======
    aml_dataset = dataset_config.to_input_dataset(workspace=workspace, dataset_index=1)
>>>>>>> be41c9be
    assert isinstance(aml_dataset, DatasetConsumptionConfig)
    assert aml_dataset.path_on_compute == target_folder
    # Use mounting instead of downloading
    dataset_config = DatasetConfig(name="hello_world", datastore=DEFAULT_DATASTORE, use_mounting=True)
<<<<<<< HEAD
    aml_dataset = dataset_config.to_input_dataset(workspace=DEFAULT_WORKSPACE.workspace, dataset_index=1)
=======
    aml_dataset = dataset_config.to_input_dataset(workspace=workspace, dataset_index=1)
>>>>>>> be41c9be
    assert isinstance(aml_dataset, DatasetConsumptionConfig)
    assert aml_dataset.mode == "mount"


def test_dataset_output() -> None:
    """
    Test turning a dataset setup object to an actual AML output dataset.
    """
    name = "new_dataset"
    workspace = default_aml_workspace()
    dataset_config = DatasetConfig(name=name, datastore=DEFAULT_DATASTORE)
<<<<<<< HEAD
    aml_dataset = dataset_config.to_output_dataset(workspace=DEFAULT_WORKSPACE.workspace, dataset_index=1)
=======
    aml_dataset = dataset_config.to_output_dataset(workspace=workspace, dataset_index=1)
>>>>>>> be41c9be
    assert isinstance(aml_dataset, OutputFileDatasetConfig)
    assert isinstance(aml_dataset.destination, tuple)
    assert aml_dataset.destination[0].name == DEFAULT_DATASTORE
    assert aml_dataset.destination[1] == name + "/"
    assert aml_dataset.mode == "mount"
    # Use downloading instead of mounting
    dataset_config = DatasetConfig(name="hello_world", datastore=DEFAULT_DATASTORE, use_mounting=False)
<<<<<<< HEAD
    aml_dataset = dataset_config.to_input_dataset(workspace=DEFAULT_WORKSPACE.workspace, dataset_index=1)
    assert aml_dataset.mode == "download"
    # Mounting at a fixed folder is not possible
    with pytest.raises(ValueError) as ex:
        dataset_config = DatasetConfig(name=name, datastore=DEFAULT_DATASTORE, target_folder="something")
        dataset_config.to_output_dataset(workspace=DEFAULT_WORKSPACE.workspace, dataset_index=1)
    assert "Output datasets can't have a target_folder set" in str(ex)
=======
    aml_dataset = dataset_config.to_output_dataset(workspace=workspace, dataset_index=1)
    assert isinstance(aml_dataset, OutputFileDatasetConfig)
    assert aml_dataset.mode == "upload"
    # Mounting at a fixed folder is not possible
    with pytest.raises(ValueError) as ex:
        dataset_config = DatasetConfig(name=name, datastore=DEFAULT_DATASTORE, target_folder="something")
        dataset_config.to_output_dataset(workspace=workspace, dataset_index=1)
    assert "Output datasets can't have a target_folder set" in str(ex)


def test_datasets_from_string() -> None:
    """
    Test the conversion of datasets that are only specified as strings.
    """
    dataset1 = "foo"
    dataset2 = "bar"
    store = "store"
    default_store = "default"
    original = [dataset1, DatasetConfig(name=dataset2, datastore=store)]
    replaced = _replace_string_datasets(original, default_datastore_name=default_store)
    assert len(replaced) == len(original)
    for d in replaced:
        assert isinstance(d, DatasetConfig)
    assert replaced[0].name == dataset1
    assert replaced[0].datastore == default_store
    assert replaced[1] == original[1]


def test_get_dataset() -> None:
    """
    Test if a dataset that does not yet exist can be created from a folder in blob storage
    """
    # A folder with a single tiny file
    tiny_dataset = "himl-tiny_dataset"
    workspace = default_aml_workspace()
    # When creating a dataset, we need a non-empty name
    with pytest.raises(ValueError) as ex:
        get_or_create_dataset(workspace=workspace,
                              datastore_name=DEFAULT_DATASTORE,
                              dataset_name="")
    assert "No dataset name" in str(ex)
    # Check first that there is no dataset yet of that name. If there is, delete that dataset (it would come
    # from previous runs of this test)
    try:
        existing_dataset = Dataset.get_by_name(workspace, name=tiny_dataset)
        existing_dataset.unregister_all_versions()
    except Exception as ex:
        assert "Cannot find dataset registered" in str(ex)
    dataset = get_or_create_dataset(workspace=workspace,
                                    datastore_name=DEFAULT_DATASTORE,
                                    dataset_name=tiny_dataset)
    assert isinstance(dataset, FileDataset)
    # We should now be able to get that dataset without special means
    dataset2 = Dataset.get_by_name(workspace, name=tiny_dataset)
    # Delete the dataset again
    dataset2.unregister_all_versions()


def test_dataset_keys() -> None:
    """
    Check that dataset keys are non-empty strings, and that inputs and outputs have different keys.
    """
    in1 = _input_dataset_key(1)
    out1 = _output_dataset_key(1)
    assert in1
    assert out1
    assert in1 != out1
>>>>>>> be41c9be
<|MERGE_RESOLUTION|>--- conflicted
+++ resolved
@@ -25,7 +25,6 @@
     does_not_exist = "does_not_exist"
     workspace = default_aml_workspace()
     with pytest.raises(ValueError) as ex:
-<<<<<<< HEAD
         get_datastore(workspace=DEFAULT_WORKSPACE.workspace, datastore_name=does_not_exist)
     assert f"Datastore {does_not_exist} was not found" in str(ex)
 
@@ -37,39 +36,19 @@
     assert len(DEFAULT_WORKSPACE.workspace.datastores) > 1
     with pytest.raises(ValueError) as ex:
         get_datastore(workspace=DEFAULT_WORKSPACE.workspace, datastore_name="")
-=======
-        get_datastore(workspace=workspace, datastore_name=does_not_exist)
-    assert f"Datastore {does_not_exist} was not found" in str(ex)
-
-    # Trying to get a datastore without name should only work if there is a single datastore
-    assert len(workspace.datastores) > 1
-    with pytest.raises(ValueError) as ex:
-        get_datastore(workspace=workspace, datastore_name="")
->>>>>>> be41c9be
     assert "No datastore name provided" in str(ex)
 
     # Retrieve a datastore by name
     name = DEFAULT_DATASTORE
-<<<<<<< HEAD
     datastore = get_datastore(workspace=DEFAULT_WORKSPACE.workspace, datastore_name=name)
     assert isinstance(datastore, AzureBlobDatastore)
     assert datastore.name == name
     assert len(DEFAULT_WORKSPACE.workspace.datastores) > 1
-=======
-    datastore = get_datastore(workspace=workspace, datastore_name=name)
-    assert isinstance(datastore, AzureBlobDatastore)
-    assert datastore.name == name
-    assert len(workspace.datastores) > 1
->>>>>>> be41c9be
     # Now mock the datastores property of the workspace, to pretend there is only a single datastore.
     # With that in place, we can get the datastore without the name
     faked_stores = {name: datastore}
     with mock.patch("azureml.core.Workspace.datastores", faked_stores):
-<<<<<<< HEAD
         single_store = get_datastore(workspace=DEFAULT_WORKSPACE.workspace, datastore_name="")
-=======
-        single_store = get_datastore(workspace=workspace, datastore_name="")
->>>>>>> be41c9be
     assert isinstance(single_store, AzureBlobDatastore)
     assert single_store.name == name
 
@@ -81,31 +60,19 @@
     workspace = default_aml_workspace()
     # This dataset must exist in the workspace already, or at least in blob storage.
     dataset_config = DatasetConfig(name="hello_world", datastore=DEFAULT_DATASTORE)
-<<<<<<< HEAD
     aml_dataset = dataset_config.to_input_dataset(workspace=DEFAULT_WORKSPACE.workspace, dataset_index=1)
-=======
-    aml_dataset = dataset_config.to_input_dataset(workspace=workspace, dataset_index=1)
->>>>>>> be41c9be
     assert isinstance(aml_dataset, DatasetConsumptionConfig)
     assert aml_dataset.path_on_compute is None
     assert aml_dataset.mode == "download"
     # Downloading or mounting to a given path
     target_folder = "/tmp/foo"
     dataset_config = DatasetConfig(name="hello_world", datastore=DEFAULT_DATASTORE, target_folder=target_folder)
-<<<<<<< HEAD
     aml_dataset = dataset_config.to_input_dataset(workspace=DEFAULT_WORKSPACE.workspace, dataset_index=1)
-=======
-    aml_dataset = dataset_config.to_input_dataset(workspace=workspace, dataset_index=1)
->>>>>>> be41c9be
     assert isinstance(aml_dataset, DatasetConsumptionConfig)
     assert aml_dataset.path_on_compute == target_folder
     # Use mounting instead of downloading
     dataset_config = DatasetConfig(name="hello_world", datastore=DEFAULT_DATASTORE, use_mounting=True)
-<<<<<<< HEAD
     aml_dataset = dataset_config.to_input_dataset(workspace=DEFAULT_WORKSPACE.workspace, dataset_index=1)
-=======
-    aml_dataset = dataset_config.to_input_dataset(workspace=workspace, dataset_index=1)
->>>>>>> be41c9be
     assert isinstance(aml_dataset, DatasetConsumptionConfig)
     assert aml_dataset.mode == "mount"
 
@@ -117,11 +84,7 @@
     name = "new_dataset"
     workspace = default_aml_workspace()
     dataset_config = DatasetConfig(name=name, datastore=DEFAULT_DATASTORE)
-<<<<<<< HEAD
     aml_dataset = dataset_config.to_output_dataset(workspace=DEFAULT_WORKSPACE.workspace, dataset_index=1)
-=======
-    aml_dataset = dataset_config.to_output_dataset(workspace=workspace, dataset_index=1)
->>>>>>> be41c9be
     assert isinstance(aml_dataset, OutputFileDatasetConfig)
     assert isinstance(aml_dataset.destination, tuple)
     assert aml_dataset.destination[0].name == DEFAULT_DATASTORE
@@ -129,22 +92,12 @@
     assert aml_dataset.mode == "mount"
     # Use downloading instead of mounting
     dataset_config = DatasetConfig(name="hello_world", datastore=DEFAULT_DATASTORE, use_mounting=False)
-<<<<<<< HEAD
     aml_dataset = dataset_config.to_input_dataset(workspace=DEFAULT_WORKSPACE.workspace, dataset_index=1)
     assert aml_dataset.mode == "download"
     # Mounting at a fixed folder is not possible
     with pytest.raises(ValueError) as ex:
         dataset_config = DatasetConfig(name=name, datastore=DEFAULT_DATASTORE, target_folder="something")
         dataset_config.to_output_dataset(workspace=DEFAULT_WORKSPACE.workspace, dataset_index=1)
-    assert "Output datasets can't have a target_folder set" in str(ex)
-=======
-    aml_dataset = dataset_config.to_output_dataset(workspace=workspace, dataset_index=1)
-    assert isinstance(aml_dataset, OutputFileDatasetConfig)
-    assert aml_dataset.mode == "upload"
-    # Mounting at a fixed folder is not possible
-    with pytest.raises(ValueError) as ex:
-        dataset_config = DatasetConfig(name=name, datastore=DEFAULT_DATASTORE, target_folder="something")
-        dataset_config.to_output_dataset(workspace=workspace, dataset_index=1)
     assert "Output datasets can't have a target_folder set" in str(ex)
 
 
@@ -204,5 +157,4 @@
     out1 = _output_dataset_key(1)
     assert in1
     assert out1
-    assert in1 != out1
->>>>>>> be41c9be
+    assert in1 != out1