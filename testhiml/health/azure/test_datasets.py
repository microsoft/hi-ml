--- conflicted
+++ resolved
@@ -12,16 +12,10 @@
 from azureml.data import FileDataset, OutputFileDatasetConfig
 from azureml.data.azure_storage_datastore import AzureBlobDatastore
 from azureml.data.dataset_consumption_config import DatasetConsumptionConfig
-<<<<<<< HEAD
 
 from health.azure.datasets import (DatasetConfig, _input_dataset_key, _output_dataset_key, _replace_string_datasets,
                                    get_datastore, get_or_create_dataset)
 from testhiml.health.azure.utils import DEFAULT_DATASTORE, DEFAULT_WORKSPACE, default_aml_workspace
-=======
-from health.azure.datasets import (DatasetConfig, _input_dataset_key, _output_dataset_key,
-                                   _replace_string_datasets, get_datastore, get_or_create_dataset)
-from testhiml.health.azure.utils import DEFAULT_DATASTORE, default_aml_workspace
->>>>>>> 8b4a9513
 
 
 def test_datasetconfig_init() -> None:
