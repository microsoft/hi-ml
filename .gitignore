--- conflicted
+++ resolved
@@ -1,9 +1,6 @@
 outputs/
 config.json*
-<<<<<<< HEAD
-=======
 most_recent_run.txt
->>>>>>> 9a5b6acf
 
 # Byte-compiled / optimized / DLL files
 __pycache__/
