--- conflicted
+++ resolved
@@ -56,12 +56,8 @@
                              resume_from_checkpoint: Optional[Path] = None,
                              num_nodes: int = 1,
                              multiple_trainloader_mode: str = "max_size_cycle",
-<<<<<<< HEAD
-                             azureml_run_for_logging: Optional[Run] = None) -> \
-=======
                              azureml_run_for_logging: Optional[Run] = None,
                              mlflow_run_for_logging: Optional[str] = None) -> \
->>>>>>> 0b65bd42
         Tuple[Trainer, StoringLogger]:
     """
     Creates a Pytorch Lightning Trainer object for the given model configuration. It creates checkpoint handlers
@@ -97,11 +93,6 @@
             message += "s per node with DDP"
     logging.info(f"Using {message}")
     tensorboard_logger = TensorBoardLogger(save_dir=str(container.logs_folder), name="Lightning", version="")
-<<<<<<< HEAD
-    azureml_logger = AzureMLLogger(enable_logging_outside_azure_ml=container.log_from_vm,
-                                   run=azureml_run_for_logging)
-    loggers = [tensorboard_logger, azureml_logger]
-=======
     loggers: List[Any] = [tensorboard_logger]
 
     if is_running_in_azure_ml():
@@ -123,7 +114,6 @@
         except FileNotFoundError as e:
             logging.warning(f"Unable to initialise MLFlowLogger due to error: {e}")
 
->>>>>>> 0b65bd42
     storing_logger = StoringLogger()
     loggers.append(storing_logger)
     # Use 32bit precision when running on CPU. Otherwise, make it depend on use_mixed_precision flag.
