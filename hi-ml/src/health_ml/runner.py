#  ------------------------------------------------------------------------------------------
#  Copyright (c) Microsoft Corporation. All rights reserved.
#  Licensed under the MIT License (MIT). See LICENSE in the repo root for license information.
#  ------------------------------------------------------------------------------------------
import argparse
import logging
import os
import param
import sys
from pathlib import Path
from typing import Any, Dict, List, Optional, Tuple

import matplotlib
from azureml.core import Workspace, Run

# Add hi-ml packages to sys.path so that AML can find them if we are using the runner directly from the git repo
himl_root = Path(__file__).resolve().parent.parent.parent.parent
folders_to_add = [himl_root / "hi-ml" / "src",
                  himl_root / "hi-ml-azure" / "src",
                  himl_root / "hi-ml-cpath" / "src"]
for folder in folders_to_add:
    if folder.is_dir():
        sys.path.insert(0, str(folder))

from health_azure import AzureRunInfo, submit_to_azure_if_needed  # noqa: E402
from health_azure.datasets import create_dataset_configs  # noqa: E402
from health_azure.logging import logging_to_stdout   # noqa: E402
from health_azure.paths import is_himl_used_from_git_repo  # noqa: E402
<<<<<<< HEAD
from health_azure.utils import (get_workspace, get_workspace_client, is_local_rank_zero,  # noqa: E402
                                is_running_in_azure_ml, set_environment_variables_for_multi_node,
=======
from health_azure.amulet import prepare_amulet_job  # noqa: E402
from health_azure.utils import (get_workspace, is_local_rank_zero, is_running_in_azure_ml,  # noqa: E402
                                set_environment_variables_for_multi_node,
>>>>>>> fbc35add
                                create_argparser, parse_arguments, ParserResult, apply_overrides)

from health_ml.experiment_config import ExperimentConfig  # noqa: E402
from health_ml.lightning_container import LightningContainer  # noqa: E402
from health_ml.run_ml import MLRunner  # noqa: E402
from health_ml.utils import fixed_paths  # noqa: E402
from health_ml.utils.common_utils import (check_conda_environment, choose_conda_env_file,  # noqa: E402
                                          is_linux)
from health_ml.utils.config_loader import ModelConfigLoader  # noqa: E402


# We change the current working directory before starting the actual training. However, this throws off starting
# the child training threads because sys.argv[0] is a relative path when running in AzureML. Turn that into an absolute
# path.
runner_path = Path(sys.argv[0])
sys.argv[0] = str(runner_path.resolve())

DEFAULT_DOCKER_BASE_IMAGE = "mcr.microsoft.com/azureml/openmpi3.1.2-cuda10.2-cudnn8-ubuntu18.04"


def initialize_rpdb() -> None:
    """
    On Linux only, import and initialize rpdb, to enable remote debugging if necessary.
    """
    # rpdb signal trapping does not work on Windows, as there is no SIGTRAP:
    if not is_linux():
        return
    import rpdb
    rpdb_port = 4444
    rpdb.handle_trap(port=rpdb_port)
    # For some reason, os.getpid() does not return the ID of what appears to be the currently running process.
    logging.info("rpdb is handling traps. To debug: identify the main runner.py process, then as root: "
                 f"kill -TRAP <process_id>; nc 127.0.0.1 {rpdb_port}")


def package_setup_and_hacks() -> None:
    """
    Set up the Python packages where needed. In particular, reduce the logging level for some of the used
    libraries, which are particularly talkative in DEBUG mode. Usually when running in DEBUG mode, we want
    diagnostics about the model building itself, but not for the underlying libraries.
    It also adds workarounds for known issues in some packages.
    """
    # Numba code generation is extremely talkative in DEBUG mode, disable that.
    logging.getLogger('numba').setLevel(logging.WARNING)
    # Matplotlib is also very talkative in DEBUG mode, filling half of the log file in a PR build.
    logging.getLogger('matplotlib').setLevel(logging.INFO)
    # Urllib3 prints out connection information for each call to write metrics, etc
    logging.getLogger('urllib3').setLevel(logging.INFO)
    logging.getLogger('msrest').setLevel(logging.INFO)
    # AzureML prints too many details about logging metrics
    logging.getLogger('azureml').setLevel(logging.INFO)
    # Jupyter notebook report generation
    logging.getLogger('papermill').setLevel(logging.INFO)
    logging.getLogger('nbconvert').setLevel(logging.INFO)
    # This is working around a spurious error message thrown by MKL, see
    # https://github.com/pytorch/pytorch/issues/37377
    os.environ['MKL_THREADING_LAYER'] = 'GNU'
    # Workaround for issues with matplotlib on some X servers, see
    # https://stackoverflow.com/questions/45993879/matplot-lib-fatal-io-error-25-inappropriate-ioctl-for-device-on-x
    # -server-loc
    matplotlib.use('Agg')


def create_runner_parser() -> argparse.ArgumentParser:
    """
    Creates a commandline parser, that understands all necessary arguments for training a model

    :return: An instance of ArgumentParser with args from ExperimentConfig added
    """
    config = ExperimentConfig()
    parser = create_argparser(config)
    return parser


class Runner:
    """
    This class contains the high-level logic to start a training run: choose a model configuration by name,
    submit to AzureML if needed, or otherwise start the actual training and test loop.

    :param project_root: The root folder that contains all of the source code that should be executed.
    """

    def __init__(self, project_root: Path):
        self.project_root = project_root
        self.experiment_config: ExperimentConfig = ExperimentConfig()
        self.lightning_container: LightningContainer = None  # type: ignore
        # This field stores the MLRunner object that has been created in the most recent call to the run() method.
        self.ml_runner: Optional[MLRunner] = None

    def parse_and_load_model(self) -> ParserResult:
        """
        Parses the command line arguments, and creates configuration objects for the model itself, and for the
        Azure-related parameters. Sets self.experiment_config to its proper values. Returns the
        parser output from parsing the model commandline arguments.

        :return: ParserResult object containing args, overrides and settings
        """
        parser1 = create_runner_parser()
        parser1_result = parse_arguments(parser1, args=sys.argv[1:])
        experiment_config = ExperimentConfig(**parser1_result.args)

        self.experiment_config = experiment_config
        if not experiment_config.model:
            raise ValueError("Parameter 'model' needs to be set to specify which model to run.")
        model_config_loader: ModelConfigLoader = ModelConfigLoader()
        # Create the model as per the "model" commandline option. This is a LightningContainer.
        container = model_config_loader.create_model_config_from_name(model_name=experiment_config.model)

        # parse overrides and apply
        assert isinstance(container, param.Parameterized)
        parser2 = create_argparser(container)
        # For each parser, feed in the unknown settings from the previous parser. All commandline args should
        # be consumed by name, hence fail if there is something that is still unknown.
        parser2_result = parse_arguments(parser2, args=parser1_result.unknown, fail_on_unknown_args=True)
        # Apply the overrides and validate. Overrides can come from either YAML settings or the commandline.
        apply_overrides(container, parser2_result.overrides)  # type: ignore
        container.validate()

        self.lightning_container = container

        return parser2_result

    def validate(self) -> None:
        """
        Runs sanity checks on the whole experiment.
        """
        if not self.experiment_config.cluster:
            if self.lightning_container.hyperdrive:
                raise ValueError("HyperDrive for hyperparameters tuning is only supported when submitting the job to "
                                 "AzureML. You need to specify a compute cluster with the argument --cluster.")
            if self.lightning_container.is_crossvalidation_enabled:
                raise ValueError("Cross-validation is only supported when submitting the job to AzureML."
                                 "You need to specify a compute cluster with the argument --cluster.")

    def additional_run_tags(self, script_params: List[str]) -> Dict[str, str]:
        """
        Gets the set of tags that will be added to the AzureML run as metadata.

        :param script_params: The commandline arguments used to invoke the present script.
        """
        return {
            "commandline_args": " ".join(script_params),
            "tag": self.lightning_container.tag
        }

    def run(self) -> Tuple[LightningContainer, AzureRunInfo]:
        """
        The main entry point for training and testing models from the commandline. This chooses a model to train
        via a commandline argument, runs training or testing, and writes all required info to disk and logs.

        :return: a tuple of the LightningContainer object and an AzureRunInfo containing all information about
            the present run (whether running in AzureML or not)
        """
        # Usually, when we set logging to DEBUG, we want diagnostics about the model
        # build itself, but not the tons of debug information that AzureML submissions create.
        logging_to_stdout(logging.INFO if is_local_rank_zero() else "ERROR")
        initialize_rpdb()
        self.parse_and_load_model()
        self.validate()
        azure_run_info = self.submit_to_azureml_if_needed()
        self.run_in_situ(azure_run_info)
        return self.lightning_container, azure_run_info

    def submit_to_azureml_if_needed(self) -> AzureRunInfo:
        """
        Submit a job to AzureML, returning the resulting Run object, or exiting if we were asked to wait for
        completion and the Run did not succeed.

        :return: an AzureRunInfo object containing all of the details of the present run. If AzureML is not
            specified, the attribute 'run' will None, but the object still contains helpful information
            about datasets etc
        """

        def after_submission_hook(azure_run: Run) -> None:
            """
            A function that will be called right after job submission.
            """
            # Set the default display name to what was provided as the "tag". This will affect single runs
            # and Hyperdrive parent runs
            if self.lightning_container.tag:
                azure_run.display_name = self.lightning_container.tag

        root_folder = self.project_root
        entry_script = Path(sys.argv[0]).resolve()
        script_params = sys.argv[1:]

        # TODO: Update environment variables
        environment_variables: Dict[str, Any] = {}

        # Get default datastore from the provided workspace. Authentication can take a few seconds, hence only do
        # that if we are really submitting to AzureML.
        workspace: Optional[Workspace] = None
        try:
            workspace = get_workspace()
        except ValueError:
            raise ValueError("Unable to submit the script to AzureML because no workspace configuration file "
                             "(config.json) was found.")

        datastore = self.lightning_container.datastore_name or workspace.get_default_datastore().name

        local_datasets = self.lightning_container.local_datasets
        all_local_datasets = [Path(p) for p in local_datasets] if len(local_datasets) > 0 else []
        # When running in AzureML, respect the commandline flag for mounting. Outside of AML, we always mount
        # datasets to be quicker.
        use_mounting = self.experiment_config.mount_in_azureml if self.experiment_config.cluster else True
        input_datasets = \
            create_dataset_configs(all_azure_dataset_ids=self.lightning_container.azure_datasets,
                                   all_dataset_mountpoints=self.lightning_container.dataset_mountpoints,
                                   all_local_datasets=all_local_datasets,  # type: ignore
                                   datastore=datastore,
                                   use_mounting=use_mounting)
        hyperdrive_config = self.lightning_container.get_hyperdrive_config()
        if self.experiment_config.cluster and not is_running_in_azure_ml():
            workspace_client = get_workspace_client()

            env_file = choose_conda_env_file(env_file=self.experiment_config.conda_env)
            logging.info(f"Using this Conda environment definition: {env_file}")
            check_conda_environment(env_file)

            azure_run_info = submit_to_azure_if_needed(
                strictly_aml_v1=self.experiment_config.strictly_aml_v1,
                entry_script=entry_script,
                snapshot_root_directory=root_folder,
                script_params=script_params,
                conda_environment_file=env_file,
                aml_workspace=workspace,
                workspace_client=workspace_client,
                compute_cluster_name=self.experiment_config.cluster,
                environment_variables=environment_variables,
                default_datastore=datastore,
                experiment_name=self.lightning_container.effective_experiment_name,
                input_datasets=input_datasets,  # type: ignore
                num_nodes=self.experiment_config.num_nodes,
                wait_for_completion=self.experiment_config.wait_for_completion,
                ignored_folders=[],
                submit_to_azureml=bool(self.experiment_config.cluster),
                docker_base_image=DEFAULT_DOCKER_BASE_IMAGE,
                docker_shm_size=self.experiment_config.docker_shm_size,
                hyperdrive_config=hyperdrive_config,
                create_output_folders=False,
                after_submission=after_submission_hook,
                tags=self.additional_run_tags(script_params),
            )
        else:
            print(f"Environment variables: {os.environ}")
            azure_run_info = submit_to_azure_if_needed(
                strictly_aml_v1=self.experiment_config.strictly_aml_v1,
                input_datasets=input_datasets,  # type: ignore
                submit_to_azureml=False)
        if azure_run_info.run:
            # This code is only reached inside Azure. Set display name again - this will now affect
            # Hypdrive child runs (for other jobs, this has already been done after submission)
            suffix = None
            if self.lightning_container.is_crossvalidation_enabled:
                suffix = f"crossval {self.lightning_container.crossval_index}"
            elif self.lightning_container.different_seeds > 0:
                suffix = f"seed {self.lightning_container.random_seed}"
            if suffix:
                current_name = self.lightning_container.tag or azure_run_info.run.display_name
                azure_run_info.run.display_name = f"{current_name} {suffix}"

        # submit_to_azure_if_needed calls sys.exit after submitting to AzureML. We only reach this when running
        # the script locally or in AzureML.
        return azure_run_info

    def run_in_situ(self, azure_run_info: AzureRunInfo) -> None:
        """
        Actually run the AzureML job; this method will typically run on an Azure VM.

        :param azure_run_info: Contains all information about the present run in AzureML, in particular where the
        datasets are mounted.
        """
        # Only set the logging level now. Usually, when we set logging to DEBUG, we want diagnostics about the model
        # build itself, but not the tons of debug information that AzureML submissions create.
        # Suppress the logging from all processes but the one for GPU 0 on each node, to make log files more readable
        logging_to_stdout("INFO" if is_local_rank_zero() else "ERROR")
        package_setup_and_hacks()
        prepare_amulet_job()

        # Set environment variables for multi-node training if needed. This function will terminate early
        # if it detects that it is not in a multi-node environment.
        if self.experiment_config.num_nodes > 1:
            set_environment_variables_for_multi_node()
        self.ml_runner = MLRunner(
            experiment_config=self.experiment_config,
            container=self.lightning_container,
            project_root=self.project_root)
        self.ml_runner.setup(azure_run_info)
        self.ml_runner.run()


def run(project_root: Path) -> Tuple[LightningContainer, AzureRunInfo]:
    """
    The main entry point for training and testing models from the commandline. This chooses a model to train
    via a commandline argument, runs training or testing, and writes all required info to disk and logs.

    :param project_root: The root folder that contains all of the source code that should be executed.
    :return: If submitting to AzureML, returns the model configuration that was used for training,
    including commandline overrides applied (if any). For details on the arguments, see the constructor of Runner.
    """
    print(f"project root: {project_root}")
    runner = Runner(project_root)
    return runner.run()


def main() -> None:
    run(project_root=fixed_paths.repository_root_directory() if is_himl_used_from_git_repo() else Path.cwd())


if __name__ == '__main__':
    main()<|MERGE_RESOLUTION|>--- conflicted
+++ resolved
@@ -26,14 +26,9 @@
 from health_azure.datasets import create_dataset_configs  # noqa: E402
 from health_azure.logging import logging_to_stdout   # noqa: E402
 from health_azure.paths import is_himl_used_from_git_repo  # noqa: E402
-<<<<<<< HEAD
+from health_azure.amulet import prepare_amulet_job  # noqa: E402
 from health_azure.utils import (get_workspace, get_workspace_client, is_local_rank_zero,  # noqa: E402
                                 is_running_in_azure_ml, set_environment_variables_for_multi_node,
-=======
-from health_azure.amulet import prepare_amulet_job  # noqa: E402
-from health_azure.utils import (get_workspace, is_local_rank_zero, is_running_in_azure_ml,  # noqa: E402
-                                set_environment_variables_for_multi_node,
->>>>>>> fbc35add
                                 create_argparser, parse_arguments, ParserResult, apply_overrides)
 
 from health_ml.experiment_config import ExperimentConfig  # noqa: E402
