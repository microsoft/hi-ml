--- conflicted
+++ resolved
@@ -253,19 +253,14 @@
                                    all_local_datasets=all_local_datasets,  # type: ignore
                                    datastore=datastore,
                                    use_mounting=use_mounting)
-<<<<<<< HEAD
-=======
-
-        if self.experiment_config.strictly_aml_v1:
-            hyperdrive_config = self.lightning_container.get_hyperdrive_config()
-            hyperparam_args = None
-        else:
-            hyperparam_args = self.lightning_container.get_hyperparam_args()
-            hyperdrive_config = None
-
->>>>>>> 89bb3d4a
+
         if self.experiment_config.cluster and not is_running_in_azure_ml():
-            hyperdrive_config = self.lightning_container.get_hyperdrive_config()
+            if self.experiment_config.strictly_aml_v1:
+                hyperdrive_config = self.lightning_container.get_hyperdrive_config()
+                hyperparam_args = None
+            else:
+                hyperparam_args = self.lightning_container.get_hyperparam_args()
+                hyperdrive_config = None
             ml_client = get_ml_client()
 
             env_file = choose_conda_env_file(env_file=self.experiment_config.conda_env)
