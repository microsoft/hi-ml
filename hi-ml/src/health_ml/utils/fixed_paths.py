--- conflicted
+++ resolved
@@ -56,12 +56,8 @@
     if health_ml_root.parent.stem == "site-packages":
         return None
     himl_root = health_ml_root.parent.parent.parent
-<<<<<<< HEAD
-    assert (himl_root / "hi-ml").is_dir() and (himl_root / "hi-ml-azure").is_dir()
-=======
     assert (himl_root / "hi-ml").is_dir(), f"no such dir {himl_root / 'hi-ml'}"
     assert (himl_root / "hi-ml-azure").is_dir(), f"no such dir {himl_root / 'hi-ml-azure'}"
->>>>>>> b8b52987
     return himl_root
 
 
