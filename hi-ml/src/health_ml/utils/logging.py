#  ------------------------------------------------------------------------------------------
#  Copyright (c) Microsoft Corporation. All rights reserved.
#  Licensed under the MIT License (MIT). See LICENSE in the repo root for license information.
#  ------------------------------------------------------------------------------------------
import argparse
import logging
import math
import numbers
import operator
import sys
import time
from datetime import datetime
from pathlib import Path
from typing import Any, Callable, Dict, Mapping, Optional, Union

import torch
from azureml.core import Run, Workspace
from pytorch_lightning import LightningModule, Trainer
from pytorch_lightning.callbacks import ProgressBarBase
from pytorch_lightning.loggers import LightningLoggerBase
from pytorch_lightning.utilities.distributed import rank_zero_only
from pytorch_lightning.utilities.logger import _convert_params, _flatten_dict, _sanitize_params

from health_azure import is_running_in_azure_ml
from health_azure.utils import PathOrString, RUN_CONTEXT, create_aml_run_object


class AzureMLLogger(LightningLoggerBase):
    """
    A Pytorch Lightning logger that stores metrics in the current AzureML run. This logger will always write metrics
    to AzureML if the training run is executed in AzureML. It can optionally also write to AzureML if the training
    run is executed somewhere else, for example on a VM outside of AzureML.
    """

    HYPERPARAMS_NAME = "hyperparams"
    """
    The name under which hyperparameters are written to the AzureML run.
    """

    def __init__(self,
                 enable_logging_outside_azure_ml: Optional[bool] = False,
                 experiment_name: str = "azureml_logger",
                 run: Optional[Run] = None,
                 run_name: Optional[str] = None,
                 workspace: Optional[Workspace] = None,
                 workspace_config_path: Optional[Path] = None,
                 snapshot_directory: Optional[PathOrString] = None
                 ) -> None:
        """
        :param enable_logging_outside_azure_ml: If True, the AzureML logger will write metrics to AzureML even if
            executed outside of an AzureML run (for example, when working on a separate virtual machine). If False,
            the logger will only write metrics to AzureML if the code is actually running inside of AzureML. Default
            False, do not log outside of AzureML.
        :param experiment_name: The AzureML experiment that should hold the run when executed outside of AzureML.
        :param run: The AzureML run to log to when the ``enable_logging_outside_azure_ml`` flag is True. If None,
            a new run will be created. When finished, the run should be completed by calling ``run.complete()``. The
            logger itself only calls ``run.flush()`` in its ``finalize()`` method.
        :param run_name: An optional name for the run (this will be used as the display name in the AzureML UI). This
            argument only matters when running outside of AzureML.
        :param workspace: If provided, use this workspace to create the run in.
        :param workspace_config_path: Use this path to read workspace configuration json file. If not provided,
            use the workspace specified by the `config.json` file in the current working directory or its parents.
        :param snapshot_directory: The folder that should be included as the code snapshot. By default, no snapshot
            is created. Set this to the folder that contains all the code your experiment uses. You can use a file
            .amlignore to skip specific files or folders, akin to .gitignore..
        """
        super().__init__()
        self.is_running_in_azure_ml = is_running_in_azure_ml()
        self.run: Optional[Run] = None
        self.has_user_provided_run = False
        self.enable_logging_outside_azure_ml = enable_logging_outside_azure_ml
        if self.is_running_in_azure_ml:
            self.run = RUN_CONTEXT
        elif enable_logging_outside_azure_ml:
            if run is not None:
                self.run = run
                self.has_user_provided_run = True
            else:
                try:
                    self.run = create_aml_run_object(experiment_name=experiment_name,
                                                     run_name=run_name,
                                                     workspace=workspace,
                                                     workspace_config_path=workspace_config_path,
                                                     snapshot_directory=snapshot_directory)
                    # Display name should already be set when creating the run object, but this does not happen.
                    # In unit tests, the run has the expected display name, but not here. Hence, set it again.
                    self.run.display_name = run_name
                except Exception as ex:
                    logging.error(f"Unable to create an AzureML run to store the results because of {ex}.")
                    raise
            print(f"Writing metrics to run {self.run.id} in experiment {self.run.experiment.name}.")
            print(f"To check progress, visit this URL: {self.run.get_portal_url()}")
        else:
            print("AzureMLLogger will not write any logs because it is running outside AzureML, and the "
                  "'enable_logging_outside_azure_ml' flag is set to False")

    @rank_zero_only
    def log_metrics(self, metrics: Dict[str, float], step: Optional[int] = None) -> None:
        """
        Writes the given metrics dictionary to the AzureML run context. If the metrics dictionary has an `epoch` key,
        the `step` value (x-axis for plots) is left empty. If there is no `epoch` key, the `step` value is taken
        from the function argument. This is the case for metrics that are logged with the `on_step=True` flag.

        :param metrics: A dictionary with metrics to log. Keys are strings, values are floating point numbers.
        :param step: The trainer global step for logging.
        """
        logging.debug(f"AzureMLLogger step={step}: {metrics}")
        if self.run is None:
            return
        is_epoch_metric = "epoch" in metrics
        for key, value in metrics.items():
            # Log all epoch-level metrics without the step information
            # All step-level metrics with step
            self.run.log(key, value, step=None if is_epoch_metric else step)

    @rank_zero_only
    def log_hyperparams(self, params: Union[argparse.Namespace, Dict[str, Any]]) -> None:
        """
        Logs the given model hyperparameters to AzureML as a table. Namespaces are converted to dictionaries.
        Nested dictionaries are flattened out. The hyperparameters are then written as a table with two columns
        "name" and "value".
        """
        if self.run is None:
            return
        if params is None:
            return
        params_final = _preprocess_hyperparams(params)
        if len(params_final) > 0:
            # Log hyperparameters as a table with 2 columns. Each "step" is one hyperparameter
            self.run.log_table(self.HYPERPARAMS_NAME, {"name": list(params_final.keys()),
                                                       "value": list(params_final.values())})

    def experiment(self) -> Any:
        return None

    def name(self) -> Any:
        return ""

    def version(self) -> int:
        return 0

    def finalize(self, status: str) -> None:
        if self.enable_logging_outside_azure_ml and not self.is_running_in_azure_ml and self.run is not None:
            if self.has_user_provided_run:
                # The logger uses a run that was provided by the user: Flush it, but do not complete it.
                # The user should complete the run after finishing the experiment. This is important when running
                # training outside of AzureML, so that training and inference metrics can be written to the same run.
                self.run.flush()
            else:
                # Run.complete should only be called if we created an AzureML run here in the constructor.
                self.run.complete()
<<<<<<< HEAD

    def _preprocess_hyperparams(self, params: Any) -> Dict[str, str]:
        """
        Converts arbitrary hyperparameters to a simple dictionary structure, in particular argparse Namespaces.
        Nested dictionaries are converted to folder-like strings, like ``{'a': {'b': 'c'}} -> {'a/b': 'c'}``.
        All hyperparameter values are converted to strings, because Run.log_table can't deal with mixed datatypes.
        :param params: The parameters to convert
        :return: A dictionary mapping from string to string.
        """
        # Convert from Namespace to dictionary
        params = _convert_params(params)
        # Convert nested dictionaries to folder-like structure
        params = _flatten_dict(params)
        # Convert anything that is not a primitive type to str
        params_final = _sanitize_params(params)
        if not isinstance(params_final, dict):
            raise ValueError(f"Expected the converted hyperparameters to be a dictionary, but got {type(params)}")
        return {str(key): str(value) for key, value in params_final.items()}
=======
>>>>>>> 0b65bd42


class AzureMLProgressBar(ProgressBarBase):
    """
    A PL progress bar that works better in AzureML. It prints timestamps for each message, and works well with a setup
    where there is no direct access to the console.

    Usage example:
        >>> from health_ml.utils import AzureMLProgressBar
        >>> from pytorch_lightning import Trainer
        >>> progress = AzureMLProgressBar(refresh_rate=100)
        >>> trainer = Trainer(callbacks=[progress])
    """

    PROGRESS_STAGE_TRAIN = "Training"
    """A string that indicates that the trainer loop is presently in training mode."""
    PROGRESS_STAGE_VAL = "Validation"
    """A string that indicates that the trainer loop is presently in validation mode."""
    PROGRESS_STAGE_TEST = "Testing"
    """A string that indicates that the trainer loop is presently in testing mode."""
    PROGRESS_STAGE_PREDICT = "Prediction"
    """A string that indicates that the trainer loop is presently in prediction mode."""

    def __init__(self,
                 refresh_rate: int = 50,
                 print_timestamp: bool = True,
                 write_to_logging_info: bool = False
                 ):
        """
        :param refresh_rate: The number of steps after which the progress should be printed out.
        :param print_timestamp: If True, each message that the progress bar prints will be prefixed with the current
            time in UTC. If False, no such prefix will be added.
        :param write_to_logging_info: If True, the progress information will be printed via logging.info. If False,
            it will be printed to stdout via print.
        """
        super().__init__()
        self._refresh_rate = refresh_rate
        self._enabled = True
        self.stage = ""
        self.stage_start_time = 0.0
        self.total_num_batches = 0.
        self.write_to_logging_info = write_to_logging_info
        self.print_timestamp = print_timestamp

    @property
    def refresh_rate(self) -> int:
        return self._refresh_rate

    @property
    def is_enabled(self) -> bool:
        return self._enabled and self.refresh_rate > 0

    @property
    def is_disabled(self) -> bool:
        return not self.is_enabled

    @property
    def total_test_batches(self) -> int:
        assert self._trainer is not None
        return sum(self.trainer.num_test_batches)  # type: ignore

    @property
    def total_predict_batches(self) -> int:
        assert self._trainer is not None
        return sum(self.trainer.num_predict_batches)  # type: ignore

    def disable(self) -> None:
        self._enabled = False

    def enable(self) -> None:
        self._enabled = True

    def on_train_epoch_start(self, trainer: Trainer, pl_module: LightningModule) -> None:
        super().on_train_epoch_start(trainer, pl_module)
        self.start_stage(self.PROGRESS_STAGE_TRAIN, self.total_train_batches)

    def on_validation_start(self, trainer: Trainer, pl_module: LightningModule) -> None:
        super().on_validation_start(trainer, pl_module)
        self.start_stage(self.PROGRESS_STAGE_VAL, self.total_val_batches)

    def on_test_epoch_start(self, trainer: Trainer, pl_module: LightningModule) -> None:
        super().on_test_epoch_start(trainer, pl_module)
        self.start_stage(self.PROGRESS_STAGE_TEST, self.total_test_batches)

    def on_predict_epoch_start(self, trainer: Trainer, pl_module: LightningModule) -> None:
        super().on_predict_epoch_start(trainer, pl_module)
        self.start_stage(self.PROGRESS_STAGE_PREDICT, self.total_predict_batches)

    def start_stage(self, stage: str, total_num_batches: Union[int, float]) -> None:
        """
        Sets the information that a new stage of the PL loop is starting. The stage will be available in
        self.stage, total_num_batches in self.total_num_batches. The time when this method was called is recorded in
        self.stage_start_time

        :param stage: The string name of the stage that has just started.
        :param total_num_batches: The total number of batches that need to be processed in this stage. This is used
            only for progress reporting.
        """
        self.stage = stage
        self.total_num_batches = total_num_batches
        self.stage_start_time = time.time()

    def on_train_batch_end(self, *args: Any, **kwargs: Any) -> None:
        super().on_train_batch_end(*args, **kwargs)
        self.update_progress(batches_processed=self.train_batch_idx)

    def on_validation_batch_end(self, *args: Any, **kwargs: Any) -> None:
        super().on_validation_batch_end(*args, **kwargs)
        self.update_progress(batches_processed=self.val_batch_idx)

    def on_test_batch_end(self, *args: Any, **kwargs: Any) -> None:
        super().on_test_batch_end(*args, **kwargs)
        self.update_progress(batches_processed=self.test_batch_idx)

    def on_predict_batch_end(self, *args: Any, **kwargs: Any) -> None:
        super().on_predict_batch_end(*args, **kwargs)
        self.update_progress(batches_processed=self.predict_batch_idx)

    def update_progress(self, batches_processed: int) -> None:
        """
        Writes progress information once the refresh interval is full.

        :param batches_processed: The number of batches that have been processed for the current stage.
        """

        def to_minutes(time_sec: float) -> str:
            minutes = int(time_sec / 60)
            seconds = int(time_sec % 60)
            return f"{minutes:02}:{seconds:02}"

        should_update = (self.is_enabled and (batches_processed % self.refresh_rate == 0
                                              or batches_processed == self.total_num_batches))  # noqa: W503
        if not should_update:
            return
        prefix = f"{self.stage}"
        assert self.trainer is not None and self.trainer.lightning_module is not None  # for pyright
        if self.stage in [self.PROGRESS_STAGE_TRAIN, self.PROGRESS_STAGE_VAL]:
            prefix += f" epoch {self.trainer.current_epoch}"
        if self.stage == self.PROGRESS_STAGE_TRAIN:
            prefix += f" (step {self.trainer.lightning_module.global_step})"
        prefix += ": "
        time_elapsed = time.time() - self.stage_start_time
        time_elapsed_min = to_minutes(time_elapsed)
        if math.isinf(self.total_num_batches):
            # Can't print out per-cent progress or time estimates if the data is infinite
            message = f"{prefix}{batches_processed:4} batches completed, {time_elapsed_min} since epoch start"
        else:
            fraction_completed = batches_processed / self.total_num_batches
            percent_completed = int(fraction_completed * 100)
            estimated_epoch_duration = time_elapsed / fraction_completed
            message = (f"{prefix}{batches_processed:4}/{self.total_num_batches} ({percent_completed:3}%) completed. "
                       f"{time_elapsed_min} since epoch start, estimated total epoch time ~ "
                       f"{to_minutes(estimated_epoch_duration)}")
        self._print(message)

    def _print(self, message: str) -> None:
        if self.print_timestamp:
            timestamp = datetime.utcnow().strftime("%Y-%m-%dT%H%M%SZ ")
            message = timestamp + message
        if self.write_to_logging_info:
            logging.info(message)
        else:
            print(message)
            sys.stdout.flush()


def _preprocess_hyperparams(params: Any) -> Dict[str, str]:
    """
    Converts arbitrary hyperparameters to a simple dictionary structure, in particular argparse Namespaces.
    Nested dictionaries are converted to folder-like strings, like ``{'a': {'b': 'c'}} -> {'a/b': 'c'}``.
    All hyperparameter values are converted to strings, because Run.log_table can't deal with mixed datatypes.
    :param params: The parameters to convert
    :return: A dictionary mapping from string to string.
    """
    # Convert from Namespace to dictionary
    params = _convert_params(params)
    # Convert nested dictionaries to folder-like structure
    params = _flatten_dict(params)
    # Convert anything that is not a primitive type to str
    params_final = _sanitize_params(params)
    if not isinstance(params_final, dict):
        raise ValueError(f"Expected the converted hyperparameters to be a dictionary, but got {type(params)}")
    return {str(key): str(value) for key, value in params_final.items()}


def log_on_epoch(module: LightningModule,
                 name: Optional[str] = None,
                 value: Optional[Any] = None,
                 metrics: Optional[Mapping[str, Any]] = None,
                 reduce_fx: Callable = torch.mean,
                 sync_dist: Optional[bool] = None) -> None:
    """
    Write a dictionary with metrics and/or an individual metric as a name/value pair to the loggers of the given module.
    Metrics are always logged upon epoch completion.
    The metrics in question first synchronized across GPUs if DDP with >1 node is used,. Afterwards, they are
    aggregated across all steps via the reduce_fx (default: mean).
    Metrics that are fed in as plain numbers rather than tensors (for example, plain Python integers) are converted
    to tensors before logging, to enable synchronization across GPUs if needed.

    :param name: The name of the metric to log.
    :param value: The actual value of the metric to log.
    :param metrics: A dictionary with metrics to log.
    :param module: The PyTorch Lightning module where the metrics should be logged.
    :param sync_dist: If not None, use this value for the sync_dist argument to module.log. If None,
        set it automatically depending on the use of DDP. Set this to False if you want to log metrics that are only
        available on Rank 0 of a DDP job.
    :param reduce_fx: The reduce function to apply to the per-step values, after synchronizing the tensors across GPUs.
        Default: torch.mean
    """
    assert module.trainer is not None, "No trainer is set for this module."
    if operator.xor(name is None, value is None):
        raise ValueError("Both or neither of 'name' and 'value' must be provided.")
    is_sync_dist = module.trainer.world_size > 1 if sync_dist is None else sync_dist
    metrics = metrics or {}
    if name is not None:
        metrics[name] = value  # type: ignore
    metrics_as_tensors = {
        key: torch.tensor(value, dtype=torch.float, device=module.device)
        if isinstance(value, numbers.Number)
        else value
        for key, value in metrics.items()
    }
    module.log_dict(metrics_as_tensors,
                    on_epoch=True,
                    on_step=False,
                    sync_dist=is_sync_dist,
                    reduce_fx=reduce_fx)


def log_learning_rate(module: LightningModule, name: str = "learning_rate") -> None:
    """
    Logs the learning rate(s) used by the given module. Multiple learning rate schedulers and/or multiple rates per
    scheduler are supported. The learning rates are logged under the given name. If multiple scheduler and/or multiple
    rates are used, a suffix like "/0/1" is added, to indicate the learning rate for scheduler 0, index 1, for example.
    Learning rates are logged on epoch.

    :param module: The module for which the learning rates should be logged.
    :param name: The name to use when logging the learning rates.
    """
    schedulers = module.lr_schedulers()
    if schedulers is None:
        raise ValueError("Learning rate logging can only be used during training.")
    single_scheduler = not isinstance(schedulers, list)
    if single_scheduler:
        schedulers = [schedulers]  # type: ignore
    lr_0 = schedulers[0].get_last_lr()  # type: ignore
    singleton_lr = single_scheduler and len(lr_0) == 1
    logged = {}
    for i, scheduler in enumerate(schedulers):  # type: ignore
        for j, lr_j in enumerate(scheduler.get_last_lr()):  # type: ignore
            full_name = name if singleton_lr else f"{name}/{i}/{j}"
            logged[full_name] = lr_j
    log_on_epoch(module, metrics=logged)<|MERGE_RESOLUTION|>--- conflicted
+++ resolved
@@ -149,27 +149,6 @@
             else:
                 # Run.complete should only be called if we created an AzureML run here in the constructor.
                 self.run.complete()
-<<<<<<< HEAD
-
-    def _preprocess_hyperparams(self, params: Any) -> Dict[str, str]:
-        """
-        Converts arbitrary hyperparameters to a simple dictionary structure, in particular argparse Namespaces.
-        Nested dictionaries are converted to folder-like strings, like ``{'a': {'b': 'c'}} -> {'a/b': 'c'}``.
-        All hyperparameter values are converted to strings, because Run.log_table can't deal with mixed datatypes.
-        :param params: The parameters to convert
-        :return: A dictionary mapping from string to string.
-        """
-        # Convert from Namespace to dictionary
-        params = _convert_params(params)
-        # Convert nested dictionaries to folder-like structure
-        params = _flatten_dict(params)
-        # Convert anything that is not a primitive type to str
-        params_final = _sanitize_params(params)
-        if not isinstance(params_final, dict):
-            raise ValueError(f"Expected the converted hyperparameters to be a dictionary, but got {type(params)}")
-        return {str(key): str(value) for key, value in params_final.items()}
-=======
->>>>>>> 0b65bd42
 
 
 class AzureMLProgressBar(ProgressBarBase):
