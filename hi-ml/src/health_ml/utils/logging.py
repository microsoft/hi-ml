--- conflicted
+++ resolved
@@ -399,19 +399,11 @@
         mlflow.end_run()
 
 
-<<<<<<< HEAD
 def _preprocess_hyperparams(params: Any) -> Dict[str, str]:
-=======
-def _preprocess_hyperparams(self, params: Any) -> Dict[str, str]:
->>>>>>> 30b770e4
     """
     Converts arbitrary hyperparameters to a simple dictionary structure, in particular argparse Namespaces.
     Nested dictionaries are converted to folder-like strings, like ``{'a': {'b': 'c'}} -> {'a/b': 'c'}``.
     All hyperparameter values are converted to strings, because Run.log_table can't deal with mixed datatypes.
-<<<<<<< HEAD
-
-=======
->>>>>>> 30b770e4
     :param params: The parameters to convert
     :return: A dictionary mapping from string to string.
     """
