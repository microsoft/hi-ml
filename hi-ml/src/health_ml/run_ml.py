--- conflicted
+++ resolved
@@ -159,13 +159,8 @@
             # Comparison with stored results for cross-validation runs only operates on child run 0. This run
             # has usually already downloaded the results for the other runs, and uploaded files to the parent
             # run context.
-<<<<<<< HEAD
             logging.info("Comparing the current results against stored results")
             if self.is_crossval_disabled_or_child_0():
-=======
-            logging.info("Comparing current results against stored results")
-            if self.is_normal_run_or_crossval_child_0():
->>>>>>> 103102b1
                 compare_folders_and_run_outputs(expected=self.container.regression_test_folder,
                                                 actual=self.container.outputs_folder,
                                                 csv_relative_tolerance=self.container.regression_test_csv_tolerance)
