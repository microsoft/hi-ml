#  ------------------------------------------------------------------------------------------
#  Copyright (c) Microsoft Corporation. All rights reserved.
#  Licensed under the MIT License (MIT). See LICENSE in the repo root for license information.
#  ------------------------------------------------------------------------------------------
import os
import sys
import logging
import torch

from pathlib import Path
from typing import Dict, List, Optional

from azureml.core import Run
from pytorch_lightning import Trainer, seed_everything

from health_azure import AzureRunInfo
from health_azure.logging import logging_section
from health_azure.utils import (create_run_recovery_id, ENV_OMPI_COMM_WORLD_RANK,
                                is_running_in_azure_ml, PARENT_RUN_CONTEXT, RUN_CONTEXT,
                                aggregate_hyperdrive_metrics, get_metrics_for_childless_run,
                                ENV_GLOBAL_RANK, ENV_LOCAL_RANK, ENV_NODE_RANK,
                                is_local_rank_zero, is_global_rank_zero, create_aml_run_object)
<<<<<<< HEAD
=======

>>>>>>> 0b65bd42

from health_ml.experiment_config import ExperimentConfig
from health_ml.lightning_container import LightningContainer
from health_ml.model_trainer import create_lightning_trainer, write_experiment_summary_file
from health_ml.utils import fixed_paths
from health_ml.utils.checkpoint_utils import cleanup_checkpoints
from health_ml.utils.checkpoint_handler import CheckpointHandler
from health_ml.utils.common_utils import (
    EFFECTIVE_RANDOM_SEED_KEY_NAME,
    change_working_directory,
    RUN_RECOVERY_ID_KEY,
    RUN_RECOVERY_FROM_ID_KEY_NAME,
    df_to_json,
    seed_monai_if_available,
)
from health_ml.utils.lightning_loggers import HimlMLFlowLogger, StoringLogger
from health_ml.utils.regression_test_utils import REGRESSION_TEST_METRICS_FILENAME, compare_folders_and_run_outputs
from health_ml.utils.type_annotations import PathOrString


def get_mlflow_run_id_from_previous_loggers(trainer: Optional[Trainer]) -> Optional[str]:
    """
    If self.trainer has already been intialised with loggers, attempt to retrieve a HimlMLFLowLogger and
    return the mlflow run_id associated with it, to allow continued logging to the same run. Otherwise, return None

    :return: The mlflow run id from the existing HimlMLFlowLogger
    """
    if trainer is None:
        return None
    try:
        mlflow_logger = [logger for logger in trainer.loggers if isinstance(logger, HimlMLFlowLogger)][0]
        return mlflow_logger.run_id
    except IndexError:
        return None


def check_dataset_folder_exists(local_dataset: PathOrString) -> Path:
    """
    Checks if a folder with a local dataset exists. If it does exist, return the argument converted
    to a Path instance. If it does not exist, raise a FileNotFoundError.

    :param local_dataset: The dataset folder to check.
    :return: The local_dataset argument, converted to a Path.
    """
    expected_dir = Path(local_dataset)
    if not expected_dir.is_dir():
        raise FileNotFoundError(f"The model uses a dataset in {expected_dir}, but that does not exist.")
    logging.info(f"Model training will use the local dataset provided in {expected_dir}")
    return expected_dir


class MLRunner:

    def __init__(self,
                 experiment_config: ExperimentConfig,
                 container: LightningContainer,
                 project_root: Optional[Path] = None) -> None:
        """
        Driver class to run a ML experiment. Note that the project root argument MUST be supplied when using hi-ml
        as a package!

        :param container: The LightningContainer object to use for training.
        :param project_root: Project root. This should only be omitted if calling run_ml from the test suite. Supplying
        it is crucial when using hi-ml as a package or submodule!
        """
        self.container = container
        self.experiment_config = experiment_config
        self.container.num_nodes = self.experiment_config.num_nodes
        self.project_root: Path = project_root or fixed_paths.repository_root_directory()
        self.storing_logger: Optional[StoringLogger] = None
        self._has_setup_run = False
        self.checkpoint_handler = CheckpointHandler(container=self.container,
                                                    project_root=self.project_root,
                                                    run_context=RUN_CONTEXT)
        self.trainer: Optional[Trainer] = None
        self.azureml_run_for_logging: Optional[Run] = None
<<<<<<< HEAD
=======
        self.mlflow_run_for_logging: Optional[str] = None
>>>>>>> 0b65bd42

    def set_run_tags_from_parent(self) -> None:
        """
        Set metadata for the run
        """
        assert PARENT_RUN_CONTEXT, "This function should only be called in a Hyperdrive run."
        run_tags_parent = PARENT_RUN_CONTEXT.get_tags()
        tags_to_copy = [
            "tag",
            "model_name",
            "execution_mode",
            "recovered_from",
            "friendly_name",
            "build_number",
            "build_user",
            RUN_RECOVERY_FROM_ID_KEY_NAME
        ]
        new_tags = {tag: run_tags_parent.get(tag, "") for tag in tags_to_copy}
        new_tags[RUN_RECOVERY_ID_KEY] = create_run_recovery_id(run=RUN_CONTEXT)
        new_tags[EFFECTIVE_RANDOM_SEED_KEY_NAME] = str(self.container.get_effective_random_seed())
        RUN_CONTEXT.set_tags(new_tags)

    def setup(self, azure_run_info: Optional[AzureRunInfo] = None) -> None:
        """
        Sets the random seeds, calls the setup method on the LightningContainer and then creates the actual
        Lightning modules.

        :param azure_run_info: When running in AzureML or on a local VM, this contains the paths to the datasets.
        This can be missing when running in unit tests, where the local dataset paths are already populated.
        """
        if self._has_setup_run:
            return
        if azure_run_info:
            # Set up the paths to the datasets. azure_run_info already has all necessary information, using either
            # the provided local datasets for VM runs, or the AzureML mount points when running in AML.
            # This must happen before container setup because that could already read datasets.
            input_datasets = azure_run_info.input_datasets
            logging.info(f"Setting the following datasets as local datasets: {input_datasets}")
            if len(input_datasets) > 0:
                local_datasets: List[Path] = []
                for i, dataset in enumerate(input_datasets):
                    if dataset is None:
                        raise ValueError(f"Invalid setup: The dataset at index {i} is None")
                    local_datasets.append(check_dataset_folder_exists(dataset))
                self.container.local_datasets = local_datasets  # type: ignore
        # Ensure that we use fixed seeds before initializing the PyTorch models.
        # MONAI needs a separate method to make all transforms deterministic by default
        seed = self.container.get_effective_random_seed()
        seed_monai_if_available(seed)
        seed_everything(seed)

        # Creating the folder structure must happen before the LightningModule is created, because the output
        # parameters of the container will be copied into the module.
        self.container.create_filesystem(self.project_root)

        # configure recovery container if provided
        self.checkpoint_handler.download_recovery_checkpoints_or_weights()  # type: ignore

        self.container.setup()
        self.container.create_lightning_module_and_store()
        self._has_setup_run = True

        is_offline_run = not is_running_in_azure_ml(RUN_CONTEXT)
        # Get the AzureML context in which the script is running
        if not is_offline_run and PARENT_RUN_CONTEXT is not None:
            logging.info("Setting tags from parent run.")
            self.set_run_tags_from_parent()

    def get_multiple_trainloader_mode(self) -> str:
        # Workaround for a bug in PL 1.5.5: We need to pass the cycle mode for the training data as a trainer argument
        # because training data that uses a CombinedLoader is not split correctly in DDP. This flag cannot be passed
        # through the get_trainer_arguments method of the container because cycle mode is not yet available.
        multiple_trainloader_mode = "max_size_cycle"
        try:
            from SSL.data.datamodules import CombinedDataModule  # type: ignore
            if isinstance(self.data_module, CombinedDataModule):
                self.data_module.prepare_data()
                multiple_trainloader_mode = self.data_module.train_loader_cycle_mode  # type: ignore
                assert multiple_trainloader_mode, "train_loader_cycle_mode should be available now"
        except ModuleNotFoundError:
            pass
        return multiple_trainloader_mode

    def init_training(self) -> None:
        """
        Execute some bookkeeping tasks only once if running distributed and initialize the runner's trainer object.
        """
        if is_global_rank_zero():
            logging.info(f"Model checkpoints are saved at {self.container.checkpoint_folder}")
            write_experiment_summary_file(self.container, outputs_folder=self.container.outputs_folder)
            self.container.before_training_on_global_rank_zero()

        if is_local_rank_zero():
            self.container.before_training_on_local_rank_zero()
        self.container.before_training_on_all_ranks()

        # Set random seeds just before training. Ensure that dataloader workers are also seeded correctly.
        seed_everything(self.container.get_effective_random_seed(), workers=True)

        # Get the container's datamodule
        self.data_module = self.container.get_data_module()

        # Create an AzureML run for logging if running outside AzureML. This run will be used for metrics logging
        # during both training and inference. We can't rely on the automatically generated run inside the AzureMLLogger
        # class because two of those logger objects will be created, so training and inference metrics would be logged
        # in different runs.
        if self.container.log_from_vm:
            run = create_aml_run_object(experiment_name=self.container.effective_experiment_name)
            # Display name should already be set when creating the Run object, but in some scenarios this
            # does not happen. Hence, set it again.
            run.display_name = self.container.tag if self.container.tag else None
            self.azureml_run_for_logging = run

        if not self.container.run_inference_only:

            checkpoint_path_for_recovery = self.checkpoint_handler.get_recovery_or_checkpoint_path_train()
            if not checkpoint_path_for_recovery and self.container.resume_training:
                # If there is no recovery checkpoint (e.g job hasn't been resubmitted) and a source checkpoint is given,
                # use it to resume training.
                checkpoint_path_for_recovery = self.checkpoint_handler.trained_weights_path

            self.trainer, self.storing_logger = create_lightning_trainer(
                container=self.container,
                resume_from_checkpoint=checkpoint_path_for_recovery,
                num_nodes=self.container.num_nodes,
                multiple_trainloader_mode=self.get_multiple_trainloader_mode(),
                azureml_run_for_logging=self.azureml_run_for_logging)

            rank_info = ", ".join(
                f"{env}: {os.getenv(env)}" for env in [ENV_GLOBAL_RANK, ENV_LOCAL_RANK, ENV_NODE_RANK]
            )
            logging.info(f"Environment variables: {rank_info}. trainer.global_rank: {self.trainer.global_rank}")

    def load_model_checkpoint(self) -> None:
        if not self.container.run_inference_only:
            self.checkpoint_handler.additional_training_done()
        checkpoint_path_for_inference = self.checkpoint_handler.get_checkpoint_to_test()
        self.container.load_model_checkpoint(checkpoint_path_for_inference)
        best_epoch = torch.load(checkpoint_path_for_inference).get("epoch", -1)
        logging.info(f"Checkpoint saved at epoch: {best_epoch}")

    def after_ddp_cleanup(self, old_environ: Dict) -> None:
        """
        Run processes cleanup after ddp context to prepare for single device inference.
        Kill all processes in DDP besides rank 0.
        """

        # DDP will start multiple instances of the runner, one for each GPU. Those should terminate here after training.
        # We can now use the global_rank of the Lightning model, rather than environment variables, because DDP has set
        # all necessary properties.
        if self.container.model.global_rank != 0:
            logging.info(f"Terminating training thread with rank {self.container.model.global_rank}.")
            sys.exit()

        logging.info("Removing redundant checkpoint files.")
        cleanup_checkpoints(self.container.checkpoint_folder)
        # Lightning modifies a ton of environment variables. If we first run training and then the test suite,
        # those environment variables will mislead the training runs in the test suite, and make them crash.
        # Hence, restore the original environment after training.
        os.environ.clear()
        os.environ.update(old_environ)

        if ENV_OMPI_COMM_WORLD_RANK in os.environ:
            del os.environ[ENV_OMPI_COMM_WORLD_RANK]

        # From the training setup, torch still thinks that it should run in a distributed manner,
        # and would block on some GPU operations. Hence, clean up distributed training.
        if torch.distributed.is_initialized():  # type: ignore
            torch.distributed.destroy_process_group()  # type: ignore

    def is_crossval_disabled_or_child_0(self) -> bool:
        """
        Returns True if the present run is a non-cross-validation run, or child run 0 of a cross-validation run.
        """
        if self.container.is_crossvalidation_enabled:
            return self.container.crossval_index == 0
        return True

    def get_trainer_for_inference(self, checkpoint_path: Optional[Path] = None) -> Trainer:
        # We run inference on a single device because distributed strategies such as DDP use DistributedSampler
        # internally, which replicates some samples to make sure all devices have the same batch size in case of
        # uneven inputs.
        self.container.max_num_gpus = 1

        if self.container.run_inference_only:
            assert checkpoint_path is not None
        else:
            self.validate_model_weights()

        trainer, _ = create_lightning_trainer(
            container=self.container,
            resume_from_checkpoint=checkpoint_path,
            num_nodes=1,
            azureml_run_for_logging=self.azureml_run_for_logging
        )
        return trainer

    def run_training(self) -> None:
        """
        The main training loop. It creates the Pytorch model based on the configuration options passed in,
        creates a Pytorch Lightning trainer, and trains the model.
        If a checkpoint was specified, then it loads the checkpoint before resuming training.
        """
        # Change to the outputs folder so that the model can write to current working directory, and still everything
        # is put into the right place in AzureML (only the contents of the "outputs" folder is treated as a result file)
        with change_working_directory(self.container.outputs_folder):
            assert self.trainer, "Trainer should be initialized before training. Call self.init_training() first."
            self.trainer.fit(self.container.model, datamodule=self.data_module)

        for logger in self.trainer.loggers:
            assert logger is not None
            logger.finalize('success')

    def run_validation(self) -> None:
        """
        Run validation on the validation set for all models to save time/memory consuming outputs.
        """
        self.container.on_run_extra_validation_epoch()
        trainer = self.get_trainer_for_inference(checkpoint_path=None)
        with change_working_directory(self.container.outputs_folder):
            trainer.validate(self.container.model, datamodule=self.data_module)

    def validate_model_weights(self) -> None:
        logging.info("Validating model weights.")
        weights = torch.load(self.checkpoint_handler.get_checkpoint_to_test())["state_dict"]
        number_mismatch = 0
        for name, param in self.container.model.named_parameters():
            if not torch.allclose(weights[name].cpu(), param):
                logging.warning(f"Parameter {name} does not match between model and checkpoint.")
                number_mismatch += 1
        logging.info(f"Number of mismatched parameters: {number_mismatch}")

    def run_inference(self) -> None:
        """
        Run inference on the test set for all models.
        """

        if self.container.has_custom_test_step():
            # Run Lightning's built-in test procedure if the `test_step` method has been overridden
            logging.info("Running inference via the LightningModule.test_step method")
<<<<<<< HEAD
            checkpoint_path = (
                self.checkpoint_handler.get_checkpoint_to_test() if self.container.run_inference_only else None
=======
            # We run inference on a single device because distributed strategies such as DDP use DistributedSampler
            # internally, which replicates some samples to make sure all devices have some batch size in case of
            # uneven inputs.
            mlflow_run_id = get_mlflow_run_id_from_previous_loggers(self.trainer)
            self.container.max_num_gpus = 1

            checkpoint_path = (
                self.checkpoint_handler.get_checkpoint_to_test() if self.container.src_checkpoint else None
            )
            trainer, _ = create_lightning_trainer(
                container=self.container,
                resume_from_checkpoint=checkpoint_path,
                num_nodes=1,
                azureml_run_for_logging=self.azureml_run_for_logging,
                mlflow_run_for_logging=mlflow_run_id
>>>>>>> 0b65bd42
            )
            trainer = self.get_trainer_for_inference(checkpoint_path)
            # Change to the outputs folder so that the model can write to current working directory, and still
            # everything is put into the right place in AzureML (there, only the contents of the "outputs" folder
            # retained)
            with change_working_directory(self.container.outputs_folder):
                _ = trainer.test(self.container.model, datamodule=self.data_module)

        else:
            logging.warning("None of the suitable test methods is overridden. Skipping inference completely.")

    def run_regression_test(self) -> None:
        if self.container.regression_test_folder:
            with logging_section("Regression Test"):
                # Comparison with stored results for cross-validation runs only operates on child run 0. This run
                # has usually already downloaded the results for the other runs, and uploaded files to the parent
                # run context.
                regression_metrics_str = self.container.regression_metrics
                regression_metrics = regression_metrics_str.split(',') if regression_metrics_str else None
                # TODO: user should be able to override this value
                crossval_arg_name = self.container.CROSSVAL_INDEX_ARG_NAME

                logging.info("Comparing the current results against stored results.")
                if self.is_crossval_disabled_or_child_0():
                    if is_running_in_azure_ml:
                        if PARENT_RUN_CONTEXT is not None:
                            df = aggregate_hyperdrive_metrics(
                                child_run_arg_name=crossval_arg_name,
                                run=PARENT_RUN_CONTEXT,
                                keep_metrics=regression_metrics)
                        else:
                            df = get_metrics_for_childless_run(
                                run=RUN_CONTEXT,
                                keep_metrics=regression_metrics)

                        if not df.empty:
                            metrics_filename = self.container.outputs_folder / REGRESSION_TEST_METRICS_FILENAME
                            logging.info(f"Saving metrics to {metrics_filename}")
                            df_to_json(df, metrics_filename)

                    compare_folders_and_run_outputs(expected=self.container.regression_test_folder,
                                                    actual=self.container.outputs_folder,
                                                    csv_relative_tolerance=self.container.regression_test_csv_tolerance)
                else:
                    logging.info("Skipping as this is not cross-validation child run 0.")
        else:
            logging.info("Skipping regression test, no available results to compare with.")

    def run(self) -> None:
        """
        Driver function to run a ML experiment
        """
        self.setup()
        try:
            self.init_training()
            if not self.container.run_inference_only:
                # Backup the environment variables in case we need to run a second training in the unit tests.
                old_environ = dict(os.environ)

                # do training
                with logging_section("Model training"):
                    self.run_training()

<<<<<<< HEAD
                # Kill all processes besides rank 0
                self.after_ddp_cleanup(old_environ)

=======
>>>>>>> 0b65bd42
                # load model checkpoint for custom inference or additional validation step
                if self.container.has_custom_test_step() or self.container.run_extra_val_epoch:
                    self.load_model_checkpoint()

                # Run extra validation epoch if enabled
                if self.container.run_extra_val_epoch:
                    with logging_section("Model Validation to save plots on validation set"):
                        self.run_validation()

<<<<<<< HEAD
=======
                # Kill all processes besides rank 0
                self.after_ddp_cleanup(old_environ)

>>>>>>> 0b65bd42
            # Run inference on a single device
            with logging_section("Model inference"):
                self.run_inference()

            self.run_regression_test()

        finally:
            if self.azureml_run_for_logging is not None:
                try:
                    self.azureml_run_for_logging.complete()
                except Exception as ex:
                    logging.error("Failed to complete AzureML run: %s", ex)<|MERGE_RESOLUTION|>--- conflicted
+++ resolved
@@ -20,11 +20,6 @@
                                 aggregate_hyperdrive_metrics, get_metrics_for_childless_run,
                                 ENV_GLOBAL_RANK, ENV_LOCAL_RANK, ENV_NODE_RANK,
                                 is_local_rank_zero, is_global_rank_zero, create_aml_run_object)
-<<<<<<< HEAD
-=======
-
->>>>>>> 0b65bd42
-
 from health_ml.experiment_config import ExperimentConfig
 from health_ml.lightning_container import LightningContainer
 from health_ml.model_trainer import create_lightning_trainer, write_experiment_summary_file
@@ -100,10 +95,7 @@
                                                     run_context=RUN_CONTEXT)
         self.trainer: Optional[Trainer] = None
         self.azureml_run_for_logging: Optional[Run] = None
-<<<<<<< HEAD
-=======
         self.mlflow_run_for_logging: Optional[str] = None
->>>>>>> 0b65bd42
 
     def set_run_tags_from_parent(self) -> None:
         """
@@ -286,6 +278,7 @@
         # We run inference on a single device because distributed strategies such as DDP use DistributedSampler
         # internally, which replicates some samples to make sure all devices have the same batch size in case of
         # uneven inputs.
+        mlflow_run_id = get_mlflow_run_id_from_previous_loggers(self.trainer)
         self.container.max_num_gpus = 1
 
         if self.container.run_inference_only:
@@ -297,7 +290,8 @@
             container=self.container,
             resume_from_checkpoint=checkpoint_path,
             num_nodes=1,
-            azureml_run_for_logging=self.azureml_run_for_logging
+            azureml_run_for_logging=self.azureml_run_for_logging,
+            mlflow_run_for_logging=mlflow_run_id
         )
         return trainer
 
@@ -344,26 +338,14 @@
         if self.container.has_custom_test_step():
             # Run Lightning's built-in test procedure if the `test_step` method has been overridden
             logging.info("Running inference via the LightningModule.test_step method")
-<<<<<<< HEAD
-            checkpoint_path = (
-                self.checkpoint_handler.get_checkpoint_to_test() if self.container.run_inference_only else None
-=======
             # We run inference on a single device because distributed strategies such as DDP use DistributedSampler
             # internally, which replicates some samples to make sure all devices have some batch size in case of
             # uneven inputs.
-            mlflow_run_id = get_mlflow_run_id_from_previous_loggers(self.trainer)
+
             self.container.max_num_gpus = 1
 
             checkpoint_path = (
-                self.checkpoint_handler.get_checkpoint_to_test() if self.container.src_checkpoint else None
-            )
-            trainer, _ = create_lightning_trainer(
-                container=self.container,
-                resume_from_checkpoint=checkpoint_path,
-                num_nodes=1,
-                azureml_run_for_logging=self.azureml_run_for_logging,
-                mlflow_run_for_logging=mlflow_run_id
->>>>>>> 0b65bd42
+                self.checkpoint_handler.get_checkpoint_to_test() if self.container.run_inference_only else None
             )
             trainer = self.get_trainer_for_inference(checkpoint_path)
             # Change to the outputs folder so that the model can write to current working directory, and still
@@ -427,12 +409,6 @@
                 with logging_section("Model training"):
                     self.run_training()
 
-<<<<<<< HEAD
-                # Kill all processes besides rank 0
-                self.after_ddp_cleanup(old_environ)
-
-=======
->>>>>>> 0b65bd42
                 # load model checkpoint for custom inference or additional validation step
                 if self.container.has_custom_test_step() or self.container.run_extra_val_epoch:
                     self.load_model_checkpoint()
@@ -442,12 +418,9 @@
                     with logging_section("Model Validation to save plots on validation set"):
                         self.run_validation()
 
-<<<<<<< HEAD
-=======
                 # Kill all processes besides rank 0
                 self.after_ddp_cleanup(old_environ)
 
->>>>>>> 0b65bd42
             # Run inference on a single device
             with logging_section("Model inference"):
                 self.run_inference()
