#  ------------------------------------------------------------------------------------------
#  Copyright (c) Microsoft Corporation. All rights reserved.
#  Licensed under the MIT License (MIT). See LICENSE in the repo root for license information.
#  ------------------------------------------------------------------------------------------
import os
import sys
import logging
import torch

from pathlib import Path
from typing import Dict, List, Optional

from azureml.core import Run
from pytorch_lightning import Trainer, seed_everything

from health_azure import AzureRunInfo
from health_azure.logging import logging_section
from health_azure.utils import (create_run_recovery_id, ENV_OMPI_COMM_WORLD_RANK,
                                is_running_in_azure_ml, PARENT_RUN_CONTEXT, RUN_CONTEXT,
                                aggregate_hyperdrive_metrics, get_metrics_for_childless_run,
                                ENV_GLOBAL_RANK, ENV_LOCAL_RANK, ENV_NODE_RANK,
                                is_local_rank_zero, is_global_rank_zero, create_aml_run_object)
from health_ml.experiment_config import ExperimentConfig
from health_ml.lightning_container import LightningContainer
from health_ml.model_trainer import create_lightning_trainer, write_experiment_summary_file
from health_ml.utils import fixed_paths
from health_ml.utils.checkpoint_utils import cleanup_checkpoints
from health_ml.utils.checkpoint_handler import CheckpointHandler
from health_ml.utils.common_utils import (
    EFFECTIVE_RANDOM_SEED_KEY_NAME,
    change_working_directory,
    RUN_RECOVERY_ID_KEY,
    RUN_RECOVERY_FROM_ID_KEY_NAME,
    df_to_json,
    seed_monai_if_available,
)
from health_ml.utils.lightning_loggers import StoringLogger, get_mlflow_run_id_from_trainer
from health_ml.utils.regression_test_utils import REGRESSION_TEST_METRICS_FILENAME, compare_folders_and_run_outputs
from health_ml.utils.type_annotations import PathOrString


def check_dataset_folder_exists(local_dataset: PathOrString) -> Path:
    """
    Checks if a folder with a local dataset exists. If it does exist, return the argument converted
    to a Path instance. If it does not exist, raise a FileNotFoundError.

    :param local_dataset: The dataset folder to check.
    :return: The local_dataset argument, converted to a Path.
    """
    expected_dir = Path(local_dataset)
    if not expected_dir.is_dir():
        raise FileNotFoundError(f"The model uses a dataset in {expected_dir}, but that does not exist.")
    logging.info(f"Model training will use the local dataset provided in {expected_dir}")
    return expected_dir


class MLRunner:

    def __init__(self,
                 experiment_config: ExperimentConfig,
                 container: LightningContainer,
                 project_root: Optional[Path] = None) -> None:
        """
        Driver class to run a ML experiment. Note that the project root argument MUST be supplied when using hi-ml
        as a package!

        :param experiment_config: The ExperimentConfig object to use for training.
        :param container: The LightningContainer object to use for training.
        :param project_root: Project root. This should only be omitted if calling run_ml from the test suite. Supplying
        it is crucial when using hi-ml as a package or submodule!
        """
        self.container = container
        self.experiment_config = experiment_config
        self.container.num_nodes = self.experiment_config.num_nodes
        self.project_root: Path = project_root or fixed_paths.repository_root_directory()
        self.storing_logger: Optional[StoringLogger] = None
        self._has_setup_run = False
        self.checkpoint_handler = CheckpointHandler(container=self.container,
                                                    project_root=self.project_root,
                                                    run_context=RUN_CONTEXT)
        self.trainer: Optional[Trainer] = None
        self.azureml_run_for_logging: Optional[Run] = None
        self.mlflow_run_for_logging: Optional[str] = None
        self.inference_checkpoint: Optional[str] = None  # Passed to trainer.validate and trainer.test in inference mode

    def set_run_tags_from_parent(self) -> None:
        """
        Set metadata for the run
        """
        assert PARENT_RUN_CONTEXT, "This function should only be called in a Hyperdrive run."
        run_tags_parent = PARENT_RUN_CONTEXT.get_tags()
        tags_to_copy = [
            "tag",
            "model_name",
            "execution_mode",
            "recovered_from",
            "friendly_name",
            "build_number",
            "build_user",
            RUN_RECOVERY_FROM_ID_KEY_NAME
        ]
        new_tags = {tag: run_tags_parent.get(tag, "") for tag in tags_to_copy}
        new_tags[RUN_RECOVERY_ID_KEY] = create_run_recovery_id(run=RUN_CONTEXT)
        new_tags[EFFECTIVE_RANDOM_SEED_KEY_NAME] = str(self.container.get_effective_random_seed())
        RUN_CONTEXT.set_tags(new_tags)

    def setup(self, azure_run_info: Optional[AzureRunInfo] = None) -> None:
        """
        Sets the random seeds, calls the setup method on the LightningContainer and then creates the actual
        Lightning modules.

        :param azure_run_info: When running in AzureML or on a local VM, this contains the paths to the datasets.
        This can be missing when running in unit tests, where the local dataset paths are already populated.
        """
        if self._has_setup_run:
            return
        if azure_run_info:
            # Set up the paths to the datasets. azure_run_info already has all necessary information, using either
            # the provided local datasets for VM runs, or the AzureML mount points when running in AML.
            # This must happen before container setup because that could already read datasets.
            input_datasets = azure_run_info.input_datasets
            logging.info(f"Setting the following datasets as local datasets: {input_datasets}")
            if len(input_datasets) > 0:
                local_datasets: List[Path] = []
                for i, dataset in enumerate(input_datasets):
                    if dataset is None:
                        raise ValueError(f"Invalid setup: The dataset at index {i} is None")
                    local_datasets.append(check_dataset_folder_exists(dataset))
                self.container.local_datasets = local_datasets  # type: ignore
        # Ensure that we use fixed seeds before initializing the PyTorch models.
        # MONAI needs a separate method to make all transforms deterministic by default
        seed = self.container.get_effective_random_seed()
        seed_monai_if_available(seed)
        seed_everything(seed)

        # Creating the folder structure must happen before the LightningModule is created, because the output
        # parameters of the container will be copied into the module.
        self.container.create_filesystem(self.project_root)

        # configure recovery container if provided
        self.checkpoint_handler.download_recovery_checkpoints_or_weights()  # type: ignore

        self.container.setup()
        self.container.create_lightning_module_and_store()
        self._has_setup_run = True

        is_offline_run = not is_running_in_azure_ml(RUN_CONTEXT)
        # Get the AzureML context in which the script is running
        if not is_offline_run and PARENT_RUN_CONTEXT is not None:
            logging.info("Setting tags from parent run.")
            self.set_run_tags_from_parent()

    def get_multiple_trainloader_mode(self) -> str:
        # Workaround for a bug in PL 1.5.5: We need to pass the cycle mode for the training data as a trainer argument
        # because training data that uses a CombinedLoader is not split correctly in DDP. This flag cannot be passed
        # through the get_trainer_arguments method of the container because cycle mode is not yet available.
        multiple_trainloader_mode = "max_size_cycle"
        try:
            from SSL.data.datamodules import CombinedDataModule  # type: ignore
            if isinstance(self.data_module, CombinedDataModule):
                self.data_module.prepare_data()
                multiple_trainloader_mode = self.data_module.train_loader_cycle_mode  # type: ignore
                assert multiple_trainloader_mode, "train_loader_cycle_mode should be available now"
        except ModuleNotFoundError:
            pass
        return multiple_trainloader_mode

    def init_training(self) -> None:
        """
        Execute some bookkeeping tasks only once if running distributed and initialize the runner's trainer object.
        """
        if is_global_rank_zero():
            logging.info(f"Model checkpoints are saved at {self.container.checkpoint_folder}")
            write_experiment_summary_file(self.container, outputs_folder=self.container.outputs_folder)
            self.container.before_training_on_global_rank_zero()

        if is_local_rank_zero():
            self.container.before_training_on_local_rank_zero()
        self.container.before_training_on_all_ranks()

        # Set random seeds just before training. Ensure that dataloader workers are also seeded correctly.
        seed_everything(self.container.get_effective_random_seed(), workers=True)

        # Get the container's datamodule
        self.data_module = self.container.get_data_module()

        # Create an AzureML run for logging if running outside AzureML. This run will be used for metrics logging
        # during both training and inference. We can't rely on the automatically generated run inside the AzureMLLogger
        # class because two of those logger objects will be created, so training and inference metrics would be logged
        # in different runs.
        if self.container.log_from_vm:
            run = create_aml_run_object(experiment_name=self.container.effective_experiment_name)
            # Display name should already be set when creating the Run object, but in some scenarios this
            # does not happen. Hence, set it again.
            run.display_name = self.container.tag if self.container.tag else None
            self.azureml_run_for_logging = run

        if not self.container.run_inference_only:

            checkpoint_path_for_recovery = self.checkpoint_handler.get_recovery_or_checkpoint_path_train()
            if not checkpoint_path_for_recovery and self.container.resume_training:
                # If there is no recovery checkpoint (e.g job hasn't been resubmitted) and a source checkpoint is given,
                # use it to resume training.
                checkpoint_path_for_recovery = self.checkpoint_handler.trained_weights_path

            self.trainer, self.storing_logger = create_lightning_trainer(
                container=self.container,
                resume_from_checkpoint=checkpoint_path_for_recovery,
                num_nodes=self.container.num_nodes,
                multiple_trainloader_mode=self.get_multiple_trainloader_mode(),
                azureml_run_for_logging=self.azureml_run_for_logging)

            rank_info = ", ".join(
                f"{env}: {os.getenv(env)}" for env in [ENV_GLOBAL_RANK, ENV_LOCAL_RANK, ENV_NODE_RANK]
            )
            logging.info(f"Environment variables: {rank_info}. trainer.global_rank: {self.trainer.global_rank}")

    def after_ddp_cleanup(self, old_environ: Dict) -> None:
        """
        Run processes cleanup after ddp context to prepare for single device inference.
        Kill all processes in DDP besides rank 0.
        """

        # DDP will start multiple instances of the runner, one for each GPU. Those should terminate here after training.
        # We can now use the global_rank of the Lightning model, rather than environment variables, because DDP has set
        # all necessary properties.
        if self.container.model.global_rank != 0:
            logging.info(f"Terminating training thread with rank {self.container.model.global_rank}.")
            sys.exit()

        logging.info("Removing redundant checkpoint files.")
        cleanup_checkpoints(self.container.checkpoint_folder)
        # Lightning modifies a ton of environment variables. If we first run training and then the test suite,
        # those environment variables will mislead the training runs in the test suite, and make them crash.
        # Hence, restore the original environment after training.
        os.environ.clear()
        os.environ.update(old_environ)

        if ENV_OMPI_COMM_WORLD_RANK in os.environ:
            del os.environ[ENV_OMPI_COMM_WORLD_RANK]

        # From the training setup, torch still thinks that it should run in a distributed manner,
        # and would block on some GPU operations. Hence, clean up distributed training.
        if torch.distributed.is_initialized():  # type: ignore
            torch.distributed.destroy_process_group()  # type: ignore

    def is_crossval_disabled_or_child_0(self) -> bool:
        """
        Returns True if the present run is a non-cross-validation run, or child run 0 of a cross-validation run.
        """
        if self.container.is_crossvalidation_enabled:
            return self.container.crossval_index == 0
        return True

    def set_trainer_for_inference(self) -> None:
        """ Set the runner's PL Trainer object that should be used when running inference on the validation or test set.
        We run inference on a single device because distributed strategies such as DDP use DistributedSampler
        internally, which replicates some samples to make sure all devices have the same batch size in case of
        uneven inputs which biases the results."""
<<<<<<< HEAD
        mlflow_run_id = get_mlflow_run_id_from_previous_loggers(self.trainer)
        self.container.max_num_gpus = self.container.max_num_gpus_inference
=======
        mlflow_run_id = get_mlflow_run_id_from_trainer(self.trainer)
        self.container.max_num_gpus = 1
>>>>>>> 5d6468d5
        self.trainer, _ = create_lightning_trainer(
            container=self.container,
            num_nodes=1,
            azureml_run_for_logging=self.azureml_run_for_logging,
            mlflow_run_for_logging=mlflow_run_id
        )

    def init_inference(self) -> None:
        """ Prepare the runner for inference: validation or test. The following steps are performed:
        1. Get the checkpoint to use for inference. This is either the checkpoint from the last training epoch or the
        one specified in src_checkpoint argument.
        2. If the container has a run_extra_val_epoch method, call it to run an extra validation epoch.
        3. Create a new trainer instance for inference. This is necessary because the trainer is created with a single
        device in contrast to training that uses DDP if multiple GPUs are available.
        4. Create a new data module instance for inference to account for any requested changes in the dataloading
        parameters (e.g. batch_size, max_num_workers, etc) as part of on_run_extra_validation_epoch.
        """
        self.inference_checkpoint = str(self.checkpoint_handler.get_checkpoint_to_test())
        if self.container.run_extra_val_epoch:
            self.container.on_run_extra_validation_epoch()
        self.set_trainer_for_inference()
        self.data_module = self.container.get_data_module()

    def run_training(self) -> None:
        """
        The main training loop. It creates the Pytorch model based on the configuration options passed in,
        creates a Pytorch Lightning trainer, and trains the model.
        If a checkpoint was specified, then it loads the checkpoint before resuming training.
        The cwd is changed to the outputs folder so that the model can write to current working directory, and still
        everything is put into the right place in AzureML (only the contents of the "outputs" folder is treated as a
        result file).
        """
        with change_working_directory(self.container.outputs_folder):
            assert self.trainer, "Trainer should be initialized before training. Call self.init_training() first."
            self.trainer.fit(self.container.model, datamodule=self.data_module)
        for logger in self.trainer.loggers:
            assert logger is not None
            logger.finalize('success')

    def run_validation(self) -> None:
        """Run validation on the validation set for all models to save time/memory consuming outputs. This is done in
        inference only mode or when the user has requested an extra validation epoch. The cwd is changed to the outputs
        folder """
        if self.container.run_extra_val_epoch or self.container.run_inference_only:
            with change_working_directory(self.container.outputs_folder):
                assert self.trainer, "Trainer should be initialized before validation. Call self.init_inference()."
                self.trainer.validate(
                    self.container.model, datamodule=self.data_module, ckpt_path=self.inference_checkpoint
                )
        else:
            logging.info("Skipping extra validation because the user has not requested it.")

    def run_inference(self) -> None:
        """Run inference on the test set for all models. This is done by calling the LightningModule.test_step method.
        If the LightningModule.test_step method is not overridden, then this method does nothing. The cwd is changed to
        the outputs folder so that the model can write to current working directory, and still everything is put into
        the right place in AzureML (there, only the contents of the "outputs" folder is treated as a result file).
        """
        if self.container.has_custom_test_step():
            logging.info("Running inference via the LightningModule.test_step method")
            with change_working_directory(self.container.outputs_folder):
                assert self.trainer, "Trainer should be initialized before inference. Call self.init_inference()."
                _ = self.trainer.test(
                    self.container.model, datamodule=self.data_module, ckpt_path=self.inference_checkpoint
                )
        else:
            logging.warning("None of the suitable test methods is overridden. Skipping inference completely.")

    def run_regression_test(self) -> None:
        if self.container.regression_test_folder:
            with logging_section("Regression Test"):
                # Comparison with stored results for cross-validation runs only operates on child run 0. This run
                # has usually already downloaded the results for the other runs, and uploaded files to the parent
                # run context.
                regression_metrics_str = self.container.regression_metrics
                regression_metrics = regression_metrics_str.split(',') if regression_metrics_str else None
                # TODO: user should be able to override this value
                crossval_arg_name = self.container.CROSSVAL_INDEX_ARG_NAME

                logging.info("Comparing the current results against stored results.")
                if self.is_crossval_disabled_or_child_0():
                    if is_running_in_azure_ml:
                        if PARENT_RUN_CONTEXT is not None:
                            df = aggregate_hyperdrive_metrics(
                                child_run_arg_name=crossval_arg_name,
                                run=PARENT_RUN_CONTEXT,
                                keep_metrics=regression_metrics)
                        else:
                            df = get_metrics_for_childless_run(
                                run=RUN_CONTEXT,
                                keep_metrics=regression_metrics)

                        if not df.empty:
                            metrics_filename = self.container.outputs_folder / REGRESSION_TEST_METRICS_FILENAME
                            logging.info(f"Saving metrics to {metrics_filename}")
                            df_to_json(df, metrics_filename)

                    compare_folders_and_run_outputs(expected=self.container.regression_test_folder,
                                                    actual=self.container.outputs_folder,
                                                    csv_relative_tolerance=self.container.regression_test_csv_tolerance)
                else:
                    logging.info("Skipping as this is not cross-validation child run 0.")
        else:
            logging.info("Skipping regression test, no available results to compare with.")

    def run(self) -> None:
        """
        Driver function to run a ML experiment
        """
        self.setup()
        try:
            self.init_training()

            if not self.container.run_inference_only:
                # Backup the environment variables in case we need to run a second training in the unit tests.
                old_environ = dict(os.environ)
                # Do training
                with logging_section("Model training"):
                    self.run_training()
                # Update the checkpoint handler state
                self.checkpoint_handler.additional_training_done()
                if self.container.max_num_gpus_inference == 1:
                    # Kill all processes besides rank 0 after training is done to start inference on a single device
                    self.after_ddp_cleanup(old_environ)

            self.init_inference()

            with logging_section("Model validation"):
                self.run_validation()

            with logging_section("Model inference"):
                self.run_inference()

            self.run_regression_test()

        finally:
            if self.azureml_run_for_logging is not None:
                try:
                    self.azureml_run_for_logging.complete()
                except Exception as ex:
                    logging.error("Failed to complete AzureML run: %s", ex)<|MERGE_RESOLUTION|>--- conflicted
+++ resolved
@@ -257,13 +257,8 @@
         We run inference on a single device because distributed strategies such as DDP use DistributedSampler
         internally, which replicates some samples to make sure all devices have the same batch size in case of
         uneven inputs which biases the results."""
-<<<<<<< HEAD
-        mlflow_run_id = get_mlflow_run_id_from_previous_loggers(self.trainer)
+        mlflow_run_id = get_mlflow_run_id_from_trainer(self.trainer)
         self.container.max_num_gpus = self.container.max_num_gpus_inference
-=======
-        mlflow_run_id = get_mlflow_run_id_from_trainer(self.trainer)
-        self.container.max_num_gpus = 1
->>>>>>> 5d6468d5
         self.trainer, _ = create_lightning_trainer(
             container=self.container,
             num_nodes=1,
