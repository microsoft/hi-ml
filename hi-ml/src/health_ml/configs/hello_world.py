--- conflicted
+++ resolved
@@ -231,12 +231,9 @@
         Path("test_mse.txt").write_text(str(average_mse.item()))
         Path("test_mae.txt").write_text(str(self.test_mae.compute().item()))
         self.log("test_mse", average_mse, on_epoch=True, on_step=False)
-<<<<<<< HEAD
-=======
 
     def on_run_extra_validation_epoch(self) -> None:
         self._on_extra_val_epoch = True
->>>>>>> 1034324c
 
 
 class HelloWorld(LightningContainer):
