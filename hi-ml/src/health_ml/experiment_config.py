import param


class ExperimentConfig(param.Parameterized):
    cluster: str = param.String(default="", allow_None=False,
                                doc="The name of the GPU or CPU cluster inside the AzureML workspace"
                                    "that should execute the job.")
    num_nodes: int = param.Integer(default=1, doc="The number of virtual machines that will be allocated for this"
                                                  "job in AzureML.")
    model: str = param.String(doc="The fully qualified name of the model to train/test -e.g."
                                  "mymodule.configs.MyConfig.")
    azureml: bool = param.Boolean(False, doc="If True, submit the executing script to run on AzureML.")
<<<<<<< HEAD
    docker_shm_size: str = param.String("400g",
                                        doc="The shared memory in the Docker image for the AzureML VMs.")
=======
    mount_in_azureml: bool = param.Boolean(False,
                                           doc="If False (default), consume datasets in AzureML by downloading at "
                                               "job start. If True, datasets in AzureML are mounted (read on demand "
                                               "over the network). When running outside AzureML, datasets will "
                                               "always be mounted.")
>>>>>>> 3f2ddd13
<|MERGE_RESOLUTION|>--- conflicted
+++ resolved
@@ -10,13 +10,10 @@
     model: str = param.String(doc="The fully qualified name of the model to train/test -e.g."
                                   "mymodule.configs.MyConfig.")
     azureml: bool = param.Boolean(False, doc="If True, submit the executing script to run on AzureML.")
-<<<<<<< HEAD
-    docker_shm_size: str = param.String("400g",
-                                        doc="The shared memory in the Docker image for the AzureML VMs.")
-=======
     mount_in_azureml: bool = param.Boolean(False,
                                            doc="If False (default), consume datasets in AzureML by downloading at "
                                                "job start. If True, datasets in AzureML are mounted (read on demand "
                                                "over the network). When running outside AzureML, datasets will "
                                                "always be mounted.")
->>>>>>> 3f2ddd13
+    docker_shm_size: str = param.String("400g",
+                                        doc="The shared memory in the Docker image for the AzureML VMs.")