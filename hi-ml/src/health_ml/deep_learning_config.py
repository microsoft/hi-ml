--- conflicted
+++ resolved
@@ -10,12 +10,7 @@
 from enum import Enum, unique
 from param import Parameterized
 from pathlib import Path
-<<<<<<< HEAD
 from typing import List, Optional
-=======
-from typing import Any, Dict, List, Optional
-from urllib.parse import urlparse
->>>>>>> 89bb3d4a
 
 from azureml.train.hyperdrive import HyperDriveConfig
 
