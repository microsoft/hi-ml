#  ------------------------------------------------------------------------------------------
#  Copyright (c) Microsoft Corporation. All rights reserved.
#  Licensed under the MIT License (MIT). See LICENSE in the repo root for license information.
#  ------------------------------------------------------------------------------------------
from __future__ import annotations

import logging
from enum import Enum, unique
from pathlib import Path
from typing import List, Optional

import param
from azureml.train.hyperdrive import HyperDriveConfig
from param import Parameterized

from health_azure import create_crossval_hyperdrive_config
from health_azure.utils import RUN_CONTEXT, PathOrString, is_global_rank_zero, is_running_in_azure_ml

from health_ml.utils import fixed_paths
from health_ml.utils.common_utils import (CHECKPOINT_FOLDER,
                                          create_unique_timestamp_id,
                                          DEFAULT_AML_UPLOAD_DIR,
                                          DEFAULT_LOGS_DIR_NAME)
from health_ml.utils.type_annotations import IntOrFloat, TupleFloat2


@unique
class LRWarmUpType(Enum):
    """
    Supported LR warm up types for model training
    """
    NoWarmUp = "NoWarmUp"
    Linear = "Linear"


@unique
class LRSchedulerType(Enum):
    """
    Supported lr scheduler types for model training
    """
    Exponential = "Exponential"
    Step = "Step"
    Polynomial = "Polynomial"
    Cosine = "Cosine"
    MultiStep = "MultiStep"


@unique
class OptimizerType(Enum):
    """
    Supported optimizers for model training
    """
    Adam = "Adam"
    AMSGrad = "AMSGrad"
    SGD = "SGD"
    RMSprop = "RMSprop"


class ExperimentFolderHandler(Parameterized):
    """High level config to abstract the file system related settings for experiments"""
    outputs_folder: Path = param.ClassSelector(class_=Path, default=Path(), instantiate=False,
                                               doc="The folder where all training and test outputs should go.")
    logs_folder: Path = param.ClassSelector(class_=Path, default=Path(), instantiate=False,
                                            doc="The folder for all log files and Tensorboard event files")
    project_root: Path = param.ClassSelector(class_=Path, default=Path(), instantiate=False,
                                             doc="The root folder for the codebase that triggers the training run.")
    run_folder: Path = param.ClassSelector(class_=Path, default=Path(), instantiate=False,
                                           doc="The folder that contains outputs and the logs subfolder.")

    @staticmethod
    def create(project_root: Path,
               is_offline_run: bool,
               model_name: str,
               output_to: Optional[Path] = None) -> ExperimentFolderHandler:
        """
        Creates a new object that holds output folder configurations. When running inside of AzureML, the output
        folders will be directly under the project root. If not running inside AzureML, a folder with a timestamp
        will be created for all outputs and logs.

        :param project_root: The root folder that contains the code that submitted the present training run.
        When running inside the hi-ml repository, it is the git repo root. When consuming hi-ml as a package,
        this should be the root of the source code that calls the package.
        :param is_offline_run: If true, this is a run outside AzureML. If False, it is inside AzureML.
        :param model_name: The name of the model that is trained. This is used to generate a run-specific output
        folder.
        :param output_to: If provided, the output folders will be created as a subfolder of this argument. If not
        given, the output folders will be created inside of the project root.
        """
        if not project_root.is_absolute():
            raise ValueError(f"The project root is required to be an absolute path, but got {project_root}")
        if is_offline_run or output_to:
            if output_to:
                logging.info(f"All results will be written to the specified output folder {output_to}")
                root = Path(output_to).resolve()
            else:
                logging.info("All results will be written to a subfolder of the project root folder.")
                root = project_root.resolve() / DEFAULT_AML_UPLOAD_DIR
            if is_global_rank_zero():
                timestamp = create_unique_timestamp_id()
                run_folder = root / f"{timestamp}_{model_name}"
            else:
                # Handle the case where there are multiple DDP threads on the same machine outside AML.
                # Each child process will be started with the current working directory set to be the output
                # folder of the rank 0 process. We want all other process to write to that same folder.
                run_folder = Path.cwd()
            outputs_folder = run_folder
            logs_folder = run_folder / DEFAULT_LOGS_DIR_NAME
        else:
            logging.info("Running inside AzureML.")
            logging.info("All results will be written to a subfolder of the project root folder.")
            run_folder = project_root
            outputs_folder = project_root / DEFAULT_AML_UPLOAD_DIR
            logs_folder = project_root / DEFAULT_LOGS_DIR_NAME

        logging.info(f"Run outputs folder: {outputs_folder}")
        logging.info(f"Logs folder: {logs_folder}")
        return ExperimentFolderHandler(
            outputs_folder=outputs_folder,
            logs_folder=logs_folder,
            project_root=project_root,
            run_folder=run_folder
        )


class WorkflowParams(param.Parameterized):
    """
    This class contains all parameters that affect how the whole training and testing workflow is executed.
    """
    random_seed: int = param.Integer(42, doc="The seed to use for all random number generators.")
    weights_url: str = param.String(default="",
                                    doc="If provided, use this URL to download checkpoints for inference.")
    local_weights_path: Optional[Path] = \
        param.ClassSelector(class_=Path, allow_None=True, default=None,
                            doc="Checkpoint paths to use for inference, when the job is running outside Azure.")
    crossval_count: int = param.Integer(default=1, bounds=(0, None),
                                        doc="The number of splits to use when doing cross-validation. "
                                            "Use 1 to disable cross-validation")
    crossval_index: int = param.Integer(default=0, bounds=(0, None),
                                        doc="When doing cross validation, this is the index of the current "
                                            "split. Valid values: 0 .. (crossval_count -1)")
    hyperdrive: bool = param.Boolean(False, doc="If True, use the Hyperdrive configuration specified in the "
                                                "LightningContainer to run hyperparameter tuning. If False, just "
                                                "run a plain single training job.")
    regression_test_folder: Optional[Path] = \
        param.ClassSelector(class_=Path, default=None, allow_None=True,
                            doc="A path to a folder that contains a set of files. At the end of training and "
                                "model evaluation, all files given in that folder must be present in the job's output "
                                "folder, and their contents must match exactly. When running in AzureML, you need to "
                                "ensure that this folder is part of the snapshot that gets uploaded. The path should "
                                "be relative to the repository root directory.")
    regression_test_csv_tolerance: float = \
        param.Number(default=0.0, allow_None=False,
                     doc="When comparing CSV files during regression tests, use this value as the maximum allowed "
                         "relative difference of actual and expected results. Default: 0.0 (must match exactly)")
    regression_metrics: str = param.String(default=None, doc="A list of names of metrics to compare")

    CROSSVAL_INDEX_ARG_NAME = "crossval_index"
    CROSSVAL_COUNT_ARG_NAME = "crossval_count"

    def validate(self) -> None:
        if self.weights_url and self.local_weights_path:
            raise ValueError("Cannot specify more than one of local_weights_path, weights_url.")

        if self.crossval_count > 1:
            if not (0 <= self.crossval_index < self.crossval_count):
                raise ValueError(f"Attribute crossval_index out of bounds (crossval_count = {self.crossval_count})")

    @property
    def is_running_in_aml(self) -> bool:
        """
        Whether the current run is executing inside Azure ML

        :return: True if the run is executing inside Azure ML, or False if outside AzureML.
        """
        return is_running_in_azure_ml(RUN_CONTEXT)

    def get_effective_random_seed(self) -> int:
        """
        Returns the random seed set as part of this configuration.

        :return:
        """
        seed = self.random_seed
        return seed

    @property
    def is_crossvalidation_enabled(self) -> bool:
        """
        Returns True if the present parameters indicate that cross-validation should be used.
        """
        return self.crossval_count > 1

    def get_crossval_hyperdrive_config(self) -> HyperDriveConfig:
        # For crossvalidation, the name of the metric to monitor does not matter because no early termination or such
        # is specified.
        return create_crossval_hyperdrive_config(num_splits=self.crossval_count,
                                                 cross_val_index_arg_name=self.CROSSVAL_INDEX_ARG_NAME,
                                                 metric_name="val/loss"
                                                 )


class DatasetParams(param.Parameterized):
    azure_datasets: List[str] = param.List(default=[], class_=str,
                                           doc="If provided, the ID of one or more datasets to use when running in"
                                               " AzureML. This dataset must exist as a folder of the same name "
                                               "in the 'datasets' container in the datasets storage account. This "
                                               "dataset will be mounted and made available at the 'local_dataset' "
                                               "path when running in AzureML.")
    local_datasets: List[Path] = param.List(default=[], class_=Path,
                                            doc="A list of one or more paths to the dataset to use, when training"
                                                " outside of Azure ML.")
    dataset_mountpoints: List[Path] = param.List(default=[], class_=Path,
                                                 doc="The path at which the AzureML dataset should be made "
                                                     "available via mounting or downloading. This only affects "
                                                     "jobs running in AzureML. If empty, use a random "
                                                     "mount/download point.")

    def validate(self) -> None:
        if (not self.azure_datasets) and (not self.local_datasets):
            raise ValueError("Either local_datasets or azure_datasets must be set.")

        if self.dataset_mountpoints and len(self.azure_datasets) != len(self.dataset_mountpoints):
            raise ValueError(f"Expected the number of azure datasets to equal the number of mountpoints, "
                             f"got datasets [{','.join(self.azure_datasets)}] "
                             f"and mountpoints [{','.join([str(m) for m in self.dataset_mountpoints])}]")


class OutputParams(param.Parameterized):
    output_to: Optional[Path] = param.ClassSelector(class_=Path, default=None,
                                                    doc="If provided, the run outputs will be written to the given "
                                                        "folder. If not provided, outputs will go into a subfolder "
                                                        "of the project root folder.")
    file_system_config: ExperimentFolderHandler = param.ClassSelector(default=ExperimentFolderHandler(),
                                                                      class_=ExperimentFolderHandler,
                                                                      instantiate=False,
                                                                      doc="File system related configs")
    _model_name: str = param.String("", doc="The human readable name of the model (for example, Liver). This is "
                                            "usually set from the class name.")

    @property
    def model_name(self) -> str:
        """
        Gets the human readable name of the model (e.g., Liver). This is usually set from the class name.

        :return: A model name as a string.
        """
        return self._model_name

    def set_output_to(self, output_to: PathOrString) -> None:
        """
        Adjusts the file system settings in the present object such that all outputs are written to the given
        folder.

        :param output_to: The absolute path to a folder that should contain the outputs.
        """
        self.output_to = Path(output_to)
        self.create_filesystem(project_root=fixed_paths.repository_root_directory())

    def create_filesystem(self, project_root: Path) -> None:
        """
        Creates new file system settings (outputs folder, logs folder) based on the information stored in the
        present object. If any of the folders do not yet exist, they are created.

        :param project_root: The root folder for the codebase that triggers the training run.
        """
        self.file_system_config = ExperimentFolderHandler.create(
            project_root=project_root,
            model_name=self.model_name,
            is_offline_run=not is_running_in_azure_ml(RUN_CONTEXT),
            output_to=self.output_to
        )

    @property
    def outputs_folder(self) -> Path:
        """Gets the full path in which the model outputs should be stored."""
        return self.file_system_config.outputs_folder

    @property
    def logs_folder(self) -> Path:
        """Gets the full path in which the model logs should be stored."""
        return self.file_system_config.logs_folder

    @property
    def checkpoint_folder(self) -> Path:
        """Gets the full path in which the model checkpoints should be stored during training."""
        return self.outputs_folder / CHECKPOINT_FOLDER


class OptimizerParams(param.Parameterized):
    l_rate: float = param.Number(1e-4, doc="The initial learning rate", bounds=(0, None))
    _min_l_rate: float = param.Number(0.0,
                                      doc="The minimum learning rate for the Polynomial and Cosine schedulers.",
                                      bounds=(0.0, None))
    l_rate_scheduler: LRSchedulerType = param.ClassSelector(default=LRSchedulerType.Polynomial,
                                                            class_=LRSchedulerType,
                                                            instantiate=False,
                                                            doc="Learning rate decay method (Cosine, Polynomial, "
                                                                "Step, MultiStep or Exponential)")
    l_rate_exponential_gamma: float = param.Number(0.9, doc="Controls the rate of decay for the Exponential "
                                                            "LR scheduler.")
    l_rate_step_gamma: float = param.Number(0.1, doc="Controls the rate of decay for the "
                                                     "Step LR scheduler.")
    l_rate_step_step_size: int = param.Integer(50, bounds=(0, None),
                                               doc="The step size for Step LR scheduler")
    l_rate_multi_step_gamma: float = param.Number(0.1, doc="Controls the rate of decay for the "
                                                           "MultiStep LR scheduler.")
    l_rate_multi_step_milestones: Optional[List[int]] = param.List(None, bounds=(1, None),
                                                                   allow_None=True, class_=int,
                                                                   doc="The milestones for MultiStep decay.")
    l_rate_polynomial_gamma: float = param.Number(1e-4, doc="Controls the rate of decay for the "
                                                            "Polynomial LR scheduler.")
    l_rate_warmup: LRWarmUpType = param.ClassSelector(default=LRWarmUpType.NoWarmUp, class_=LRWarmUpType,
                                                      instantiate=False,
                                                      doc="The type of learning rate warm up to use. "
                                                          "Can be NoWarmUp (default) or Linear.")
    l_rate_warmup_epochs: int = param.Integer(0, bounds=(0, None),
                                              doc="Number of warmup epochs (linear warmup) before the "
                                                  "scheduler starts decaying the learning rate. "
                                                  "For example, if you are using MultiStepLR with "
                                                  "milestones [50, 100, 200] and warmup epochs = 100, warmup "
                                                  "will last for 100 epochs and the first decay of LR "
                                                  "will happen on epoch 150")
    optimizer_type: OptimizerType = param.ClassSelector(default=OptimizerType.Adam, class_=OptimizerType,
                                                        instantiate=False, doc="The optimizer_type to use")
    opt_eps: float = param.Number(1e-4, doc="The epsilon parameter of RMSprop or Adam")
    rms_alpha: float = param.Number(0.9, doc="The alpha parameter of RMSprop")
    adam_betas: TupleFloat2 = param.NumericTuple((0.9, 0.999), length=2,
                                                 doc="The betas parameter of Adam, default is (0.9, 0.999)")
    momentum: float = param.Number(0.6, doc="The momentum parameter of the optimizers")
    weight_decay: float = param.Number(1e-4, doc="The weight decay used to control L2 regularization")

    def validate(self) -> None:
        if len(self.adam_betas) < 2:
            raise ValueError(
                "The adam_betas parameter should be the coefficients used for computing running averages of "
                "gradient and its square")

        if self.l_rate_scheduler == LRSchedulerType.MultiStep:
            if not self.l_rate_multi_step_milestones:
                raise ValueError("Must specify l_rate_multi_step_milestones to use LR scheduler MultiStep")
            if sorted(set(self.l_rate_multi_step_milestones)) != self.l_rate_multi_step_milestones:
                raise ValueError("l_rate_multi_step_milestones must be a strictly increasing list")
            if self.l_rate_multi_step_milestones[0] <= 0:
                raise ValueError("l_rate_multi_step_milestones cannot be negative or 0.")

    @property
    def min_l_rate(self) -> float:
        return self._min_l_rate

    @min_l_rate.setter
    def min_l_rate(self, value: float) -> None:
        if value > self.l_rate:
            raise ValueError("l_rate must be >= min_l_rate, found: {}, {}".format(self.l_rate, value))
        self._min_l_rate = value


class TrainerParams(param.Parameterized):
    max_epochs: int = param.Integer(100, bounds=(1, None), doc="Number of epochs to train.")
    autosave_every_n_val_epochs: int = param.Integer(1, bounds=(0, None),
                                                     doc="Save epoch checkpoints every N validation epochs. "
                                                         "If pl_check_val_every_n_epoch > 1, this means that "
                                                         "checkpoints are saved every "
                                                         "N * pl_check_val_every_n_epoch training epochs.")
    detect_anomaly: bool = param.Boolean(False, doc="If true, test gradients for anomalies (NaN or Inf) during "
                                                    "training.")
    use_mixed_precision: bool = param.Boolean(False, doc="If true, mixed precision training is activated during "
                                                         "training.")
    max_num_gpus: int = param.Integer(default=-1,
                                      doc="The maximum number of GPUS to use. If set to a value < 0, use"
                                          "all available GPUs. In distributed training, this is the "
                                          "maximum number of GPUs per node.")
    pl_progress_bar_refresh_rate: Optional[int] = \
        param.Integer(default=None,
                      doc="PyTorch Lightning trainer flag 'progress_bar_refresh_rate': How often to refresh "
                          "progress bar (in steps). Value 0 disables progress bar. If None choose, automatically.")
    pl_num_sanity_val_steps: int = \
        param.Integer(default=0,
                      doc="PyTorch Lightning trainer flag 'num_sanity_val_steps': Number of validation "
                          "steps to run before training, to identify possible problems")
    pl_deterministic: bool = \
        param.Boolean(default=False,
                      doc="Controls the PyTorch Lightning trainer flags 'deterministic' and 'benchmark'. If "
                          "'pl_deterministic' is True, results are perfectly reproducible. If False, they are not, "
                          "but you may see training speed increases.")
    pl_find_unused_parameters: bool = \
        param.Boolean(default=False,
                      doc="Controls the PyTorch Lightning flag 'find_unused_parameters' for the DDP plugin. "
                          "Setting it to True comes with a performance hit.")
    pl_limit_train_batches: Optional[IntOrFloat] = \
        param.Number(default=None,
                     doc="PyTorch Lightning trainer flag 'limit_train_batches': Limit the training dataset to the "
                         "given number of batches if integer, or proportion of training dataset if float.")
    pl_limit_val_batches: Optional[IntOrFloat] = \
        param.Number(default=None,
                     doc="PyTorch Lightning trainer flag 'limit_val_batches': Limit the validation dataset to the "
                         "given number of batches if integer, or proportion of validation dataset if float.")
    pl_limit_test_batches: Optional[IntOrFloat] = \
        param.Number(default=None,
                     doc="PyTorch Lightning trainer flag 'limit_test_batches': Limit the test dataset to the "
                         "given number of batches if integer, or proportion of test dataset if float.")
    pl_fast_dev_run: Optional[int] = \
        param.Integer(default=0,
                      doc="PyTorch Lightning trainer flag 'fast_dev_run': Runs n if set to 'n' batch(es) of train, val"
                          "and test. Default to 0 to use all train, val and test batches available. Setting "
                          "pl_fast_dev_run to n > 0 overrides pl_limit_{train, val, test}_batches to the same value n."
                          "Additionally, by setting this argument, ALL (tuner, checkpoint callbacks, early stopping "
                          "callbacks, loggers and loggger callbacks) will be disabled and run for only a single epoch."
                          "This must be used only for debbuging purposes.")
    pl_profiler: Optional[str] = \
        param.String(default=None,
                     doc="The value to use for the 'profiler' argument for the Lightning trainer. "
                         "Set to either 'simple', 'advanced', or 'pytorch'")
    monitor_gpu: bool = param.Boolean(default=False,
                                      doc="If True, add the GPUStatsMonitor callback to the Lightning trainer object. "
                                          "This will write GPU utilization metrics every 50 batches by default.")
    monitor_loading: bool = param.Boolean(default=False,
                                          doc="If True, add the BatchTimeCallback callback to the Lightning trainer "
                                              "object. This will monitor how long individual batches take to load.")
<<<<<<< HEAD
    additional_env_files: List[Path] = param.List(class_=Path, default=[],
                                                  doc="Additional conda environment (.yml) files to merge into the"
                                                      " overall environment definition")
    additional_val_epoch: bool = param.Boolean(default=False,
                                               doc="If True, run an additional validation epoch to produce "
                                                   "vizualization outputs on the validation set. This is to reduce any "
                                                   "validation overheads during training time and produce additional "
                                                   "time or memory consuming outputs only once after training is "
                                                   "finished on the validation set.")
=======
>>>>>>> 96b8ba60

    @property
    def use_gpu(self) -> bool:
        """
        Returns True if a GPU is available, and the self.max_num_gpus flag allows it to be used. Returns False
        otherwise (i.e., if there is no GPU available, or self.max_num_gpus==0)
        """
        if self.max_num_gpus == 0:
            return False
        from health_ml.utils.common_utils import is_gpu_available
        return is_gpu_available()

    def num_gpus_per_node(self) -> int:
        """
        Computes the number of gpus to use for each node: either the number of gpus available on the device
        or restrict it to max_num_gpu, whichever is smaller. Returns 0 if running on a CPU device.
        """
        import torch
        available_gpus = torch.cuda.device_count()  # type: ignore
        num_gpus = available_gpus if self.use_gpu else 0
        message_suffix = "" if self.use_gpu else ", but not using them because use_gpu == False"
        logging.info(f"Number of available GPUs: {available_gpus}{message_suffix}")
        if 0 <= self.max_num_gpus < num_gpus:
            num_gpus = self.max_num_gpus
            logging.info(f"Restricting the number of GPUs to {num_gpus}")
        elif self.max_num_gpus > num_gpus:
            logging.warning(
                f"You requested max_num_gpus {self.max_num_gpus} but there are only {num_gpus} available.")
        return num_gpus<|MERGE_RESOLUTION|>--- conflicted
+++ resolved
@@ -416,18 +416,12 @@
     monitor_loading: bool = param.Boolean(default=False,
                                           doc="If True, add the BatchTimeCallback callback to the Lightning trainer "
                                               "object. This will monitor how long individual batches take to load.")
-<<<<<<< HEAD
-    additional_env_files: List[Path] = param.List(class_=Path, default=[],
-                                                  doc="Additional conda environment (.yml) files to merge into the"
-                                                      " overall environment definition")
     additional_val_epoch: bool = param.Boolean(default=False,
                                                doc="If True, run an additional validation epoch to produce "
                                                    "vizualization outputs on the validation set. This is to reduce any "
                                                    "validation overheads during training time and produce additional "
                                                    "time or memory consuming outputs only once after training is "
                                                    "finished on the validation set.")
-=======
->>>>>>> 96b8ba60
 
     @property
     def use_gpu(self) -> bool:
