--- conflicted
+++ resolved
@@ -15,15 +15,10 @@
 from urllib.parse import urlparse
 
 from azureml.train.hyperdrive import HyperDriveConfig
-<<<<<<< HEAD
-=======
+
 from param import Parameterized
 from health_azure import create_crossval_hyperdrive_config
 from health_azure.himl import create_grid_hyperdrive_config
-from health_azure.utils import RUN_CONTEXT, PathOrString, is_global_rank_zero, is_running_in_azure_ml
->>>>>>> ca6c76e4
-
-from health_azure import create_crossval_hyperdrive_config
 from health_azure.utils import (RUN_CONTEXT, PathOrString, is_global_rank_zero, is_running_in_azure_ml,
                                 get_amlt_aml_working_dir, is_amulet_job, ENV_AMLT_PROJECT_NAME, ENV_AMLT_INPUT_OUTPUT,
                                 ENV_AMLT_SNAPSHOT_DIR, ENV_AMLT_AZ_BATCHAI_DIR)
