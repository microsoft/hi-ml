--- conflicted
+++ resolved
@@ -181,79 +181,6 @@
         seed = self.random_seed
         return seed
 
-<<<<<<< HEAD
-=======
-
-class DatasetParams(param.Parameterized):
-    azure_datasets: List[str] = param.List(default=[], class_=str,
-                                           doc="If provided, the ID of one or more datasets to use when running in"
-                                               " AzureML.This dataset must exist as a folder of the same name in the"
-                                               " 'datasets' container in the datasets storage account. This dataset"
-                                               " will be mounted and made available at the 'local_dataset' path"
-                                               " when running in AzureML.")
-    local_datasets: List[Path] = param.List(default=[], class_=Path,
-                                            doc="A list of one or more paths to the dataset to use, when training"
-                                                " outside of Azure ML.")
-    dataset_mountpoints: List[Path] = param.List(default=[], class_=Path,
-                                                 doc="The path at which the AzureML dataset should be made available "
-                                                     "via mounting or downloading. This only affects jobs running in "
-                                                     "AzureML. If empty, use a random mount/download point.")
-
-    def validate(self) -> None:
-        if (not self.azure_datasets) and (not self.local_datasets):
-            raise ValueError("Either local_datasets or azure_datasets must be set.")
-
-        if self.dataset_mountpoints and len(self.azure_datasets) != len(self.dataset_mountpoints):
-            raise ValueError(f"Expected the number of azure datasets to equal the number of mountpoints, "
-                             f"got datasets [{','.join(self.azure_datasets)}] "
-                             f"and mountpoints [{','.join([str(m) for m in self.dataset_mountpoints])}]")
-
-
-class OutputParams(param.Parameterized):
-    output_to: Path = param.ClassSelector(class_=Path, default=Path(),
-                                          doc="If provided, the run outputs will be written to the given folder. If "
-                                              "not provided, outputs will go into a subfolder of the project root "
-                                              "folder.")
-    file_system_config: ExperimentFolderHandler = param.ClassSelector(default=ExperimentFolderHandler(),
-                                                                      class_=ExperimentFolderHandler,
-                                                                      instantiate=False,
-                                                                      doc="File system related configs")
-    _model_name: str = param.String("", doc="The human readable name of the model (for example, Liver). This is "
-                                            "usually set from the class name.")
-
-    @property
-    def model_name(self) -> str:
-        """
-        Gets the human readable name of the model (e.g., Liver). This is usually set from the class name.
-
-        :return: A model name as a string.
-        """
-        return self._model_name
-
-    def set_output_to(self, output_to: PathOrString) -> None:
-        """
-        Adjusts the file system settings in the present object such that all outputs are written to the given folder.
-
-        :param output_to: The absolute path to a folder that should contain the outputs.
-        """
-        self.output_to = Path(output_to)
-        self.create_filesystem()
-
-    def create_filesystem(self, project_root: Path = fixed_paths.repository_root_directory()) -> None:
-        """
-        Creates new file system settings (outputs folder, logs folder) based on the information stored in the
-        present object. If any of the folders do not yet exist, they are created.
-
-        :param project_root: The root folder for the codebase that triggers the training run.
-        """
-        self.file_system_config = ExperimentFolderHandler.create(
-            project_root=project_root,
-            model_name=self.model_name,
-            is_offline_run=not is_running_in_azure_ml(RUN_CONTEXT),
-            output_to=self.output_to
-        )
-
->>>>>>> b8b52987
     @property
     def is_crossvalidation_enabled(self) -> bool:
         """
@@ -331,14 +258,14 @@
             Creates new file system settings (outputs folder, logs folder) based on the information stored in the
             present object. If any of the folders do not yet exist, they are created.
 
-            :param project_root: The root folder for the codebase that triggers the training run.
-            """
-            self.file_system_config = ExperimentFolderHandler.create(
-                project_root=project_root,
-                model_name=self.model_name,
-                is_offline_run=not is_running_in_azure_ml(RUN_CONTEXT),
-                output_to=self.output_to
-            )
+        :param project_root: The root folder for the codebase that triggers the training run.
+        """
+        self.file_system_config = ExperimentFolderHandler.create(
+            project_root=project_root,
+            model_name=self.model_name,
+            is_offline_run=not is_running_in_azure_ml(RUN_CONTEXT),
+            output_to=self.output_to
+        )
 
         @property
         def outputs_folder(self) -> Path:
