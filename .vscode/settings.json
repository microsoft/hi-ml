--- conflicted
+++ resolved
@@ -30,7 +30,6 @@
     "python.testing.unittestEnabled": false,
     "python.testing.nosetestsEnabled": false,
     "python.testing.pytestEnabled": true,
-<<<<<<< HEAD
     "terminal.integrated.env.linux": {
         "PYTHONPATH": "${env:PYTHONPATH}:${workspaceFolder}/src",
     },
@@ -39,10 +38,9 @@
     },
     "terminal.integrated.env.windows": {
         "PYTHONPATH": "${env:PYTHONPATH}:${workspaceFolder}/src",
-=======
+    },
     "[python]": {
         "editor.rulers": [120],
         "rewrap.autoWrap.enabled": true,
->>>>>>> 873a4c7d
     },
 }