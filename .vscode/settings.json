{
    "autoDocstring.docstringFormat": "sphinx-notypes",
    "fileHeaderComment.parameter":{
        "*":{
            "line": "-------------------------------------------------------------------------------------------",
            "commentprefix": "#",
            "company": "Microsoft Corporation"
        }
    },
    "fileHeaderComment.template":{
        "*":[
            "${commentprefix}  ${line}",
            "${commentprefix}  Copyright (c) ${company}. All rights reserved.",
            "${commentprefix}  Licensed under the MIT License (MIT). See LICENSE in the repo root for license information.",
            "${commentprefix}  ${line}"
        ]
    },
    "python.linting.pylintEnabled": true,
    "python.linting.pylintArgs": [
        "--max-line-length=120",
        "--rcfile=${workspaceFolder}/.vscode/.pylintrc"
    ],
    "python.linting.flake8Enabled": true,
    "python.linting.flake8Args": [
        "--config=${workspaceFolder}/.flake8",
    ],
    "python.linting.mypyEnabled": true,
    "python.linting.mypyArgs": [
        "--config-file=${workspaceFolder}/mypy.ini"
    ],
    "python.linting.pycodestyleEnabled": false,
    "python.linting.pycodestyleArgs": [
        "--max-line-length=120",
        "--show-source",
        "--show-pep8"
    ],
    "python.formatting.provider": "black",
    "python.formatting.blackArgs": [
        "--line-length=120"
    ],
    "python.sortImports.args": [
        "-l=120",
        "--src=${workspaceFolder}/hi-ml/src",
        "--src=${workspaceFolder}/hi-ml-azure/src",
        "--src=${workspaceFolder}/hi-ml-histopathology/src"
    ],
    "python.testing.pytestArgs": [
        "${workspaceFolder}/hi-ml/testhiml/testhiml",
        "${workspaceFolder}/hi-ml-azure/testazure/testazure",
<<<<<<< HEAD
=======
        "${workspaceFolder}/hi-ml-histopathology/testhisto",
        "${workspaceFolder}/hi-ml-histopathology/testSSL",
>>>>>>> a108cf4e
    ],
    "python.testing.unittestEnabled": false,
    "python.testing.nosetestsEnabled": false,
    "python.testing.pytestEnabled": true,
    "rewrap.autoWrap.enabled": true,
    "[python]": {
        "editor.rulers": [120],
    },
    "python.analysis.extraPaths": [
        "./hi-ml-azure/src",
        "./hi-ml-azure/testazure",
        "./hi-ml/src",
        "./hi-ml/testhiml",
        "./hi-ml-histopathology/src",
        "./hi-ml-histopathology/testhisto",
        "./hi-ml-histopathology/testSSL",
    ],
    "terminal.integrated.defaultProfile.windows": "Command Prompt",
    "terminal.integrated.env.windows": {
        "PYTHONPATH":"${workspaceFolder}/hi-ml/src:${workspaceFolder}/hi-ml-azure/src:${workspaceFolder}/hi-ml-histopathology/src"
    },
    "terminal.integrated.env.linux": {
        "PYTHONPATH":"${workspaceFolder}/hi-ml/src:${workspaceFolder}/hi-ml-azure/src:${workspaceFolder}/hi-ml-histopathology/src"
    },
}<|MERGE_RESOLUTION|>--- conflicted
+++ resolved
@@ -47,11 +47,8 @@
     "python.testing.pytestArgs": [
         "${workspaceFolder}/hi-ml/testhiml/testhiml",
         "${workspaceFolder}/hi-ml-azure/testazure/testazure",
-<<<<<<< HEAD
-=======
         "${workspaceFolder}/hi-ml-histopathology/testhisto",
         "${workspaceFolder}/hi-ml-histopathology/testSSL",
->>>>>>> a108cf4e
     ],
     "python.testing.unittestEnabled": false,
     "python.testing.nosetestsEnabled": false,
