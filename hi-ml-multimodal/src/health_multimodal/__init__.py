#  -------------------------------------------------------------------------------------------
#  Copyright (c) Microsoft Corporation. All rights reserved.
#  Licensed under the MIT License (MIT). See LICENSE in the repo root for license information.
#  -------------------------------------------------------------------------------------------

<<<<<<< HEAD
__version__ = "0.1.0"
=======
__version__ = "0.1.1"
>>>>>>> 0b65bd42
<|MERGE_RESOLUTION|>--- conflicted
+++ resolved
@@ -3,8 +3,4 @@
 #  Licensed under the MIT License (MIT). See LICENSE in the repo root for license information.
 #  -------------------------------------------------------------------------------------------
 
-<<<<<<< HEAD
-__version__ = "0.1.0"
-=======
-__version__ = "0.1.1"
->>>>>>> 0b65bd42
+__version__ = "0.1.1"