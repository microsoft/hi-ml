#  -------------------------------------------------------------------------------------------
#  Copyright (c) Microsoft Corporation. All rights reserved.
#  Licensed under the MIT License (MIT). See LICENSE in the repo root for license information.
#  -------------------------------------------------------------------------------------------

"""Image-related tools


.. currentmodule:: health_multimodal.image

.. autosummary::
   :toctree:

   inference_engine
   utils


.. currentmodule:: health_multimodal.image.data

.. autosummary::
   :toctree:

   io
   transforms


.. currentmodule:: health_multimodal.image.model

.. autosummary::
   :toctree:

   model
   modules
   resnet
"""

from .model import ImageModel
from .model import ResnetType
from .inference_engine import ImageInferenceEngine
<<<<<<< HEAD
from .utils import get_biovil_resnet
=======
from .utils import get_biovil_resnet_inference
>>>>>>> 270b814a


__all__ = [
    "ImageModel",
    "ResnetType",
    "ImageInferenceEngine",
<<<<<<< HEAD
    "get_biovil_resnet",
=======
    "get_biovil_resnet_inference",
>>>>>>> 270b814a
]<|MERGE_RESOLUTION|>--- conflicted
+++ resolved
@@ -37,20 +37,12 @@
 from .model import ImageModel
 from .model import ResnetType
 from .inference_engine import ImageInferenceEngine
-<<<<<<< HEAD
-from .utils import get_biovil_resnet
-=======
 from .utils import get_biovil_resnet_inference
->>>>>>> 270b814a
 
 
 __all__ = [
     "ImageModel",
     "ResnetType",
     "ImageInferenceEngine",
-<<<<<<< HEAD
-    "get_biovil_resnet",
-=======
     "get_biovil_resnet_inference",
->>>>>>> 270b814a
 ]