#  -------------------------------------------------------------------------------------------
#  Copyright (c) Microsoft Corporation. All rights reserved.
#  Licensed under the MIT License (MIT). See LICENSE in the repo root for license information.
#  -------------------------------------------------------------------------------------------

from __future__ import annotations

<<<<<<< HEAD
=======
from abc import abstractmethod
from abc import ABC
import enum
>>>>>>> 44a6e5f7
import tempfile
from abc import ABC, abstractmethod
from pathlib import Path
from typing import Any, Optional, Union

import torch
import torch.nn as nn
import torch.nn.functional as F
from health_multimodal.common.device import get_module_device
from torchvision.datasets.utils import download_url

from .encoder import get_encoder_from_type, get_encoder_output_dim
from .modules import MLP, MultiTaskModel
from .types import ImageModelInput, ImageModelOutput

MODEL_TYPE = "resnet50"
JOINT_FEATURE_SIZE = 128

BIOMED_VLP_CXR_BERT_SPECIALIZED = "microsoft/BiomedVLP-CXR-BERT-specialized"
REPO_URL = f"https://huggingface.co/{BIOMED_VLP_CXR_BERT_SPECIALIZED}"
CXR_BERT_COMMIT_TAG = "v1.1"

BIOVIL_IMAGE_WEIGHTS_NAME = "biovil_image_resnet50_proj_size_128.pt"
BIOVIL_IMAGE_WEIGHTS_URL = f"{REPO_URL}/resolve/{CXR_BERT_COMMIT_TAG}/{BIOVIL_IMAGE_WEIGHTS_NAME}"
BIOVIL_IMAGE_WEIGHTS_MD5 = "02ce6ee460f72efd599295f440dbb453"


def _download_biovil_image_model_weights() -> Path:
    """Download image model weights from Hugging Face.

    More information available at https://huggingface.co/microsoft/BiomedVLP-CXR-BERT-specialized.
    """
    root_dir = tempfile.gettempdir()
    download_url(
        BIOVIL_IMAGE_WEIGHTS_URL,
        root=root_dir,
        filename=BIOVIL_IMAGE_WEIGHTS_NAME,
        md5=BIOVIL_IMAGE_WEIGHTS_MD5,
    )
    return Path(root_dir, BIOVIL_IMAGE_WEIGHTS_NAME)


def get_biovil_resnet(pretrained: bool = True) -> ImageModel:
    """Download weights from Hugging Face and instantiate the image model."""
    resnet_checkpoint_path = _download_biovil_image_model_weights() if pretrained else None

    image_model = ImageModel(
        img_model_type=MODEL_TYPE,
        joint_feature_size=JOINT_FEATURE_SIZE,
        pretrained_model_path=resnet_checkpoint_path,
    )
    return image_model


class BaseImageModel(nn.Module, ABC):
    """Abstract class for image models."""
    @abstractmethod
    def forward(self, image_input: ImageModelInput) -> ImageModelOutput:
        raise NotImplementedError

    @abstractmethod
    def get_patchwise_projected_embeddings(self, input_img: torch.Tensor, normalize: bool) -> torch.Tensor:
        raise NotImplementedError


<<<<<<< HEAD
=======
class BaseImageModel(nn.Module, ABC):
    """Abstract class for image models."""
    @abstractmethod
    def forward(self, *args: Any, **kwargs: Any) -> ImageModelOutput:
        raise NotImplementedError

    @abstractmethod
    def get_patchwise_projected_embeddings(self, input_img: torch.Tensor, normalize: bool) -> torch.Tensor:
        raise NotImplementedError


>>>>>>> 44a6e5f7
class ImageModel(BaseImageModel):
    """Image encoder module"""

    def __init__(self,
                 img_model_type: str,
                 joint_feature_size: int,
                 freeze_encoder: bool = False,
                 pretrained_model_path: Optional[Union[str, Path]] = None,
                 **downstream_classifier_kwargs: Any):
        super().__init__()

        # Initiate encoder, projector, and classifier
        self.encoder = get_encoder_from_type(img_model_type)
        self.feature_size = get_encoder_output_dim(self.encoder, device=get_module_device(self.encoder))
        self.projector = MLP(input_dim=self.feature_size, output_dim=joint_feature_size,
                             hidden_dim=joint_feature_size, use_1x1_convs=True)
        self.downstream_classifier_kwargs = downstream_classifier_kwargs
        self.classifier = self.create_downstream_classifier() if downstream_classifier_kwargs else None

        # Initialise the mode of modules
        self.freeze_encoder = freeze_encoder
        self.train()

        if pretrained_model_path is not None:
            if not isinstance(pretrained_model_path, (str, Path)):
                raise TypeError(f"Expected a string or Path, got {type(pretrained_model_path)}")
            state_dict = torch.load(pretrained_model_path, map_location="cpu")
            self.load_state_dict(state_dict)

    def train(self, mode: bool = True) -> Any:
        """Switch the model between training and evaluation modes."""
        super().train(mode=mode)
        if self.freeze_encoder:
            self.encoder.train(mode=False)
            self.projector.train(mode=False)
        return self

<<<<<<< HEAD
    def forward(self, image_input: ImageModelInput) -> ImageModelOutput:
=======
    def forward(self, x: torch.Tensor) -> ImageModelOutput:  # type: ignore[override]
>>>>>>> 44a6e5f7
        with torch.set_grad_enabled(not self.freeze_encoder):
            patch_x, pooled_x = self.encoder(image_input, return_patch_embeddings=True)
            projected_patch_embeddings = self.projector(patch_x)
            projected_global_embedding = torch.mean(projected_patch_embeddings, dim=(2, 3))

        logits = self.classifier(pooled_x) if self.classifier else None
        return ImageModelOutput(img_embedding=pooled_x,
                                patch_embedding=patch_x,
                                class_logits=logits,
                                projected_patch_embeddings=projected_patch_embeddings,
                                projected_global_embedding=projected_global_embedding)

    def create_downstream_classifier(self, **kwargs: Any) -> MultiTaskModel:
        """Create the classification module for the downstream task."""
        downstream_classifier_kwargs = kwargs if kwargs else self.downstream_classifier_kwargs
        return MultiTaskModel(self.feature_size, **downstream_classifier_kwargs)

    @torch.no_grad()
    def get_patchwise_projected_embeddings(self, input_img: torch.Tensor, normalize: bool) -> torch.Tensor:
        """Get patch-wise projected embeddings from the CNN model.

        :param input_img: input tensor image [B, C, H, W].
        :param normalize: If ``True``, the embeddings are L2-normalized.
        :returns projected_embeddings: tensor of embeddings in shape [batch, n_patches_h, n_patches_w, feature_size].
        """
        assert not self.training, "This function is only implemented for evaluation mode"
        outputs = self.forward(ImageModelInput(current_image=input_img))
        projected_embeddings = outputs.projected_patch_embeddings.detach()  # type: ignore
        if normalize:
            projected_embeddings = F.normalize(projected_embeddings, dim=1)
        projected_embeddings = projected_embeddings.permute([0, 2, 3, 1])  # B D H W -> B H W D (D: Features)
        return projected_embeddings<|MERGE_RESOLUTION|>--- conflicted
+++ resolved
@@ -5,12 +5,6 @@
 
 from __future__ import annotations
 
-<<<<<<< HEAD
-=======
-from abc import abstractmethod
-from abc import ABC
-import enum
->>>>>>> 44a6e5f7
 import tempfile
 from abc import ABC, abstractmethod
 from pathlib import Path
@@ -24,7 +18,7 @@
 
 from .encoder import get_encoder_from_type, get_encoder_output_dim
 from .modules import MLP, MultiTaskModel
-from .types import ImageModelInput, ImageModelOutput
+from .types import ImageModelOutput
 
 MODEL_TYPE = "resnet50"
 JOINT_FEATURE_SIZE = 128
@@ -68,19 +62,6 @@
 class BaseImageModel(nn.Module, ABC):
     """Abstract class for image models."""
     @abstractmethod
-    def forward(self, image_input: ImageModelInput) -> ImageModelOutput:
-        raise NotImplementedError
-
-    @abstractmethod
-    def get_patchwise_projected_embeddings(self, input_img: torch.Tensor, normalize: bool) -> torch.Tensor:
-        raise NotImplementedError
-
-
-<<<<<<< HEAD
-=======
-class BaseImageModel(nn.Module, ABC):
-    """Abstract class for image models."""
-    @abstractmethod
     def forward(self, *args: Any, **kwargs: Any) -> ImageModelOutput:
         raise NotImplementedError
 
@@ -89,7 +70,6 @@
         raise NotImplementedError
 
 
->>>>>>> 44a6e5f7
 class ImageModel(BaseImageModel):
     """Image encoder module"""
 
@@ -127,13 +107,9 @@
             self.projector.train(mode=False)
         return self
 
-<<<<<<< HEAD
-    def forward(self, image_input: ImageModelInput) -> ImageModelOutput:
-=======
     def forward(self, x: torch.Tensor) -> ImageModelOutput:  # type: ignore[override]
->>>>>>> 44a6e5f7
         with torch.set_grad_enabled(not self.freeze_encoder):
-            patch_x, pooled_x = self.encoder(image_input, return_patch_embeddings=True)
+            patch_x, pooled_x = self.encoder(x, return_patch_embeddings=True)
             projected_patch_embeddings = self.projector(patch_x)
             projected_global_embedding = torch.mean(projected_patch_embeddings, dim=(2, 3))
 
@@ -158,7 +134,7 @@
         :returns projected_embeddings: tensor of embeddings in shape [batch, n_patches_h, n_patches_w, feature_size].
         """
         assert not self.training, "This function is only implemented for evaluation mode"
-        outputs = self.forward(ImageModelInput(current_image=input_img))
+        outputs = self.forward(input_img)
         projected_embeddings = outputs.projected_patch_embeddings.detach()  # type: ignore
         if normalize:
             projected_embeddings = F.normalize(projected_embeddings, dim=1)
