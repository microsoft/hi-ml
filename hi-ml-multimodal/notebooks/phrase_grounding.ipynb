{
 "cells": [
  {
   "cell_type": "code",
   "execution_count": null,
   "metadata": {},
   "outputs": [],
   "source": [
    "#  -------------------------------------------------------------------------------------------\n",
    "#  Copyright (c) Microsoft Corporation. All rights reserved.\n",
    "#  Licensed under the MIT License (MIT). See LICENSE in the repo root for license information.\n",
    "#  -------------------------------------------------------------------------------------------"
   ]
  },
  {
   "attachments": {},
   "cell_type": "markdown",
   "metadata": {},
   "source": [
    "# Phrase grounding\n",
    "\n",
    "This notebook demonstrates the usage of the BioViL-T image and text models in a multimodal phrase grounding setting.\n",
    "Given a chest X-ray and a radiology text phrase, the joint model grounds the phrase in the image, i.e., highlights the regions of the image that share features similar to the phrase.\n",
    "Please refer to [our ECCV and CVPR papers](https://hi-ml.readthedocs.io/en/latest/multimodal.html#credit) for further details.\n",
    "\n",
    "The notebook can also be run on Binder without the need of any coding or local installation:\n",
    "\n",
    "[![Binder](https://mybinder.org/badge_logo.svg)](https://mybinder.org/v2/gh/microsoft/hi-ml/HEAD?labpath=hi-ml-multimodal%2Fnotebooks%2Fphrase_grounding.ipynb)\n",
    "\n",
    "This demo is solely for research evaluation purposes, not intended to be a medical product or clinical use."
   ]
  },
  {
   "cell_type": "markdown",
   "metadata": {},
   "source": [
    "## Setup\n",
    "\n",
    "Let's first install the `hi-ml-multimodal` Python package, which will allow us to import the `health_multimodal` Python module."
   ]
  },
  {
   "cell_type": "code",
   "execution_count": null,
   "metadata": {
    "tags": [
     "parameters"
    ]
   },
   "outputs": [],
   "source": [
    "pip_source = \"hi-ml-multimodal\""
   ]
  },
  {
   "cell_type": "code",
   "execution_count": null,
   "metadata": {},
   "outputs": [],
   "source": [
    "%pip install {pip_source}"
   ]
  },
  {
   "cell_type": "code",
   "execution_count": null,
   "metadata": {},
   "outputs": [],
   "source": [
<<<<<<< HEAD
    "from typing import List, Tuple\n",
=======
    "from typing import List\n",
    "from typing import Tuple\n",
>>>>>>> 190e8d43
    "\n",
    "import tempfile\n",
    "from pathlib import Path\n",
    "\n",
    "import torch\n",
    "from IPython.display import display\n",
    "from IPython.display import Markdown\n",
    "\n",
<<<<<<< HEAD
    "from health_multimodal.text import get_bert_inference\n",
    "from health_multimodal.image import get_image_inference\n",
    "from health_multimodal.vlp import ImageTextInferenceEngine\n",
    "from health_multimodal.common.visualization import plot_phrase_grounding_similarity_map"
=======
    "from health_multimodal.common.visualization import plot_phrase_grounding_similarity_map\n",
    "from health_multimodal.text import get_bert_inference\n",
    "from health_multimodal.text.utils import BertEncoderType\n",
    "from health_multimodal.image import get_image_inference\n",
    "from health_multimodal.image.utils import ImageModelType\n",
    "from health_multimodal.vlp import ImageTextInferenceEngine"
>>>>>>> 190e8d43
   ]
  },
  {
   "cell_type": "markdown",
   "metadata": {},
   "source": [
    "## Load multimodal model"
   ]
  },
  {
   "cell_type": "markdown",
   "metadata": {},
   "source": [
    "Load the text and image models from [Hugging Face 🤗](https://aka.ms/biovil-models) and instantiate the inference engines:"
   ]
  },
  {
   "cell_type": "code",
   "execution_count": null,
   "metadata": {},
   "outputs": [],
   "source": [
<<<<<<< HEAD
    "text_inference = get_bert_inference(\"biovil_t_bert\")\n",
    "image_inference = get_image_inference(\"biovil_t\")"
=======
    "text_inference = get_bert_inference(BertEncoderType.BIOVIL_T_BERT)\n",
    "image_inference = get_image_inference(ImageModelType.BIOVIL_T)"
>>>>>>> 190e8d43
   ]
  },
  {
   "cell_type": "markdown",
   "metadata": {},
   "source": [
    "Instantiate the joint inference engine:"
   ]
  },
  {
   "cell_type": "code",
   "execution_count": null,
   "metadata": {},
   "outputs": [],
   "source": [
    "image_text_inference = ImageTextInferenceEngine(\n",
    "    image_inference_engine=image_inference,\n",
    "    text_inference_engine=text_inference,\n",
    ")\n",
    "device = torch.device(\"cuda\" if torch.cuda.is_available() else \"cpu\")\n",
    "image_text_inference.to(device)"
   ]
  },
  {
   "cell_type": "markdown",
   "metadata": {},
   "source": [
    "## Helper visualization functions"
   ]
  },
  {
   "cell_type": "code",
   "execution_count": null,
   "metadata": {},
   "outputs": [],
   "source": [
<<<<<<< HEAD
    "def plot_phrase_grounding(image_path: Path, text_prompt: str, bboxes: List[Tuple[float, float, float, float]]) -> None:\n",
=======
    "TypeBox = Tuple[float, float, float, float]\n",
    "\n",
    "def plot_phrase_grounding(image_path: Path, text_prompt: str, bboxes: List[TypeBox]) -> None:\n",
>>>>>>> 190e8d43
    "    similarity_map = image_text_inference.get_similarity_map_from_raw_data(\n",
    "        image_path=image_path,\n",
    "        query_text=text_prompt,\n",
    "        interpolation=\"bilinear\",\n",
    "    )\n",
    "    plot_phrase_grounding_similarity_map(\n",
    "        image_path=image_path,\n",
    "        similarity_map=similarity_map,\n",
    "        bboxes=bboxes\n",
    "    )\n",
    "\n",
<<<<<<< HEAD
    "def plot_phrase_grounding_from_url(image_url: str, text_prompt: str, bboxes: List[Tuple[float, float, float, float]]) -> None:\n",
=======
    "def plot_phrase_grounding_from_url(image_url: str, text_prompt: str, bboxes: List[TypeBox]) -> None:\n",
>>>>>>> 190e8d43
    "    image_path = Path(tempfile.tempdir, \"downloaded_chest_xray.jpg\")\n",
    "    !curl -s -L -o {image_path} {image_url}\n",
    "    plot_phrase_grounding(image_path, text_prompt, bboxes)"
   ]
  },
  {
   "attachments": {},
   "cell_type": "markdown",
   "metadata": {},
   "source": [
    "## Inference\n",
    "\n",
    "We will run inference on a chest X-ray from [Open-i](https://openi.nlm.nih.gov/detailedresult?img=CXR111_IM-0076-1001&req=4), but any other chest X-ray image in DICOM or JPEG format can be used for research purposes.\n"
   ]
  },
  {
   "cell_type": "code",
   "execution_count": null,
   "metadata": {},
   "outputs": [],
   "source": [
    "image_url = \"https://openi.nlm.nih.gov/imgs/512/242/1445/CXR1445_IM-0287-4004.png\"\n",
    "text_prompt = \"Left basilar consolidation seen\"\n",
<<<<<<< HEAD
    "\n",
    "# Ground-truth bounding box annotation(s) for the input text prompt.\n",
    "bboxes = [[306, 168, 124, 101]]\n",
    "\n",
    "# Phrase-grounding experiment\n",
    "from IPython.display import display, Markdown\n",
    "display(Markdown(\"Phrase Grounding Experiment: \\n\\n\"\n",
    "                 f\"Ground-truth bounding box annotation(s) for the phrase \\\"{text_prompt}\\\" is shown in the middle figure (in black).\"))\n",
    "\n",
    "plot_phrase_grounding_from_url(image_url, text_prompt, bboxes)"
   ]
  },
  {
   "cell_type": "code",
   "execution_count": null,
   "metadata": {},
   "outputs": [],
   "source": []
=======
    "# Ground-truth bounding box annotation(s) for the input text prompt\n",
    "bboxes = [\n",
    "    (306, 168, 124, 101),\n",
    "]\n",
    "\n",
    "text = (\n",
    "    'The ground-truth bounding box annotation for the phrase'\n",
    "    f' *{text_prompt}* is shown in the middle figure (in black).'\n",
    ")\n",
    "\n",
    "display(Markdown(text))\n",
    "plot_phrase_grounding_from_url(image_url, text_prompt, bboxes)"
   ]
>>>>>>> 190e8d43
  }
 ],
 "metadata": {
  "kernelspec": {
   "display_name": "Python 3.9.3 ('multimodal')",
   "language": "python",
   "name": "python3"
  },
  "language_info": {
   "codemirror_mode": {
    "name": "ipython",
    "version": 3
   },
   "file_extension": ".py",
   "mimetype": "text/x-python",
   "name": "python",
   "nbconvert_exporter": "python",
   "pygments_lexer": "ipython3",
   "version": "3.7.3"
  },
  "vscode": {
   "interpreter": {
    "hash": "b3ed4ebeb13ecf0e023e91854a12f6980e67b335857d302451652e7fbb2d2298"
   }
  }
 },
 "nbformat": 4,
 "nbformat_minor": 2
}<|MERGE_RESOLUTION|>--- conflicted
+++ resolved
@@ -1,270 +1,225 @@
 {
- "cells": [
-  {
-   "cell_type": "code",
-   "execution_count": null,
-   "metadata": {},
-   "outputs": [],
-   "source": [
-    "#  -------------------------------------------------------------------------------------------\n",
-    "#  Copyright (c) Microsoft Corporation. All rights reserved.\n",
-    "#  Licensed under the MIT License (MIT). See LICENSE in the repo root for license information.\n",
-    "#  -------------------------------------------------------------------------------------------"
-   ]
-  },
-  {
-   "attachments": {},
-   "cell_type": "markdown",
-   "metadata": {},
-   "source": [
-    "# Phrase grounding\n",
-    "\n",
-    "This notebook demonstrates the usage of the BioViL-T image and text models in a multimodal phrase grounding setting.\n",
-    "Given a chest X-ray and a radiology text phrase, the joint model grounds the phrase in the image, i.e., highlights the regions of the image that share features similar to the phrase.\n",
-    "Please refer to [our ECCV and CVPR papers](https://hi-ml.readthedocs.io/en/latest/multimodal.html#credit) for further details.\n",
-    "\n",
-    "The notebook can also be run on Binder without the need of any coding or local installation:\n",
-    "\n",
-    "[![Binder](https://mybinder.org/badge_logo.svg)](https://mybinder.org/v2/gh/microsoft/hi-ml/HEAD?labpath=hi-ml-multimodal%2Fnotebooks%2Fphrase_grounding.ipynb)\n",
-    "\n",
-    "This demo is solely for research evaluation purposes, not intended to be a medical product or clinical use."
-   ]
-  },
-  {
-   "cell_type": "markdown",
-   "metadata": {},
-   "source": [
-    "## Setup\n",
-    "\n",
-    "Let's first install the `hi-ml-multimodal` Python package, which will allow us to import the `health_multimodal` Python module."
-   ]
-  },
-  {
-   "cell_type": "code",
-   "execution_count": null,
-   "metadata": {
-    "tags": [
-     "parameters"
-    ]
-   },
-   "outputs": [],
-   "source": [
-    "pip_source = \"hi-ml-multimodal\""
-   ]
-  },
-  {
-   "cell_type": "code",
-   "execution_count": null,
-   "metadata": {},
-   "outputs": [],
-   "source": [
-    "%pip install {pip_source}"
-   ]
-  },
-  {
-   "cell_type": "code",
-   "execution_count": null,
-   "metadata": {},
-   "outputs": [],
-   "source": [
-<<<<<<< HEAD
-    "from typing import List, Tuple\n",
-=======
-    "from typing import List\n",
-    "from typing import Tuple\n",
->>>>>>> 190e8d43
-    "\n",
-    "import tempfile\n",
-    "from pathlib import Path\n",
-    "\n",
-    "import torch\n",
-    "from IPython.display import display\n",
-    "from IPython.display import Markdown\n",
-    "\n",
-<<<<<<< HEAD
-    "from health_multimodal.text import get_bert_inference\n",
-    "from health_multimodal.image import get_image_inference\n",
-    "from health_multimodal.vlp import ImageTextInferenceEngine\n",
-    "from health_multimodal.common.visualization import plot_phrase_grounding_similarity_map"
-=======
-    "from health_multimodal.common.visualization import plot_phrase_grounding_similarity_map\n",
-    "from health_multimodal.text import get_bert_inference\n",
-    "from health_multimodal.text.utils import BertEncoderType\n",
-    "from health_multimodal.image import get_image_inference\n",
-    "from health_multimodal.image.utils import ImageModelType\n",
-    "from health_multimodal.vlp import ImageTextInferenceEngine"
->>>>>>> 190e8d43
-   ]
-  },
-  {
-   "cell_type": "markdown",
-   "metadata": {},
-   "source": [
-    "## Load multimodal model"
-   ]
-  },
-  {
-   "cell_type": "markdown",
-   "metadata": {},
-   "source": [
-    "Load the text and image models from [Hugging Face 🤗](https://aka.ms/biovil-models) and instantiate the inference engines:"
-   ]
-  },
-  {
-   "cell_type": "code",
-   "execution_count": null,
-   "metadata": {},
-   "outputs": [],
-   "source": [
-<<<<<<< HEAD
-    "text_inference = get_bert_inference(\"biovil_t_bert\")\n",
-    "image_inference = get_image_inference(\"biovil_t\")"
-=======
-    "text_inference = get_bert_inference(BertEncoderType.BIOVIL_T_BERT)\n",
-    "image_inference = get_image_inference(ImageModelType.BIOVIL_T)"
->>>>>>> 190e8d43
-   ]
-  },
-  {
-   "cell_type": "markdown",
-   "metadata": {},
-   "source": [
-    "Instantiate the joint inference engine:"
-   ]
-  },
-  {
-   "cell_type": "code",
-   "execution_count": null,
-   "metadata": {},
-   "outputs": [],
-   "source": [
-    "image_text_inference = ImageTextInferenceEngine(\n",
-    "    image_inference_engine=image_inference,\n",
-    "    text_inference_engine=text_inference,\n",
-    ")\n",
-    "device = torch.device(\"cuda\" if torch.cuda.is_available() else \"cpu\")\n",
-    "image_text_inference.to(device)"
-   ]
-  },
-  {
-   "cell_type": "markdown",
-   "metadata": {},
-   "source": [
-    "## Helper visualization functions"
-   ]
-  },
-  {
-   "cell_type": "code",
-   "execution_count": null,
-   "metadata": {},
-   "outputs": [],
-   "source": [
-<<<<<<< HEAD
-    "def plot_phrase_grounding(image_path: Path, text_prompt: str, bboxes: List[Tuple[float, float, float, float]]) -> None:\n",
-=======
-    "TypeBox = Tuple[float, float, float, float]\n",
-    "\n",
-    "def plot_phrase_grounding(image_path: Path, text_prompt: str, bboxes: List[TypeBox]) -> None:\n",
->>>>>>> 190e8d43
-    "    similarity_map = image_text_inference.get_similarity_map_from_raw_data(\n",
-    "        image_path=image_path,\n",
-    "        query_text=text_prompt,\n",
-    "        interpolation=\"bilinear\",\n",
-    "    )\n",
-    "    plot_phrase_grounding_similarity_map(\n",
-    "        image_path=image_path,\n",
-    "        similarity_map=similarity_map,\n",
-    "        bboxes=bboxes\n",
-    "    )\n",
-    "\n",
-<<<<<<< HEAD
-    "def plot_phrase_grounding_from_url(image_url: str, text_prompt: str, bboxes: List[Tuple[float, float, float, float]]) -> None:\n",
-=======
-    "def plot_phrase_grounding_from_url(image_url: str, text_prompt: str, bboxes: List[TypeBox]) -> None:\n",
->>>>>>> 190e8d43
-    "    image_path = Path(tempfile.tempdir, \"downloaded_chest_xray.jpg\")\n",
-    "    !curl -s -L -o {image_path} {image_url}\n",
-    "    plot_phrase_grounding(image_path, text_prompt, bboxes)"
-   ]
-  },
-  {
-   "attachments": {},
-   "cell_type": "markdown",
-   "metadata": {},
-   "source": [
-    "## Inference\n",
-    "\n",
-    "We will run inference on a chest X-ray from [Open-i](https://openi.nlm.nih.gov/detailedresult?img=CXR111_IM-0076-1001&req=4), but any other chest X-ray image in DICOM or JPEG format can be used for research purposes.\n"
-   ]
-  },
-  {
-   "cell_type": "code",
-   "execution_count": null,
-   "metadata": {},
-   "outputs": [],
-   "source": [
-    "image_url = \"https://openi.nlm.nih.gov/imgs/512/242/1445/CXR1445_IM-0287-4004.png\"\n",
-    "text_prompt = \"Left basilar consolidation seen\"\n",
-<<<<<<< HEAD
-    "\n",
-    "# Ground-truth bounding box annotation(s) for the input text prompt.\n",
-    "bboxes = [[306, 168, 124, 101]]\n",
-    "\n",
-    "# Phrase-grounding experiment\n",
-    "from IPython.display import display, Markdown\n",
-    "display(Markdown(\"Phrase Grounding Experiment: \\n\\n\"\n",
-    "                 f\"Ground-truth bounding box annotation(s) for the phrase \\\"{text_prompt}\\\" is shown in the middle figure (in black).\"))\n",
-    "\n",
-    "plot_phrase_grounding_from_url(image_url, text_prompt, bboxes)"
-   ]
-  },
-  {
-   "cell_type": "code",
-   "execution_count": null,
-   "metadata": {},
-   "outputs": [],
-   "source": []
-=======
-    "# Ground-truth bounding box annotation(s) for the input text prompt\n",
-    "bboxes = [\n",
-    "    (306, 168, 124, 101),\n",
-    "]\n",
-    "\n",
-    "text = (\n",
-    "    'The ground-truth bounding box annotation for the phrase'\n",
-    "    f' *{text_prompt}* is shown in the middle figure (in black).'\n",
-    ")\n",
-    "\n",
-    "display(Markdown(text))\n",
-    "plot_phrase_grounding_from_url(image_url, text_prompt, bboxes)"
-   ]
->>>>>>> 190e8d43
-  }
- ],
- "metadata": {
-  "kernelspec": {
-   "display_name": "Python 3.9.3 ('multimodal')",
-   "language": "python",
-   "name": "python3"
-  },
-  "language_info": {
-   "codemirror_mode": {
-    "name": "ipython",
-    "version": 3
-   },
-   "file_extension": ".py",
-   "mimetype": "text/x-python",
-   "name": "python",
-   "nbconvert_exporter": "python",
-   "pygments_lexer": "ipython3",
-   "version": "3.7.3"
-  },
-  "vscode": {
-   "interpreter": {
-    "hash": "b3ed4ebeb13ecf0e023e91854a12f6980e67b335857d302451652e7fbb2d2298"
-   }
-  }
- },
- "nbformat": 4,
- "nbformat_minor": 2
+    "cells": [
+        {
+            "cell_type": "code",
+            "execution_count": null,
+            "metadata": {},
+            "outputs": [],
+            "source": [
+                "#  -------------------------------------------------------------------------------------------\n",
+                "#  Copyright (c) Microsoft Corporation. All rights reserved.\n",
+                "#  Licensed under the MIT License (MIT). See LICENSE in the repo root for license information.\n",
+                "#  -------------------------------------------------------------------------------------------"
+            ]
+        },
+        {
+            "attachments": {},
+            "cell_type": "markdown",
+            "metadata": {},
+            "source": [
+                "# Phrase grounding\n",
+                "\n",
+                "This notebook demonstrates the usage of the BioViL-T image and text models in a multimodal phrase grounding setting.\n",
+                "Given a chest X-ray and a radiology text phrase, the joint model grounds the phrase in the image, i.e., highlights the regions of the image that share features similar to the phrase.\n",
+                "Please refer to [our ECCV and CVPR papers](https://hi-ml.readthedocs.io/en/latest/multimodal.html#credit) for further details.\n",
+                "\n",
+                "The notebook can also be run on Binder without the need of any coding or local installation:\n",
+                "\n",
+                "[![Binder](https://mybinder.org/badge_logo.svg)](https://mybinder.org/v2/gh/microsoft/hi-ml/HEAD?labpath=hi-ml-multimodal%2Fnotebooks%2Fphrase_grounding.ipynb)\n",
+                "\n",
+                "This demo is solely for research evaluation purposes, not intended to be a medical product or clinical use."
+            ]
+        },
+        {
+            "cell_type": "markdown",
+            "metadata": {},
+            "source": [
+                "## Setup\n",
+                "\n",
+                "Let's first install the `hi-ml-multimodal` Python package, which will allow us to import the `health_multimodal` Python module."
+            ]
+        },
+        {
+            "cell_type": "code",
+            "execution_count": null,
+            "metadata": {
+                "tags": [
+                    "parameters"
+                ]
+            },
+            "outputs": [],
+            "source": [
+                "pip_source = \"hi-ml-multimodal\""
+            ]
+        },
+        {
+            "cell_type": "code",
+            "execution_count": null,
+            "metadata": {},
+            "outputs": [],
+            "source": [
+                "%pip install {pip_source}"
+            ]
+        },
+        {
+            "cell_type": "code",
+            "execution_count": null,
+            "metadata": {},
+            "outputs": [],
+            "source": [
+                "from typing import List\n",
+                "from typing import Tuple\n",
+                "\n",
+                "import tempfile\n",
+                "from pathlib import Path\n",
+                "\n",
+                "import torch\n",
+                "from IPython.display import display\n",
+                "from IPython.display import Markdown\n",
+                "\n",
+                "from health_multimodal.common.visualization import plot_phrase_grounding_similarity_map\n",
+                "from health_multimodal.text import get_bert_inference\n",
+                "from health_multimodal.text.utils import BertEncoderType\n",
+                "from health_multimodal.image import get_image_inference\n",
+                "from health_multimodal.image.utils import ImageModelType\n",
+                "from health_multimodal.vlp import ImageTextInferenceEngine"
+            ]
+        },
+        {
+            "cell_type": "markdown",
+            "metadata": {},
+            "source": [
+                "## Load multimodal model"
+            ]
+        },
+        {
+            "cell_type": "markdown",
+            "metadata": {},
+            "source": [
+                "Load the text and image models from [Hugging Face 🤗](https://aka.ms/biovil-models) and instantiate the inference engines:"
+            ]
+        },
+        {
+            "cell_type": "code",
+            "execution_count": null,
+            "metadata": {},
+            "outputs": [],
+            "source": [
+                "text_inference = get_bert_inference(BertEncoderType.BIOVIL_T_BERT)\n",
+                "image_inference = get_image_inference(ImageModelType.BIOVIL_T)"
+            ]
+        },
+        {
+            "cell_type": "markdown",
+            "metadata": {},
+            "source": [
+                "Instantiate the joint inference engine:"
+            ]
+        },
+        {
+            "cell_type": "code",
+            "execution_count": null,
+            "metadata": {},
+            "outputs": [],
+            "source": [
+                "image_text_inference = ImageTextInferenceEngine(\n",
+                "    image_inference_engine=image_inference,\n",
+                "    text_inference_engine=text_inference,\n",
+                ")\n",
+                "device = torch.device(\"cuda\" if torch.cuda.is_available() else \"cpu\")\n",
+                "image_text_inference.to(device)"
+            ]
+        },
+        {
+            "cell_type": "markdown",
+            "metadata": {},
+            "source": [
+                "## Helper visualization functions"
+            ]
+        },
+        {
+            "cell_type": "code",
+            "execution_count": null,
+            "metadata": {},
+            "outputs": [],
+            "source": [
+                "TypeBox = Tuple[float, float, float, float]\n",
+                "\n",
+                "def plot_phrase_grounding(image_path: Path, text_prompt: str, bboxes: List[TypeBox]) -> None:\n",
+                "    similarity_map = image_text_inference.get_similarity_map_from_raw_data(\n",
+                "        image_path=image_path,\n",
+                "        query_text=text_prompt,\n",
+                "        interpolation=\"bilinear\",\n",
+                "    )\n",
+                "    plot_phrase_grounding_similarity_map(\n",
+                "        image_path=image_path,\n",
+                "        similarity_map=similarity_map,\n",
+                "        bboxes=bboxes\n",
+                "    )\n",
+                "\n",
+                "def plot_phrase_grounding_from_url(image_url: str, text_prompt: str, bboxes: List[TypeBox]) -> None:\n",
+                "    image_path = Path(tempfile.tempdir, \"downloaded_chest_xray.jpg\")\n",
+                "    !curl -s -L -o {image_path} {image_url}\n",
+                "    plot_phrase_grounding(image_path, text_prompt, bboxes)"
+            ]
+        },
+        {
+            "attachments": {},
+            "cell_type": "markdown",
+            "metadata": {},
+            "source": [
+                "## Inference\n",
+                "\n",
+                "We will run inference on a chest X-ray from [Open-i](https://openi.nlm.nih.gov/detailedresult?img=CXR111_IM-0076-1001&req=4), but any other chest X-ray image in DICOM or JPEG format can be used for research purposes.\n"
+            ]
+        },
+        {
+            "cell_type": "code",
+            "execution_count": null,
+            "metadata": {},
+            "outputs": [],
+            "source": [
+                "image_url = \"https://openi.nlm.nih.gov/imgs/512/242/1445/CXR1445_IM-0287-4004.png\"\n",
+                "text_prompt = \"Left basilar consolidation seen\"\n",
+                "# Ground-truth bounding box annotation(s) for the input text prompt\n",
+                "bboxes = [\n",
+                "    (306, 168, 124, 101),\n",
+                "]\n",
+                "\n",
+                "text = (\n",
+                "    'The ground-truth bounding box annotation for the phrase'\n",
+                "    f' *{text_prompt}* is shown in the middle figure (in black).'\n",
+                ")\n",
+                "\n",
+                "display(Markdown(text))\n",
+                "plot_phrase_grounding_from_url(image_url, text_prompt, bboxes)"
+            ]
+        }
+    ],
+    "metadata": {
+        "kernelspec": {
+            "display_name": "Python 3.9.3 ('multimodal')",
+            "language": "python",
+            "name": "python3"
+        },
+        "language_info": {
+            "codemirror_mode": {
+                "name": "ipython",
+                "version": 3
+            },
+            "file_extension": ".py",
+            "mimetype": "text/x-python",
+            "name": "python",
+            "nbconvert_exporter": "python",
+            "pygments_lexer": "ipython3",
+            "version": "3.7.3"
+        },
+        "vscode": {
+            "interpreter": {
+                "hash": "b3ed4ebeb13ecf0e023e91854a12f6980e67b335857d302451652e7fbb2d2298"
+            }
+        }
+    },
+    "nbformat": 4,
+    "nbformat_minor": 2
 }