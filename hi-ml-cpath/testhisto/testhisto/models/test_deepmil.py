#  ------------------------------------------------------------------------------------------
#  Copyright (c) Microsoft Corporation. All rights reserved.
#  Licensed under the MIT License (MIT). See LICENSE in the repo root for license information.
#  ------------------------------------------------------------------------------------------
from copy import deepcopy
import os
from pytorch_lightning import Trainer
import torch
import pytest
from pathlib import Path
from unittest.mock import MagicMock, patch
from typing import Any, Callable, Dict, Iterable, List, Optional, Type

from torch import Tensor, argmax, nn, rand, randint, randn, round, stack, allclose
from torch.utils.data._utils.collate import default_collate
from health_cpath.configs.classification.DeepSMILESlidesPandaBenchmark import SlidesPandaSSLMILBenchmark
from health_cpath.datamodules.panda_module import PandaTilesDataModule

from health_ml.networks.layers.attention_layers import AttentionLayer, TransformerPoolingBenchmark
from health_cpath.configs.classification.BaseMIL import BaseMIL, BaseMILTiles

from health_cpath.configs.classification.DeepSMILECrck import DeepSMILECrck, TcgaCrckSSLMIL
from health_cpath.configs.classification.DeepSMILEPanda import (
    BaseDeepSMILEPanda,
    DeepSMILETilesPanda,
    SlidesPandaSSLMIL,
    TilesPandaSSLMIL,
)
from health_cpath.datamodules.base_module import HistoDataModule, TilesDataModule
from health_cpath.datasets.base_dataset import DEFAULT_LABEL_COLUMN, TilesDataset
from health_cpath.datasets.default_paths import PANDA_5X_TILES_DATASET_ID, TCGA_CRCK_DATASET_DIR
from health_cpath.models.deepmil import DeepMILModule
from health_cpath.models.encoders import (
    IdentityEncoder,
    ImageNetEncoder,
    Resnet18,
    Resnet50,
    SwinTransformer_NoPreproc,
    TileEncoder,
)
from health_cpath.utils.deepmil_utils import ClassifierParams, EncoderParams, PoolingParams
from health_cpath.utils.naming import DeepMILSubmodules, MetricsKey, ResultsKey, SlideKey
from testhisto.mocks.base_data_generator import MockHistoDataType
from testhisto.mocks.tiles_generator import MockPandaTilesGenerator
from testhisto.mocks.container import MockDeepSMILETilesPanda, MockDeepSMILESlidesPanda
from health_ml.utils.common_utils import is_gpu_available
from health_ml.utils.checkpoint_utils import CheckpointParser
from health_cpath.configs.run_ids import innereye_ssl_checkpoint_crck_4ws, innereye_ssl_checkpoint_binary
from testhisto.models.test_encoders import TEST_SSL_RUN_ID
from torch.utils.data import DataLoader


no_gpu = not is_gpu_available()


def get_supervised_imagenet_encoder_params(tune_encoder: bool = True, is_caching: bool = False) -> EncoderParams:
    return EncoderParams(encoder_type=Resnet18.__name__, tune_encoder=tune_encoder, is_caching=is_caching)


def get_attention_pooling_layer_params(pool_out_dim: int = 1, tune_pooling: bool = True) -> PoolingParams:
    return PoolingParams(pool_type=AttentionLayer.__name__, pool_out_dim=pool_out_dim, pool_hidden_dim=5,
                         tune_pooling=tune_pooling)


def get_transformer_pooling_layer_params(num_layers: int, num_heads: int,
                                         hidden_dim: int, transformer_dropout: float) -> PoolingParams:
    return PoolingParams(pool_type=TransformerPoolingBenchmark.__name__,
                         num_transformer_pool_layers=num_layers,
                         num_transformer_pool_heads=num_heads,
                         pool_hidden_dim=hidden_dim,
                         transformer_dropout=transformer_dropout)


def _test_lightningmodule(
    n_classes: int,
    batch_size: int,
    max_bag_size: int,
    pool_out_dim: int,
    dropout_rate: Optional[float],
) -> None:
    assert n_classes > 0

    module = DeepMILModule(
        label_column=DEFAULT_LABEL_COLUMN,
        n_classes=n_classes,
        classifier_params=ClassifierParams(dropout_rate=dropout_rate),
        encoder_params=get_supervised_imagenet_encoder_params(),
        pooling_params=get_attention_pooling_layer_params(pool_out_dim)
    )

    bag_images = rand([batch_size, max_bag_size, *module.encoder.input_dim])
    bag_labels_list = []
    bag_logits_list = []
    bag_attn_list = []
    for bag in bag_images:
        if n_classes > 1:
            labels = randint(n_classes, size=(max_bag_size,))
        else:
            labels = randint(n_classes + 1, size=(max_bag_size,))
        bag_labels_list.append(module.get_bag_label(labels))
        logit, attn = module(bag)
        assert logit.shape == (1, n_classes)
        assert attn.shape == (pool_out_dim, max_bag_size)
        bag_logits_list.append(logit.view(-1))
        bag_attn_list.append(attn)

    bag_logits = stack(bag_logits_list)
    bag_labels = stack(bag_labels_list).view(-1)

    assert bag_logits.shape[0] == (batch_size)
    assert bag_labels.shape[0] == (batch_size)

    if module.n_classes > 1:
        loss = module.loss_fn(bag_logits, bag_labels)
    else:
        loss = module.loss_fn(bag_logits.squeeze(1), bag_labels.float())

    assert loss > 0
    assert loss.shape == ()

    probs = module.activation_fn(bag_logits)
    assert ((probs >= 0) & (probs <= 1)).all()

    if n_classes > 1:
        predlabels = argmax(probs, dim=1)
    else:
        predlabels = round(probs)

    predlabels = predlabels.view(-1, 1)
    assert predlabels.shape[0] == batch_size
    assert probs.shape == (batch_size, n_classes)

    bag_labels = bag_labels.view(-1, 1)
    if n_classes == 1:
        probs = probs.squeeze(dim=1)
    for metric_name, metric_object in module.train_metrics.items():
        if metric_name == MetricsKey.CONF_MATRIX:
            continue
        score = metric_object(probs, bag_labels.view(batch_size,))
        if metric_name == MetricsKey.COHENKAPPA:
            # A NaN value could result due to a division-by-zero error
            assert torch.all(score[~score.isnan()] >= -1)
            assert torch.all(score[~score.isnan()] <= 1)
        elif metric_name == MetricsKey.AVERAGE_PRECISION:
            assert torch.all(score[~score.isnan()] >= 0)
            assert torch.all(score[~score.isnan()] <= 1)
        else:
            assert torch.all(score >= 0)
            assert torch.all(score <= 1)


@pytest.mark.parametrize("n_classes", [1, 3])
@pytest.mark.parametrize("batch_size", [1, 5])
@pytest.mark.parametrize("max_bag_size", [1, 5])
@pytest.mark.parametrize("pool_out_dim", [1, 6])
@pytest.mark.parametrize("dropout_rate", [None, 0.5])
def test_lightningmodule_attention(
    n_classes: int,
    batch_size: int,
    max_bag_size: int,
    pool_out_dim: int,
    dropout_rate: Optional[float],
) -> None:
    _test_lightningmodule(n_classes=n_classes,
                          batch_size=batch_size,
                          max_bag_size=max_bag_size,
                          pool_out_dim=pool_out_dim,
                          dropout_rate=dropout_rate)


def validate_metric_inputs(scores: torch.Tensor, labels: torch.Tensor) -> None:
    def is_integral(x: torch.Tensor) -> bool:
        return (x == x.long()).all()  # type: ignore

    assert labels.shape == (scores.shape[0], )
    assert torch.is_floating_point(scores), "Received scores with integer dtype"
    assert not is_integral(scores), "Received scores with integral values"
    assert is_integral(labels), "Received labels with floating-point values"


def add_callback(fn: Callable, callback: Callable) -> Callable:
    def wrapper(*args: Any, **kwargs: Any) -> Any:
        callback(*args, **kwargs)
        return fn(*args, **kwargs)
    return wrapper


@pytest.mark.parametrize("n_classes", [1, 3])
def test_metrics(n_classes: int) -> None:
    input_dim = (128,)

    def _mock_get_encoder(self, outputs_folder: Optional[Path]) -> TileEncoder:  # type: ignore
        return IdentityEncoder(input_dim=input_dim)

    with patch("health_cpath.models.deepmil.EncoderParams.get_encoder", new=_mock_get_encoder):
        module = DeepMILModule(label_column=DEFAULT_LABEL_COLUMN,
                               n_classes=n_classes,
                               pooling_params=get_attention_pooling_layer_params(pool_out_dim=1))

        # Patching to enable running the module without a Trainer object
        module.trainer = MagicMock(world_size=1)  # type: ignore
        module.log = MagicMock()  # type: ignore
        module.outputs_handler = MagicMock()

        batch_size = 20
        bag_size = 5
        if n_classes > 1:
            class_weights = torch.rand(n_classes)
        else:
            class_weights = torch.tensor([0.8, 0.2])
        bags: List[Dict] = []
        for slide_idx in range(batch_size):
            bag_label = torch.multinomial(class_weights, 1)
            sample: Dict[str, Iterable] = {
                TilesDataset.SLIDE_ID_COLUMN: [str(slide_idx)] * bag_size,
                TilesDataset.TILE_ID_COLUMN: [f"{slide_idx}-{tile_idx}" for tile_idx in range(bag_size)],
                TilesDataset.IMAGE_COLUMN: rand(bag_size, *input_dim),
                DEFAULT_LABEL_COLUMN: bag_label.expand(bag_size),
            }
            sample[TilesDataset.PATH_COLUMN] = [tile_id + '.png'
                                                for tile_id in sample[TilesDataset.TILE_ID_COLUMN]]
            bags.append(sample)
        batch = default_collate(bags)

        # ================
        # Test that the module metrics match manually computed metrics with the correct inputs
        module_metrics_dict = module.test_metrics
        independent_metrics_dict = module.get_metrics()

        # Patch the metrics to check that the inputs are valid. In particular, test that the scores
        # do not have integral values, which would suggest that hard labels were passed instead.
        for metric_obj in module_metrics_dict.values():
            metric_obj.update = add_callback(metric_obj.update, validate_metric_inputs)

        results = module.test_step(batch, 0)
        predicted_probs = results[ResultsKey.PROB]
        true_labels = results[ResultsKey.TRUE_LABEL]

        for key, metric_obj in module_metrics_dict.items():
            value = metric_obj.compute()
            expected_value = independent_metrics_dict[key](predicted_probs, true_labels.view(batch_size,))
            assert torch.allclose(value, expected_value), f"Discrepancy in '{key}' metric"

        assert all(key in results.keys() for key in [ResultsKey.SLIDE_ID, ResultsKey.TILE_ID])


def move_batch_to_expected_device(batch: Dict[str, List], use_gpu: bool) -> Dict:
    device = "cuda" if use_gpu else "cpu"
    return {
        key: [
            value.to(device) if isinstance(value, Tensor) else value for value in values
        ]
        for key, values in batch.items()
    }


def assert_train_step(module: DeepMILModule, data_module: HistoDataModule, use_gpu: bool) -> None:
    train_data_loader = data_module.train_dataloader()
    for batch_idx, batch in enumerate(train_data_loader):
        batch = move_batch_to_expected_device(batch, use_gpu)
        loss = module.training_step(batch, batch_idx)[ResultsKey.LOSS]
        loss.retain_grad()
        loss.backward()
        assert loss.grad is not None
        assert loss.shape == (1, 1)
        assert isinstance(loss, Tensor)
        break


def assert_validation_step(module: DeepMILModule, data_module: HistoDataModule, use_gpu: bool) -> None:
    val_data_loader = data_module.val_dataloader()
    for batch_idx, batch in enumerate(val_data_loader):
        batch = move_batch_to_expected_device(batch, use_gpu)
        outputs_dict = module.validation_step(batch, batch_idx)
        loss = outputs_dict[ResultsKey.LOSS]  # noqa
        assert loss.shape == (1, 1)  # noqa
        assert isinstance(loss, Tensor)
        break


def assert_test_step(module: DeepMILModule, data_module: HistoDataModule, use_gpu: bool) -> None:
    test_data_loader = data_module.test_dataloader()
    for batch_idx, batch in enumerate(test_data_loader):
        batch = move_batch_to_expected_device(batch, use_gpu)
        outputs_dict = module.test_step(batch, batch_idx)
        loss = outputs_dict[ResultsKey.LOSS]  # noqa
        assert loss.shape == (1, 1)  # noqa
        assert isinstance(loss, Tensor)
        break


CONTAINER_DATASET_DIR = {
    DeepSMILETilesPanda: PANDA_5X_TILES_DATASET_ID,
    DeepSMILECrck: TCGA_CRCK_DATASET_DIR,
}


@pytest.mark.parametrize("container_type", [DeepSMILETilesPanda,
                                            DeepSMILECrck])
@pytest.mark.parametrize("use_gpu", [True, False])
def test_container(container_type: Type[BaseMILTiles], use_gpu: bool) -> None:
    dataset_dir = CONTAINER_DATASET_DIR[container_type]
    if not os.path.isdir(dataset_dir):
        pytest.skip(
            f"Dataset for container {container_type.__name__} "
            f"is unavailable: {dataset_dir}"
        )
    if container_type in [DeepSMILECrck, DeepSMILETilesPanda]:
        container = container_type(encoder_type=ImageNetEncoder.__name__)
    else:
        container = container_type()

    container.setup()
    container.batch_size = 10
    container.batch_size_inf = 10

    data_module: TilesDataModule = container.get_data_module()  # type: ignore

    module = container.create_model()
    module.outputs_handler = MagicMock()
    module.trainer = MagicMock(world_size=1)  # type: ignore
    module.log = MagicMock()  # type: ignore
    if use_gpu:
        module.cuda()

    assert_train_step(module, data_module, use_gpu)
    assert_validation_step(module, data_module, use_gpu)
    assert_test_step(module, data_module, use_gpu)


def _test_mock_panda_container(use_gpu: bool, mock_container: BaseDeepSMILEPanda, tmp_path: Path) -> None:
    container = mock_container(tmp_path=tmp_path)
    container.setup()
    data_module = container.get_data_module()
    module = container.create_model()

    module.trainer = MagicMock(world_size=1)  # type: ignore
    module.outputs_handler = MagicMock()
    module.log = MagicMock()  # type: ignore
    if use_gpu:
        module.cuda()

    assert_train_step(module, data_module, use_gpu)
    assert_validation_step(module, data_module, use_gpu)
    assert_test_step(module, data_module, use_gpu)


def test_mock_tiles_panda_container_cpu(mock_panda_tiles_root_dir: Path) -> None:
    _test_mock_panda_container(use_gpu=False, mock_container=MockDeepSMILETilesPanda,  # type: ignore
                               tmp_path=mock_panda_tiles_root_dir)


@pytest.mark.skipif(no_gpu, reason="Test requires GPU")
@pytest.mark.gpu
@pytest.mark.parametrize("mock_container, tmp_path", [(MockDeepSMILETilesPanda, "mock_panda_tiles_root_dir"),
                                                      (MockDeepSMILESlidesPanda, "mock_panda_slides_root_dir")])
def test_mock_panda_container_gpu(mock_container: BaseDeepSMILEPanda,
                                  tmp_path: str,
                                  request: pytest.FixtureRequest) -> None:
    _test_mock_panda_container(use_gpu=True, mock_container=mock_container, tmp_path=request.getfixturevalue(tmp_path))


def test_class_weights_binary() -> None:
    class_weights = Tensor([0.5, 3.5])
    n_classes = 1

    module = DeepMILModule(
        label_column=DEFAULT_LABEL_COLUMN,
        n_classes=n_classes,
        class_weights=class_weights,
        encoder_params=get_supervised_imagenet_encoder_params(),
        pooling_params=get_attention_pooling_layer_params(pool_out_dim=1)
    )

    logits = Tensor(randn(1, n_classes))
    bag_label = randint(n_classes + 1, size=(1,))

    pos_weight = Tensor([class_weights[1] / (class_weights[0] + 1e-5)])
    loss_weighted = module.loss_fn(logits.squeeze(1), bag_label.float())
    criterion_unweighted = nn.BCEWithLogitsLoss()
    loss_unweighted = criterion_unweighted(logits.squeeze(1), bag_label.float())
    if bag_label.item() == 1:
        assert allclose(loss_weighted, pos_weight * loss_unweighted)
    else:
        assert allclose(loss_weighted, loss_unweighted)


def test_class_weights_multiclass() -> None:
    class_weights = Tensor([0.33, 0.33, 0.33])
    n_classes = 3

    module = DeepMILModule(
        label_column=DEFAULT_LABEL_COLUMN,
        n_classes=n_classes,
        class_weights=class_weights,
        encoder_params=get_supervised_imagenet_encoder_params(),
        pooling_params=get_attention_pooling_layer_params(pool_out_dim=1)
    )

    logits = Tensor(randn(1, n_classes))
    bag_label = randint(n_classes, size=(1,))

    loss_weighted = module.loss_fn(logits, bag_label)
    criterion_unweighted = nn.CrossEntropyLoss()
    loss_unweighted = criterion_unweighted(logits, bag_label)
    # The weighted and unweighted loss functions give the same loss values for batch_size = 1.
    # https://stackoverflow.com/questions/67639540/pytorch-cross-entropy-loss-weights-not-working
    # TODO: the test should reflect actual weighted loss operation for the class weights after
    # batch_size > 1 is implemented.
    assert allclose(loss_weighted, loss_unweighted)


def test_wrong_tuning_options() -> None:
    with pytest.raises(ValueError,
                       match=r"At least one of the encoder, pooling or classifier should be fine tuned"):
        _ = MockDeepSMILETilesPanda(
            tmp_path=Path("foo"),
            tune_encoder=False,
            tune_pooling=False,
            tune_classifier=False
        )


def _get_datamodule(tmp_path: Path) -> PandaTilesDataModule:
    tiles_generator = MockPandaTilesGenerator(
        dest_data_path=tmp_path,
        mock_type=MockHistoDataType.FAKE,
        n_tiles=4,
        n_slides=10,
        n_channels=3,
        tile_size=28,
        img_size=224,
        tiling_version=1,
    )
    tiles_generator.generate_mock_histo_data()
    datamodule = PandaTilesDataModule(root_path=tmp_path, batch_size=2, max_bag_size=4)
    return datamodule


@pytest.mark.parametrize("tune_classifier", [False, True])
@pytest.mark.parametrize("tune_pooling", [False, True])
@pytest.mark.parametrize("tune_encoder", [False, True])
def test_finetuning_options(
    tune_encoder: bool, tune_pooling: bool, tune_classifier: bool, tmp_path: Path
) -> None:
    module = DeepMILModule(
        n_classes=1,
        label_column=DEFAULT_LABEL_COLUMN,
        encoder_params=get_supervised_imagenet_encoder_params(tune_encoder=tune_encoder),
        pooling_params=get_attention_pooling_layer_params(pool_out_dim=1, tune_pooling=tune_pooling),
        classifier_params=ClassifierParams(tune_classifier=tune_classifier),
    )

    assert module.encoder_params.tune_encoder == tune_encoder
    assert module.pooling_params.tune_pooling == tune_pooling
    assert module.classifier_params.tune_classifier == tune_classifier

    for params in module.encoder.parameters():
        assert params.requires_grad == tune_encoder
    for params in module.aggregation_fn.parameters():
        assert params.requires_grad == tune_pooling
    for params in module.classifier_fn.parameters():
        assert params.requires_grad == tune_classifier

    instances = torch.randn(4, 3, 224, 224)

    def _assert_existing_gradients_fn(tensor: Tensor, tuning_flag: bool) -> None:
        assert tensor.requires_grad == tuning_flag
        if tuning_flag:
            assert tensor.grad_fn is not None
        else:
            assert tensor.grad_fn is None

    with torch.enable_grad():
        instance_features = module.get_instance_features(instances)
        _assert_existing_gradients_fn(instance_features, tuning_flag=tune_encoder)
        assert module.encoder.training == tune_encoder

        attentions, bag_features = module.get_attentions_and_bag_features(instances)
        _assert_existing_gradients_fn(attentions, tuning_flag=tune_pooling)
        _assert_existing_gradients_fn(bag_features, tuning_flag=tune_pooling)
        assert module.aggregation_fn.training == tune_pooling

        bag_logit = module.get_bag_logit(bag_features)
        # bag_logit gradients are required for pooling layer gradients computation, hence
        # "tuning_flag=tune_classifier or tune_pooling"
        _assert_existing_gradients_fn(bag_logit, tuning_flag=tune_classifier or tune_pooling)
        assert module.classifier_fn.training == tune_classifier


@pytest.mark.parametrize("tune_classifier", [False, True])
@pytest.mark.parametrize("tune_pooling", [False, True])
@pytest.mark.parametrize("tune_encoder", [False, True])
def test_training_with_different_finetuning_options(
    tune_encoder: bool, tune_pooling: bool, tune_classifier: bool, tmp_path: Path
) -> None:
    if any([tune_encoder, tune_pooling, tune_classifier]):
        module = DeepMILModule(
            n_classes=6,
            label_column=MockPandaTilesGenerator.ISUP_GRADE,
            encoder_params=get_supervised_imagenet_encoder_params(tune_encoder=tune_encoder),
            pooling_params=get_attention_pooling_layer_params(pool_out_dim=1, tune_pooling=tune_pooling),
            classifier_params=ClassifierParams(tune_classifier=tune_classifier),
        )

        def _assert_existing_gradients(module: nn.Module, tuning_flag: bool) -> None:
            for param in module.parameters():
                if tuning_flag:
                    assert param.grad is not None
                else:
                    assert param.grad is None

        with patch.object(module, "validation_step"):
            trainer = Trainer(max_epochs=1)
            trainer.fit(module, datamodule=_get_datamodule(tmp_path))

            _assert_existing_gradients(module.classifier_fn, tuning_flag=tune_classifier)
            _assert_existing_gradients(module.aggregation_fn, tuning_flag=tune_pooling)
            _assert_existing_gradients(module.encoder, tuning_flag=tune_encoder)


def test_missing_src_checkpoint_with_pretraining_flags() -> None:
    with pytest.raises(ValueError, match=r"You need to specify a source checkpoint, to use a pretrained"):
        _ = MockDeepSMILETilesPanda(tmp_path=Path("foo"), pretrained_classifier=True, pretrained_encoder=True)


@pytest.mark.parametrize("pretrained_classifier", [False, True])
@pytest.mark.parametrize("pretrained_pooling", [False, True])
@pytest.mark.parametrize("pretrained_encoder", [False, True])
def test_init_weights_options(pretrained_encoder: bool, pretrained_pooling: bool, pretrained_classifier: bool) -> None:
    n_classes = 1
    module = DeepMILModule(
        n_classes=n_classes,
        label_column=DEFAULT_LABEL_COLUMN,
        encoder_params=get_supervised_imagenet_encoder_params(),
        pooling_params=get_attention_pooling_layer_params(pool_out_dim=1),
    )
    module.encoder_params.pretrained_encoder = pretrained_encoder
    module.pooling_params.pretrained_pooling = pretrained_pooling
    module.classifier_params.pretrained_classifier = pretrained_classifier

    with patch.object(module, "load_from_checkpoint") as mock_load_from_checkpoint:
        with patch.object(module, "copy_weights") as mock_copy_weights:
            mock_load_from_checkpoint.return_value = MagicMock(n_classes=n_classes)
            module.transfer_weights(Path("foo"))
            assert mock_copy_weights.call_count == sum(
                [int(pretrained_encoder), int(pretrained_pooling), int(pretrained_classifier)]
            )


def _get_tiles_deepmil_module(
    pretrained_encoder: bool = True,
    pretrained_pooling: bool = True,
    pretrained_classifier: bool = True,
    n_classes: int = 3,
    num_layers: int = 2,
    num_heads: int = 1,
    hidden_dim: int = 8,
    transformer_dropout: float = 0.1,
    is_caching: bool = False,
) -> DeepMILModule:
    module = DeepMILModule(
        n_classes=n_classes,
        label_column=MockPandaTilesGenerator.ISUP_GRADE,
        encoder_params=get_supervised_imagenet_encoder_params(is_caching=is_caching),
        pooling_params=get_transformer_pooling_layer_params(num_layers, num_heads, hidden_dim, transformer_dropout),
        classifier_params=ClassifierParams(pretrained_classifier=pretrained_classifier),
    )
    module.encoder_params.pretrained_encoder = pretrained_encoder
    module.pooling_params.pretrained_pooling = pretrained_pooling
    module.classifier_params.pretrained_classifier = pretrained_classifier
    return module


def get_pretrained_module(encoder_val: int = 5, pooling_val: int = 6, classifier_val: int = 7) -> nn.Module:
    module = _get_tiles_deepmil_module()

    def _fix_sub_module_weights(submodule: nn.Module, constant_val: int) -> None:
        for param in submodule.state_dict().values():
            param.data.fill_(constant_val)

    _fix_sub_module_weights(module.encoder, encoder_val)
    _fix_sub_module_weights(module.aggregation_fn, pooling_val)
    _fix_sub_module_weights(module.classifier_fn, classifier_val)

    return module


@pytest.mark.parametrize("pretrained_classifier", [False, True])
@pytest.mark.parametrize("pretrained_pooling", [False, True])
@pytest.mark.parametrize("pretrained_encoder", [False, True])
def test_transfer_weights_same_config(
    pretrained_encoder: bool, pretrained_pooling: bool, pretrained_classifier: bool,
) -> None:
    encoder_val = 5
    pooling_val = 6
    classifier_val = 7
    module = _get_tiles_deepmil_module(pretrained_encoder, pretrained_pooling, pretrained_classifier)
    pretrained_module = get_pretrained_module(encoder_val, pooling_val, classifier_val)

    encoder_random_weights = deepcopy(module.encoder.state_dict())
    pooling_random_weights = deepcopy(module.aggregation_fn.state_dict())
    classification_random_weights = deepcopy(module.classifier_fn.state_dict())

    with patch.object(module, "load_from_checkpoint") as mock_load_from_checkpoint:
        mock_load_from_checkpoint.return_value = pretrained_module
        module.transfer_weights(Path("foo"))

    encoder_transfer_weights = module.encoder.state_dict()
    pooling_transfer_weights = module.aggregation_fn.state_dict()
    classification_transfer_weights = module.classifier_fn.state_dict()

    def _assert_weights_equal(
        random_weights: Dict, transfer_weights: Dict, pretrained_flag: bool, expected_val: int
    ) -> None:
        for r_param_name, t_param_name in zip(random_weights, transfer_weights):
            assert r_param_name == t_param_name, "Param names do not match"
            r_param = random_weights[r_param_name]
            t_param = transfer_weights[t_param_name]
            if pretrained_flag:
                assert torch.equal(t_param.data, torch.full_like(t_param.data, expected_val))
            else:
                assert torch.equal(t_param.data, r_param.data)

    _assert_weights_equal(encoder_random_weights, encoder_transfer_weights, pretrained_encoder, encoder_val)
    _assert_weights_equal(pooling_random_weights, pooling_transfer_weights, pretrained_pooling, pooling_val)
    _assert_weights_equal(
        classification_random_weights, classification_transfer_weights, pretrained_classifier, classifier_val
    )


def test_transfer_weights_different_encoder() -> None:
    module = _get_tiles_deepmil_module(pretrained_encoder=True)
    pretrained_module = _get_tiles_deepmil_module()
    pretrained_module.encoder = IdentityEncoder(tile_size=224)

    with patch.object(module, "load_from_checkpoint") as mock_load_from_checkpoint:
        mock_load_from_checkpoint.return_value = pretrained_module
        with pytest.raises(
            ValueError, match=rf"Submodule {DeepMILSubmodules.ENCODER} has different number of parameters "
        ):
            module.transfer_weights(Path("foo"))


def test_transfer_weights_different_pooling() -> None:
    module = _get_tiles_deepmil_module(num_heads=2, hidden_dim=24, pretrained_pooling=True)
    pretrained_module = _get_tiles_deepmil_module(num_heads=1, hidden_dim=8)

    with patch.object(module, "load_from_checkpoint") as mock_load_from_checkpoint:
        mock_load_from_checkpoint.return_value = pretrained_module
        with pytest.raises(
            ValueError, match=rf"Submodule {DeepMILSubmodules.POOLING} has different number of parameters "
        ):
            module.transfer_weights(Path("foo"))


def test_transfer_weights_different_classifier() -> None:
    module = _get_tiles_deepmil_module(n_classes=4, pretrained_classifier=True)
    pretrained_module = _get_tiles_deepmil_module(n_classes=3)

    with patch.object(module, "load_from_checkpoint") as mock_load_from_checkpoint:
        mock_load_from_checkpoint.return_value = pretrained_module
        with pytest.raises(
            ValueError,
            match=r"Number of classes in pretrained model 3 does not match number of classes in current model 4."
        ):
            module.transfer_weights(Path("foo"))


def test_wrong_encoding_chunk_size() -> None:
    with pytest.raises(
        ValueError, match=r"The encoding chunk size should be at least as large as the maximum bag size"
    ):
        _ = BaseMIL(encoding_chunk_size=1, max_bag_size=4, tune_encoder=True, max_num_gpus=2, pl_sync_batchnorm=True)


@pytest.mark.parametrize("container_type", [DeepSMILETilesPanda,
                                            DeepSMILECrck])
@pytest.mark.parametrize("primary_val_metric", [m for m in MetricsKey])
@pytest.mark.parametrize("maximise_primary_metric", [True, False])
def test_checkpoint_name(container_type: Type[BaseMILTiles], primary_val_metric: MetricsKey,
                         maximise_primary_metric: bool) -> None:

    if container_type in [DeepSMILECrck, DeepSMILETilesPanda]:
        container = container_type(
            encoder_type=ImageNetEncoder.__name__,
            primary_val_metric=primary_val_metric,
            maximise_primary_metric=maximise_primary_metric)
    else:
        container = container_type(
            primary_val_metric=primary_val_metric,
            maximise_primary_metric=maximise_primary_metric)

    metric_optim = "max" if maximise_primary_metric else "min"
    assert container.best_checkpoint_filename == f"checkpoint_{metric_optim}_val_{primary_val_metric.value}"


def test_on_run_extra_val_epoch(mock_panda_tiles_root_dir: Path) -> None:
    container = MockDeepSMILETilesPanda(tmp_path=mock_panda_tiles_root_dir)
    container.setup()
    container.data_module = MagicMock()
    container.create_lightning_module_and_store()
    assert not container.model._on_extra_val_epoch
    assert (
        container.model.outputs_handler.test_plots_handler.plot_options  # type: ignore
        != container.model.outputs_handler.val_plots_handler.plot_options  # type: ignore
    )
    container.on_run_extra_validation_epoch()
    assert container.model._on_extra_val_epoch
    assert (
        container.model.outputs_handler.test_plots_handler.plot_options  # type: ignore
        == container.model.outputs_handler.val_plots_handler.plot_options  # type: ignore
    )


@pytest.mark.parametrize(
    "container_type", [TcgaCrckSSLMIL, TilesPandaSSLMIL, SlidesPandaSSLMIL, SlidesPandaSSLMILBenchmark]
)
def test_ssl_containers_default_checkpoint(container_type: BaseMIL) -> None:
    if container_type == TcgaCrckSSLMIL:
        default_checkpoint = innereye_ssl_checkpoint_crck_4ws
    else:
        default_checkpoint = innereye_ssl_checkpoint_binary
    assert container_type().ssl_checkpoint.checkpoint == default_checkpoint

    container = container_type(ssl_checkpoint=CheckpointParser(TEST_SSL_RUN_ID))
    assert container.ssl_checkpoint.checkpoint != default_checkpoint


@pytest.mark.parametrize("is_caching", [True, False])
def test_reset_encoder_to_identity_encoder(is_caching: bool) -> None:
    model = _get_tiles_deepmil_module(is_caching=is_caching)
    assert isinstance(model.encoder, IdentityEncoder) if is_caching else isinstance(model.encoder, Resnet18)


def validate_loss_with_activations_checkpointing(
    dataloader: DataLoader, model_ckpt_enc: DeepMILModule, model_no_ckpt_enc: DeepMILModule, encoder_type: str,
) -> None:

    def _get_loss(module: DeepMILModule, batch: Dict, batch_idx: int) -> Tensor:
        loss = module.training_step(batch, batch_idx)[ResultsKey.LOSS]
        loss.retain_grad()
        loss.backward()
        assert loss.grad is not None
        assert loss.shape == (1, 1)
        assert isinstance(loss, Tensor)
        return loss

    limit = 2

    for batch_idx, batch in enumerate(dataloader):
        if encoder_type == SwinTransformer_NoPreproc.__name__:
            batch[SlideKey.IMAGE] = [torch.randint(0, 255, (4, 3, 224, 224), dtype=torch.uint8) / 255.] * 2
        loss_ckpt_enc = _get_loss(model_ckpt_enc, batch, batch_idx)
        loss_no_ckpt_enc = _get_loss(model_no_ckpt_enc, batch, batch_idx)
        assert torch.allclose(loss_ckpt_enc, loss_no_ckpt_enc, atol=1e-4)
        assert torch.allclose(loss_ckpt_enc.grad, loss_no_ckpt_enc.grad, atol=1e-4)
        if batch_idx == limit:
            break


@pytest.mark.parametrize(
    "encoder_type, feature_dim",
    [(Resnet18.__name__, 512), (Resnet50.__name__, 2048), (SwinTransformer_NoPreproc.__name__, 768)],
)
def test_encoder_checkpointning(encoder_type: str, feature_dim: int, mock_panda_tiles_root_dir: Path) -> None:
    container = MockDeepSMILETilesPanda(tmp_path=mock_panda_tiles_root_dir)
    container.setup()
<<<<<<< HEAD
    data_module = container.get_data_module()

    def _get_module(checkpoint_encoder: bool) -> DeepMILModule:
        container.use_encoder_checkpointing = checkpoint_encoder
        model = container.create_model()
        model.trainer = MagicMock(world_size=1)  # type: ignore
        model.outputs_handler = MagicMock()
        model.log = MagicMock()  # type: ignore
        assert model.encoder_params.use_encoder_checkpointing == checkpoint_encoder
        return model

    module_ckpt_enc = _get_module(checkpoint_encoder=True)
    module_no_ckpt_enc = _get_module(checkpoint_encoder=False)
=======
>>>>>>> a79e3406

    data_module = container.get_data_module()
    train_dataloader = data_module.train_dataloader()
    val_dataloader = data_module.val_dataloader()

    container.encoder_type = encoder_type

    model = container.create_model()
    model.trainer = MagicMock(world_size=1)  # type: ignore
    model.outputs_handler = MagicMock()
    model.log = MagicMock()  # type: ignore

    model_no_ckpt_enc = model
    model_ckpt_enc = deepcopy(model)
    model_ckpt_enc.encoder_params.checkpoint_encoder = True
    model_ckpt_enc.encoder.checkpoint_activations = True

    # 1. Compare the loss and gradients of the encoder with and without checkpointing
    validate_loss_with_activations_checkpointing(train_dataloader, model_ckpt_enc, model_no_ckpt_enc, encoder_type)

    if encoder_type != SwinTransformer_NoPreproc.__name__:  # SwinT requires images of 224 input size, mock tiles are 28
        # 2. Train the model with and without checkpointing and compare the encoder parameters
        trainer_no_ckpt = Trainer(max_epochs=1, limit_train_batches=2, limit_val_batches=2, limit_test_batches=2)
        trainer_no_ckpt.fit(model_no_ckpt_enc, train_dataloader, val_dataloader)

        trainer_ckpt = Trainer(max_epochs=1, limit_train_batches=2, limit_val_batches=2, limit_test_batches=2)
        trainer_ckpt.fit(model_ckpt_enc, train_dataloader, val_dataloader)

        for param_no_ckpt, param in zip(model_no_ckpt_enc.encoder.parameters(), model_ckpt_enc.encoder.parameters()):
            assert torch.allclose(param_no_ckpt, param, atol=1e-4)

    # 3. Check that the custom forward is called only when checkpointing is enabled
    sample = next(iter(train_dataloader))
    if encoder_type == SwinTransformer_NoPreproc.__name__:
        sample[SlideKey.IMAGE][0] = torch.randint(0, 255, (4, 3, 224, 224), dtype=torch.uint8) / 255.
    with patch.object(model_no_ckpt_enc.encoder, "_custom_forward") as custom_forward:
        _, _ = model_no_ckpt_enc(sample[SlideKey.IMAGE][0])
        custom_forward.assert_not_called()

    with patch.object(model_ckpt_enc.encoder, "_custom_forward") as custom_forward:
        custom_forward.return_value = torch.zeros(container.max_bag_size, feature_dim)
        _, _ = model_ckpt_enc(sample[SlideKey.IMAGE][0])
        custom_forward.assert_called_once()<|MERGE_RESOLUTION|>--- conflicted
+++ resolved
@@ -766,22 +766,6 @@
 def test_encoder_checkpointning(encoder_type: str, feature_dim: int, mock_panda_tiles_root_dir: Path) -> None:
     container = MockDeepSMILETilesPanda(tmp_path=mock_panda_tiles_root_dir)
     container.setup()
-<<<<<<< HEAD
-    data_module = container.get_data_module()
-
-    def _get_module(checkpoint_encoder: bool) -> DeepMILModule:
-        container.use_encoder_checkpointing = checkpoint_encoder
-        model = container.create_model()
-        model.trainer = MagicMock(world_size=1)  # type: ignore
-        model.outputs_handler = MagicMock()
-        model.log = MagicMock()  # type: ignore
-        assert model.encoder_params.use_encoder_checkpointing == checkpoint_encoder
-        return model
-
-    module_ckpt_enc = _get_module(checkpoint_encoder=True)
-    module_no_ckpt_enc = _get_module(checkpoint_encoder=False)
-=======
->>>>>>> a79e3406
 
     data_module = container.get_data_module()
     train_dataloader = data_module.train_dataloader()
