--- conflicted
+++ resolved
@@ -24,7 +24,7 @@
 from health_cpath.datamodules.base_module import HistoDataModule, TilesDataModule
 from health_cpath.datasets.base_dataset import DEFAULT_LABEL_COLUMN, TilesDataset
 from health_cpath.datasets.default_paths import PANDA_5X_TILES_DATASET_ID, TCGA_CRCK_DATASET_DIR
-from health_cpath.models.deepmil import BaseDeepMILModule, SlidesDeepMILModule, TilesDeepMILModule
+from health_cpath.models.deepmil import BaseDeepMILModule, TilesDeepMILModule
 from health_cpath.models.encoders import IdentityEncoder, ImageNetEncoder, TileEncoder
 from health_cpath.utils.deepmil_utils import EncoderParams, PoolingParams
 from health_cpath.utils.naming import MetricsKey, ResultsKey
@@ -33,7 +33,6 @@
 from testhisto.mocks.tiles_generator import MockPandaTilesGenerator
 from testhisto.mocks.container import MockDeepSMILETilesPanda, MockDeepSMILESlidesPanda
 from health_ml.utils.common_utils import is_gpu_available
-from testhisto.utils.utils_testhisto import full_ml_test_data_path
 
 no_gpu = not is_gpu_available()
 
@@ -461,13 +460,9 @@
 @pytest.mark.parametrize("tune_classifier", [False, True])
 @pytest.mark.parametrize("tune_pooling", [False, True])
 @pytest.mark.parametrize("tune_encoder", [False, True])
-<<<<<<< HEAD
-def test_init_weights_options(tune_encoder: bool, tune_pooling: bool, tune_classifier: bool) -> None:
-=======
 def test_finetuning_options(
     tune_encoder: bool, tune_pooling: bool, tune_classifier: bool, tmp_path: Path
 ) -> None:
->>>>>>> 260e0106
     module = TilesDeepMILModule(
         n_classes=1,
         label_column=DEFAULT_LABEL_COLUMN,
@@ -513,36 +508,6 @@
         assert module.classifier_fn.training == tune_classifier
 
 
-<<<<<<< HEAD
-@pytest.mark.parametrize("use_pretrained_classifier", [False, True])
-@pytest.mark.parametrize("use_pretrained_pooling", [False, True])
-@pytest.mark.parametrize("use_pretrained_encoder", [False, True])
-def test_init_weights_options(
-    use_pretrained_encoder: bool, use_pretrained_pooling: bool, use_pretrained_classifier: bool
-) -> None:
-    module = SlidesDeepMILModule(
-        label_column=DEFAULT_LABEL_COLUMN,
-        n_classes=1,
-        encoder_params=get_supervised_imagenet_encoder_params(),
-        pooling_params=get_attention_pooling_layer_params(pool_out_dim=1),
-    )
-    module.encoder_params.use_pretrained_encoder = use_pretrained_encoder
-    module.pooling_params.use_pretrained_pooling = use_pretrained_pooling
-    module.use_pretrained_classifier = use_pretrained_classifier
-
-    random_encoder_weights = module.encoder.parameters()
-    random_pooling_weights = module.aggregation_fn.parameters()
-    random_classification_weights = module.classifier_fn.parameters()
-
-    ckpt_path = Path(full_ml_test_data_path()/ "dummy_ckpt.pt")
-    module.transfer_weights(Path(ckpt_path))
-
-    new_encoder_weights = module.encoder.parameters()
-    new_pooling_weights = module.aggregation_fn.parameters()
-    new_classification_weights = module.classifier_fn.parameters()
-
-    assert torch.
-=======
 @pytest.mark.parametrize("tune_classifier", [False, True])
 @pytest.mark.parametrize("tune_pooling", [False, True])
 @pytest.mark.parametrize("tune_encoder", [False, True])
@@ -572,4 +537,33 @@
             _assert_existing_gradients(module.classifier_fn, tuning_flag=tune_classifier)
             _assert_existing_gradients(module.aggregation_fn, tuning_flag=tune_pooling)
             _assert_existing_gradients(module.encoder, tuning_flag=tune_encoder)
->>>>>>> 260e0106
+
+
+# @pytest.mark.parametrize("use_pretrained_classifier", [False, True])
+# @pytest.mark.parametrize("use_pretrained_pooling", [False, True])
+# @pytest.mark.parametrize("use_pretrained_encoder", [False, True])
+# def test_init_weights_options(
+#     use_pretrained_encoder: bool, use_pretrained_pooling: bool, use_pretrained_classifier: bool
+# ) -> None:
+#     module = SlidesDeepMILModule(
+#         label_column=DEFAULT_LABEL_COLUMN,
+#         n_classes=1,
+#         encoder_params=get_supervised_imagenet_encoder_params(),
+#         pooling_params=get_attention_pooling_layer_params(pool_out_dim=1),
+#     )
+#     module.encoder_params.use_pretrained_encoder = use_pretrained_encoder
+#     module.pooling_params.use_pretrained_pooling = use_pretrained_pooling
+#     module.use_pretrained_classifier = use_pretrained_classifier
+
+#     random_encoder_weights = module.encoder.parameters()
+#     random_pooling_weights = module.aggregation_fn.parameters()
+#     random_classification_weights = module.classifier_fn.parameters()
+
+#     ckpt_path = Path(full_ml_test_data_path()/ "dummy_ckpt.pt")
+#     module.transfer_weights(Path(ckpt_path))
+
+#     new_encoder_weights = module.encoder.parameters()
+#     new_pooling_weights = module.aggregation_fn.parameters()
+#     new_classification_weights = module.classifier_fn.parameters()
+
+#     assert torch.