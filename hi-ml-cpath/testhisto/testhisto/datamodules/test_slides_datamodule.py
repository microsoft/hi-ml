--- conflicted
+++ resolved
@@ -26,19 +26,11 @@
 no_gpu = not is_gpu_available()
 
 
-<<<<<<< HEAD
-def get_loading_params(level: int = 0) -> LoadingParams:
-    return LoadingParams(
-        level=level,
-        backend=WSIBackend.CUCIM,
-        roi_type=ROIType.FOREGROUND,
-=======
 def get_loading_params(level: int = 0, roi_type: ROIType = ROIType.FOREGROUND) -> LoadingParams:
     return LoadingParams(
         level=level,
         backend=WSIBackend.CUCIM,
         roi_type=roi_type,
->>>>>>> 615c8ad1
         foreground_threshold=255,
         margin=0,
     )
@@ -111,11 +103,7 @@
         batch_size=batch_size,
         max_bag_size=tile_count,
         tiling_params=TilingParams(tile_size=28),
-<<<<<<< HEAD
-        loading_params=get_loading_params(level=0),
-=======
         loading_params=get_loading_params(level=0, roi_type=roi_type),
->>>>>>> 615c8ad1
     )
     dataloader = datamodule.train_dataloader()
     for sample in dataloader:
@@ -143,11 +131,7 @@
         batch_size=batch_size,
         max_bag_size=tile_count,
         tiling_params=TilingParams(tile_size=28),
-<<<<<<< HEAD
-        loading_params=get_loading_params(level=0),
-=======
         loading_params=get_loading_params(level=0, roi_type=roi_type),
->>>>>>> 615c8ad1
     )
     dataloader = datamodule.train_dataloader()
     for sample in dataloader:
