#  ------------------------------------------------------------------------------------------
#  Copyright (c) Microsoft Corporation. All rights reserved.
#  Licensed under the MIT License (MIT). See LICENSE in the repo root for license information.
#  ------------------------------------------------------------------------------------------
import logging
import os
from pathlib import Path
from typing import Any, Collection, Dict, List
from unittest.mock import MagicMock, patch
import pytest
<<<<<<< HEAD
from health_cpath.preprocessing.loading import LoadingParams
=======
from health_cpath.preprocessing.loading import LoadingParams, ROIType
>>>>>>> 615c8ad1
from health_cpath.utils.naming import PlotOption, ResultsKey
from health_cpath.utils.plots_utils import DeepMILPlotsHandler, save_confusion_matrix, save_pr_curve
from health_cpath.utils.tiles_selection_utils import SlideNode, TilesSelector
from testhisto.mocks.container import MockDeepSMILETilesPanda


def test_plots_handler_wrong_class_names() -> None:
    plot_options = {PlotOption.HISTOGRAM, PlotOption.CONFUSION_MATRIX}
    with pytest.raises(ValueError, match=r"No class_names were provided while activating confusion matrix plotting."):
        _ = DeepMILPlotsHandler(plot_options, class_names=[], loading_params=LoadingParams())
<<<<<<< HEAD
=======


@pytest.mark.parametrize("roi_type", [r for r in ROIType])
def test_plots_handler_always_uses_roid_loading(roi_type: ROIType) -> None:
    plot_options = {PlotOption.HISTOGRAM, PlotOption.CONFUSION_MATRIX}
    loading_params = LoadingParams(roi_type=roi_type)
    plots_handler = DeepMILPlotsHandler(plot_options, class_names=["foo", "bar"], loading_params=loading_params)
    assert plots_handler.loading_params.roi_type in [ROIType.MASK, ROIType.FOREGROUND]
>>>>>>> 615c8ad1


@pytest.mark.parametrize(
    "slide_plot_options",
    [
        [PlotOption.SLIDE_THUMBNAIL],
        [PlotOption.ATTENTION_HEATMAP],
        [PlotOption.SLIDE_THUMBNAIL, PlotOption.ATTENTION_HEATMAP]
    ],
)
def test_plots_handler_slide_plot_options_without_slide_dataset(slide_plot_options: List[PlotOption]) -> None:
    exception_prompt = f"Plot option {slide_plot_options[0]} requires a slides dataset"
    with pytest.raises(ValueError, match=rf"{exception_prompt}"):
        container = MockDeepSMILETilesPanda(tmp_path=Path("foo"))
        container.setup()
        container.data_module = MagicMock()
        container.data_module.train_dataset.n_classes = 6
        outputs_handler = container.get_outputs_handler()
        outputs_handler.test_plots_handler.plot_options = slide_plot_options
        outputs_handler.set_slides_dataset_for_plots_handlers(container.get_slides_dataset())


def assert_plot_func_called_if_among_plot_options(
    mock_plot_func: MagicMock, plot_option: PlotOption, plot_options: Collection[PlotOption]
) -> int:
    calls_count = 0
    if plot_option in plot_options:
        mock_plot_func.assert_called()
        calls_count += 1
    else:
        mock_plot_func.assert_not_called()
    return calls_count


@pytest.mark.parametrize(
    "plot_options",
    [
        {},
        {PlotOption.HISTOGRAM, PlotOption.PR_CURVE},
        {PlotOption.HISTOGRAM, PlotOption.CONFUSION_MATRIX},
        {PlotOption.HISTOGRAM, PlotOption.TOP_BOTTOM_TILES, PlotOption.ATTENTION_HEATMAP},
        {
            PlotOption.HISTOGRAM,
            PlotOption.PR_CURVE,
            PlotOption.CONFUSION_MATRIX,
            PlotOption.TOP_BOTTOM_TILES,
            PlotOption.SLIDE_THUMBNAIL,
            PlotOption.ATTENTION_HEATMAP,
        },
    ],
)
def test_plots_handler_plots_only_desired_plot_options(plot_options: Collection[PlotOption]) -> None:
    plots_handler = DeepMILPlotsHandler(plot_options, class_names=["foo1", "foo2"], loading_params=LoadingParams())
    plots_handler.slides_dataset = MagicMock()

    n_tiles = 4
    slide_node = SlideNode(slide_id="1", gt_prob_score=0.2, pred_prob_score=0.8, true_label=1, pred_label=0)
    tiles_selector = TilesSelector(n_classes=2, num_slides=4, num_tiles=2)
    tiles_selector.top_slides_heaps = {0: [slide_node] * n_tiles, 1: [slide_node] * n_tiles}
    tiles_selector.bottom_slides_heaps = {0: [slide_node] * n_tiles, 1: [slide_node] * n_tiles}

    patchers: Dict[PlotOption, Any] = {
        PlotOption.SLIDE_THUMBNAIL: patch("health_cpath.utils.plots_utils.save_slide_thumbnail"),
        PlotOption.ATTENTION_HEATMAP: patch("health_cpath.utils.plots_utils.save_attention_heatmap"),
        PlotOption.TOP_BOTTOM_TILES: patch("health_cpath.utils.plots_utils.save_top_and_bottom_tiles"),
        PlotOption.CONFUSION_MATRIX: patch("health_cpath.utils.plots_utils.save_confusion_matrix"),
        PlotOption.HISTOGRAM: patch("health_cpath.utils.plots_utils.save_scores_histogram"),
        PlotOption.PR_CURVE: patch("health_cpath.utils.plots_utils.save_pr_curve"),
    }

    mock_funcs = {option: patcher.start() for option, patcher in patchers.items()}  # type: ignore
    with patch.object(plots_handler, "get_slide_dict"):
        plots_handler.save_plots(outputs_dir=MagicMock(), tiles_selector=tiles_selector, results=MagicMock())
    patch.stopall()

    calls_count = 0
    for option, mock_func in mock_funcs.items():
        calls_count += assert_plot_func_called_if_among_plot_options(mock_func, option, plot_options)

    assert calls_count == len(plot_options)


def test_save_conf_matrix_integration(tmp_path: Path) -> None:
    matplotlib_logger = logging.getLogger('matplotlib')
    matplotlib_logger.setLevel(logging.WARNING)
    results = {
        ResultsKey.TRUE_LABEL: [0, 1, 0, 1, 0, 1],
        ResultsKey.PRED_LABEL: [0, 1, 0, 0, 0, 1]
    }
    class_names = ["foo", "bar"]

    save_confusion_matrix(results, class_names, tmp_path, stage='foo')
    file = Path(tmp_path) / "normalized_confusion_matrix_foo.png"
    assert file.exists()

    # check that an error is raised if true labels include indices greater than the expected number of classes
    invalid_results_1 = {
        ResultsKey.TRUE_LABEL: [0, 1, 0, 1, 0, 2],
        ResultsKey.PRED_LABEL: [0, 1, 0, 0, 0, 1]
    }
    with pytest.raises(ValueError) as e:
        save_confusion_matrix(invalid_results_1, class_names, tmp_path)
    assert "More entries were found in true labels than are available in class names" in str(e)

    # check that an error is raised if prediced labels include indices greater than the expected number of classes
    invalid_results_2 = {
        ResultsKey.TRUE_LABEL: [0, 1, 0, 1, 0, 1],
        ResultsKey.PRED_LABEL: [0, 1, 0, 0, 0, 2]
    }
    with pytest.raises(ValueError) as e:
        save_confusion_matrix(invalid_results_2, class_names, tmp_path)
    assert "More entries were found in predicted labels than are available in class names" in str(e)

    # check that confusion matrix still has correct shape even if results don't cover all expected labels
    class_names_extended = ["foo", "bar", "baz"]
    num_classes = len(class_names_extended)
    expected_conf_matrix_shape = (num_classes, num_classes)
    with patch("health_cpath.utils.plots_utils.plot_normalized_confusion_matrix") as mock_plot_conf_matrix:
        with patch("health_cpath.utils.plots_utils.save_figure"):
            save_confusion_matrix(results, class_names_extended, tmp_path)
            mock_plot_conf_matrix.assert_called_once()
            actual_conf_matrix = mock_plot_conf_matrix.call_args[1].get('cm')
            assert actual_conf_matrix.shape == expected_conf_matrix_shape


def test_pr_curve_integration(tmp_path: Path, caplog: pytest.LogCaptureFixture) -> None:
    results = {
        ResultsKey.TRUE_LABEL: [0, 1, 0, 1, 0, 1],
        ResultsKey.PROB: [0.1, 0.8, 0.6, 0.3, 0.5, 0.4]
    }

    # check plot is produced and it has right filename
    save_pr_curve(results, tmp_path, stage='foo')  # type: ignore
    file = Path(tmp_path) / "pr_curve_foo.png"
    assert file.exists()
    os.remove(file)

    # check warning is logged and plot is not produced if NOT a binary case
    results[ResultsKey.TRUE_LABEL] = [0, 1, 0, 2, 0, 1]

    save_pr_curve(results, tmp_path, stage='foo')  # type: ignore
    warning_message = "The PR curve plot implementation works only for binary cases, this plot will be skipped."
    assert warning_message in caplog.records[-1].getMessage()

    assert not file.exists()<|MERGE_RESOLUTION|>--- conflicted
+++ resolved
@@ -8,11 +8,7 @@
 from typing import Any, Collection, Dict, List
 from unittest.mock import MagicMock, patch
 import pytest
-<<<<<<< HEAD
-from health_cpath.preprocessing.loading import LoadingParams
-=======
 from health_cpath.preprocessing.loading import LoadingParams, ROIType
->>>>>>> 615c8ad1
 from health_cpath.utils.naming import PlotOption, ResultsKey
 from health_cpath.utils.plots_utils import DeepMILPlotsHandler, save_confusion_matrix, save_pr_curve
 from health_cpath.utils.tiles_selection_utils import SlideNode, TilesSelector
@@ -23,8 +19,6 @@
     plot_options = {PlotOption.HISTOGRAM, PlotOption.CONFUSION_MATRIX}
     with pytest.raises(ValueError, match=r"No class_names were provided while activating confusion matrix plotting."):
         _ = DeepMILPlotsHandler(plot_options, class_names=[], loading_params=LoadingParams())
-<<<<<<< HEAD
-=======
 
 
 @pytest.mark.parametrize("roi_type", [r for r in ROIType])
@@ -33,7 +27,6 @@
     loading_params = LoadingParams(roi_type=roi_type)
     plots_handler = DeepMILPlotsHandler(plot_options, class_names=["foo", "bar"], loading_params=loading_params)
     assert plots_handler.loading_params.roi_type in [ROIType.MASK, ROIType.FOREGROUND]
->>>>>>> 615c8ad1
 
 
 @pytest.mark.parametrize(
