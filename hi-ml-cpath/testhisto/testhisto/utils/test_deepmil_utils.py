--- conflicted
+++ resolved
@@ -42,36 +42,27 @@
 
 
 def test_load_ssl_checkpoint_from_url(tmp_path: Path) -> None:
-<<<<<<< HEAD
     blob_url = get_checkpoint_url_from_aml_run(
         run_id=TEST_SSL_RUN_ID,
         checkpoint_filename=LAST_CHECKPOINT_FILE_NAME,
         expiry_days=1,
         aml_workspace=DEFAULT_WORKSPACE.workspace)
     encoder_params = EncoderParams(encoder_type=SSLEncoder.__name__, ssl_checkpoint=CheckpointParser(blob_url))
-=======
-    blob_url = get_checkpoint_url_from_aml_run  # (
-        run_id = TEST_SSL_RUN_ID,
-        checkpoint_filename = LAST_CHECKPOINT_FILE_NAME,
-        expiry_days = 1,
-        aml_workspace = DEFAULT_WORKSPACE.workspace)
-    encoder_params=EncoderParams(encoder_type = SSLEncoder.__name__, ssl_checkpoint = CheckpointParser(blob_url))
->>>>>>> d61d130a
     assert encoder_params.ssl_checkpoint.is_url
-    ssl_checkpoint_path=encoder_params.ssl_checkpoint.get_path(tmp_path)
+    ssl_checkpoint_path = encoder_params.ssl_checkpoint.get_path(tmp_path)
     assert ssl_checkpoint_path.exists()
     assert ssl_checkpoint_path == tmp_path / MODEL_WEIGHTS_DIR_NAME / LAST_CHECKPOINT_FILE_NAME
-    encoder=encoder_params.get_encoder(tmp_path)
+    encoder = encoder_params.get_encoder(tmp_path)
     assert isinstance(encoder, SSLEncoder)
 
 
 def test_load_ssl_checkpoint_from_run_id(tmp_path: Path) -> None:
-    encoder_params=EncoderParams(encoder_type = SSLEncoder.__name__, ssl_checkpoint = CheckpointParser(TEST_SSL_RUN_ID))
+    encoder_params = EncoderParams(encoder_type=SSLEncoder.__name__, ssl_checkpoint=CheckpointParser(TEST_SSL_RUN_ID))
     assert encoder_params.ssl_checkpoint.is_aml_run_id
     with patch("health_ml.utils.checkpoint_utils.get_workspace") as mock_get_workspace:
-        mock_get_workspace.return_value=DEFAULT_WORKSPACE.workspace
-        ssl_checkpoint_path=encoder_params.ssl_checkpoint.get_path(tmp_path)
+        mock_get_workspace.return_value = DEFAULT_WORKSPACE.workspace
+        ssl_checkpoint_path = encoder_params.ssl_checkpoint.get_path(tmp_path)
         assert ssl_checkpoint_path.exists()
         assert ssl_checkpoint_path == tmp_path / TEST_SSL_RUN_ID / LAST_CHECKPOINT
-        encoder=encoder_params.get_encoder(tmp_path)
+        encoder = encoder_params.get_encoder(tmp_path)
         assert isinstance(encoder, SSLEncoder)