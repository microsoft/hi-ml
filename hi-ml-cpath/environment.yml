--- conflicted
+++ resolved
@@ -125,11 +125,7 @@
     - charset-normalizer==2.1.1
     - click==8.1.3
     - cloudpickle==1.6.0
-<<<<<<< HEAD
-    - colorama==0.4.6
-=======
     - colorama==0.4.4
->>>>>>> bc327980
     - coloredlogs==15.0.1
     - conda-merge==0.1.5
     - contextlib2==21.6.0
@@ -283,11 +279,7 @@
     - tomli==2.0.1
     - tomlkit==0.11.6
     - torchmetrics==0.6.0
-<<<<<<< HEAD
-    - tqdm==4.64.1
-=======
     - tqdm==4.63.0
->>>>>>> bc327980
     - twine==3.3.0
     - typing-inspect==0.8.0
     - umap-learn==0.5.2
