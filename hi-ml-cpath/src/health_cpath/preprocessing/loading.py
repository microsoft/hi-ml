--- conflicted
+++ resolved
@@ -2,11 +2,6 @@
 #  Copyright (c) Microsoft Corporation. All rights reserved.
 #  Licensed under the MIT License (MIT). See LICENSE in the repo root for license information.
 #  ------------------------------------------------------------------------------------------
-<<<<<<< HEAD
-from enum import Enum
-import logging
-=======
->>>>>>> 615c8ad1
 import param
 import numpy as np
 import skimage.filters
@@ -15,22 +10,8 @@
 from health_ml.utils import box_utils
 from health_cpath.utils.naming import SlideKey
 from monai.data.wsi_reader import WSIReader
-<<<<<<< HEAD
-from monai.transforms import MapTransform
-from openslide import OpenSlide
-from typing import Any, Callable, Dict, Generic, Optional, Tuple, TypeVar
-
-try:
-    from cucim import CuImage
-except ImportError:  # noqa: E722
-    logging.warning("cucim library not available, code may fail")
-=======
 from monai.transforms import MapTransform, LoadImaged
 from typing import Any, Callable, Dict, Optional, Tuple
->>>>>>> 615c8ad1
-
-
-_OpenSlideOrCuImage = TypeVar('_OpenSlideOrCuImage', 'CuImage', OpenSlide)
 
 
 def get_luminance(slide: np.ndarray) -> np.ndarray:
@@ -61,10 +42,7 @@
     """Options for the ROI selection. Either a bounding box defined by foreground or a mask can be used."""
     FOREGROUND = 'foreground'
     MASK = 'segmentation_mask'
-<<<<<<< HEAD
-=======
     WHOLE = 'whole_slide'
->>>>>>> 615c8ad1
 
 
 class WSIBackend(str, Enum):
@@ -73,51 +51,10 @@
     CUCIM = 'cuCIM'
 
 
-<<<<<<< HEAD
-class CuImageMixin:
-    """Mixin class for CuImage support in WSIReader."""
-
-    def _get_size_at_level(self, slide_obj: 'CuImage', level: int) -> Tuple[int, int]:
-        size = slide_obj.resolutions['level_dimensions'][level]
-        return size[::-1]  # CuImage returns (width, height), we need to reverse it
-
-    def _get_highest_level(self, slide_obj: 'CuImage') -> int:
-        return slide_obj.resolutions['level_count'] - 1
-
-    def _get_scale_at_level(self, slide_obj: 'CuImage', level: int) -> float:
-        return slide_obj.resolutions['level_downsamples'][level]
-
-
-class OpenSlideMixin:
-    """Mixin class for OpenSlide support in WSIReader."""
-
-    def _get_size_at_level(self, slide_obj: OpenSlide, level: int) -> Tuple[int, int]:
-        size = slide_obj.level_dimensions[level]
-        return size[::-1]  # OpenSlide returns (width, height), we need to reverse it
-
-    def _get_highest_level(self, slide_obj: OpenSlide) -> int:
-        return slide_obj.level_count - 1
-
-    def _get_scale_at_level(self, slide_obj: OpenSlide, level: int) -> float:
-        return slide_obj.level_downsamples[level]
-
-
-=======
->>>>>>> 615c8ad1
 class BaseLoadROId:
     """Abstract base class for loading a region of interest (ROI) from a slide. The ROI is defined by a bounding box."""
 
     def __init__(
-<<<<<<< HEAD
-        self, backend: str, image_key: str = SlideKey.IMAGE, level: int = 2, margin: int = 0, backend_args: Dict = {}
-    ) -> None:
-        """
-        :param backend: The WSI reader backend to use. One of 'OpenSlide' or 'cuCIM'.
-        :param image_key: Image key in the input and output dictionaries.
-        :param level: Magnification level to load from the raw multi-scale file.
-        :param margin: Amount in pixels by which to enlarge the estimated bounding box for cropping.
-        :param backend_args: Additional arguments to pass to the WSI reader backend.
-=======
         self, backend: str = WSIBackend.CUCIM, image_key: str = SlideKey.IMAGE, level: int = 1, margin: int = 0,
         backend_args: Dict = {}
     ) -> None:
@@ -128,48 +65,20 @@
             which loads the second highest resolution.
         :param margin: Amount in pixels by which to enlarge the estimated bounding box for cropping. Default: 0.
         :param backend_args: Additional arguments to pass to the WSI reader backend. Default: {}.
->>>>>>> 615c8ad1
         """
         self.reader = WSIReader(backend=backend, **backend_args)
         self.image_key = image_key
         self.level = level
         self.margin = margin
-<<<<<<< HEAD
-
-    def _get_size_at_level(self, slide_obj: _OpenSlideOrCuImage, level: int) -> Tuple[int, int]:
-        """Get the size of the slide at the given level. This is specific to the slide type (OpenSlide or CuImage).
-        It will be implemented by the mixin classes."""
-        raise NotImplementedError
-
-    def _get_highest_level(self, slide_obj: _OpenSlideOrCuImage) -> int:
-        """Get the highest magnification level of the slide. This is specific to the slide type (OpenSlide or CuImage).
-        It will be implemented by the mixin classes."""
-        raise NotImplementedError
-
-    def _get_scale_at_level(self, slide_obj: _OpenSlideOrCuImage, level: int) -> float:
-        """Get the scale of the slide at the given level. This is specific to the slide type (OpenSlide or CuImage).
-        It will be implemented by the mixin classes."""
-        raise NotImplementedError
-
-    def _get_bounding_box(self, slide_obj: _OpenSlideOrCuImage) -> box_utils.Box:
+
+    def _get_bounding_box(self, slide_obj: Any) -> box_utils.Box:
         raise NotImplementedError
 
     def __call__(self, data: Dict) -> Dict:
         raise NotImplementedError
 
 
-class LoadROId(MapTransform, BaseLoadROId, Generic[_OpenSlideOrCuImage]):
-=======
-
-    def _get_bounding_box(self, slide_obj: Any) -> box_utils.Box:
-        raise NotImplementedError
-
-    def __call__(self, data: Dict) -> Dict:
-        raise NotImplementedError
-
-
 class LoadROId(MapTransform, BaseLoadROId):
->>>>>>> 615c8ad1
     """Transform that loads a pathology slide, cropped to an estimated bounding box (ROI) of the foreground tissue.
 
     Operates on dictionaries, replacing the file path in `image_key` with the loaded array in
@@ -183,11 +92,7 @@
         self, image_key: str = SlideKey.IMAGE, foreground_threshold: Optional[float] = None, **kwargs: Any
     ) -> None:
         """
-<<<<<<< HEAD
-        :param image_key: Image key in the input and output dictionaries.
-=======
         :param image_key: Image key in the input and output dictionaries. Default: 'image'.
->>>>>>> 615c8ad1
         :param foreground_threshold: Pixels with luminance below this value will be considered foreground.
         If `None` (default), an optimal threshold will be estimated automatically using Otsu's method.
         :param kwargs: Additional arguments for `BaseLoadROId`.
@@ -196,33 +101,11 @@
         BaseLoadROId.__init__(self, image_key=image_key, **kwargs)
         self.foreground_threshold = foreground_threshold
 
-<<<<<<< HEAD
-    def _load_slide_at_level(self, slide_obj: _OpenSlideOrCuImage, level: int) -> np.ndarray:
-        """Load full slide array at the given magnification level.
-
-        This is a manual workaround for a MONAI bug (https://github.com/Project-MONAI/MONAI/issues/3415)
-        fixed in a currently unreleased PR (https://github.com/Project-MONAI/MONAI/pull/3417).
-
-        :param slide_obj: The cuCIM image object returned by `reader.read(<image_file>)`.
-        :param level: Index of the desired magnification level as defined in the `slide_obj` headers.
-        :return: The loaded image array in (C, H, W) format.
-        """
-        size = self._get_size_at_level(slide_obj, level)
-        slide, _ = self.reader.get_data(slide_obj, size=size, level=level)  # loaded as RGB PIL image
-        return slide
-
-    def _get_bounding_box(self, slide_obj: _OpenSlideOrCuImage) -> box_utils.Box:
-        """Estimate bounding box at the lowest resolution (i.e. highest level) of the slide."""
-        highest_level = self._get_highest_level(slide_obj)
-        scale = self._get_scale_at_level(slide_obj, highest_level)
-        slide = self._load_slide_at_level(slide_obj, level=highest_level)
-=======
     def _get_bounding_box(self, slide_obj: Any) -> box_utils.Box:
         """Estimate bounding box at the lowest resolution (i.e. highest level) of the slide."""
         highest_level = self.reader.get_level_count(slide_obj) - 1
         scale = self.reader.get_downsample_ratio(slide_obj, highest_level)
         slide, _ = self.reader.get_data(slide_obj, level=highest_level)
->>>>>>> 615c8ad1
 
         foreground_mask, threshold = segment_foreground(slide, self.foreground_threshold)
         self.foreground_threshold = threshold
@@ -230,182 +113,6 @@
         return bbox
 
     def __call__(self, data: Dict) -> Dict:
-<<<<<<< HEAD
-        image_obj: _OpenSlideOrCuImage = self.reader.read(data[self.image_key])
-
-        level0_bbox = self._get_bounding_box(image_obj)
-
-        # cuCIM/OpenSlide takes absolute location coordinates in the level 0 reference frame,
-        # but relative region size in pixels at the chosen level
-        origin = (level0_bbox.y, level0_bbox.x)
-        scale = self._get_scale_at_level(image_obj, self.level)
-        scaled_bbox = level0_bbox / scale
-
-        data[self.image_key], _ = self.reader.get_data(image_obj, location=origin, level=self.level,
-                                                       size=(scaled_bbox.h, scaled_bbox.w))
-        data[SlideKey.ORIGIN] = origin
-        data[SlideKey.SCALE] = scale
-        data[SlideKey.FOREGROUND_THRESHOLD] = self.foreground_threshold
-
-        image_obj.close()
-        return data
-
-
-class LoadMaskROId(MapTransform, BaseLoadROId, Generic[_OpenSlideOrCuImage]):
-    """Transform that loads a pathology slide and mask, cropped to the mask bounding box (ROI) defined by the mask.
-
-    Operates on dictionaries, replacing the file paths in `image_key` and `mask_key` with the
-    respective loaded arrays, in (C, H, W) format. Also adds the following meta-data entries:
-    - `'location'` (tuple): top-right coordinates of the bounding box
-    - `'size'` (tuple): width and height of the bounding box
-    - `'level'` (int): chosen magnification level
-    - `'scale'` (float): corresponding scale, loaded from the file
-    """
-
-    def __init__(self, image_key: str = SlideKey.IMAGE, mask_key: str = SlideKey.MASK, **kwargs: Any) -> None:
-        """
-        :param image_key: Image key in the input and output dictionaries.
-        :param mask_key: Mask key in the input and output dictionaries.
-        :param kwargs: Additional arguments for `BaseLoadROId`.
-        """
-        MapTransform.__init__(self, [image_key, mask_key], allow_missing_keys=False)
-        BaseLoadROId.__init__(self, image_key=image_key, **kwargs)
-        self.mask_key = mask_key
-
-    def _get_bounding_box(self, mask_obj: _OpenSlideOrCuImage) -> box_utils.Box:
-        """Estimate bounding box at the lowest resolution (i.e. highest level) of the mask."""
-        highest_level = self._get_highest_level(mask_obj)
-        scale = self._get_scale_at_level(mask_obj, highest_level)
-        mask, _ = self.reader.get_data(mask_obj, level=highest_level)  # loaded as RGB PIL image
-
-        foreground_mask = mask[0] > 0  # PANDA segmentation mask is in 'R' channel
-
-        bbox = box_utils.get_bounding_box(foreground_mask)
-        padded_bbox = bbox.add_margin(self.margin)
-        scaled_bbox = scale * padded_bbox
-        return scaled_bbox
-
-    def __call__(self, data: Dict) -> Dict:
-        mask_obj: _OpenSlideOrCuImage = self.reader.read(data[self.mask_key])
-        image_obj: _OpenSlideOrCuImage = self.reader.read(data[self.image_key])
-
-        level0_bbox = self._get_bounding_box(mask_obj)
-
-        # cuCIM/OpenSlide take absolute location coordinates in the level 0 reference frame,
-        # but relative region size in pixels at the chosen level
-        scale = self._get_scale_at_level(mask_obj, self.level)
-        scaled_bbox = level0_bbox / scale
-        origin = (level0_bbox.y, level0_bbox.x)
-        get_data_kwargs = dict(
-            location=origin,
-            size=(scaled_bbox.h, scaled_bbox.w),
-            level=self.level,
-        )
-        mask, _ = self.reader.get_data(mask_obj, **get_data_kwargs)  # type: ignore
-        data[self.mask_key] = mask[:1]  # PANDA segmentation mask is in 'R' channel
-        data[self.image_key], _ = self.reader.get_data(image_obj, **get_data_kwargs)  # type: ignore
-        data.update(get_data_kwargs)
-        data[SlideKey.SCALE] = scale
-        data[SlideKey.ORIGIN] = origin
-
-        mask_obj.close()
-        image_obj.close()
-        return data
-
-
-class CucimLoadROId(CuImageMixin, LoadROId['CuImage']):
-    """Transform that loads a pathology slide, cropped to the foreground bounding box (ROI). This transform uses cuCIM
-    backend to load the whole slide image (WSI). Note that cucim is a requires a GPU to run."""
-
-    def __init__(self, **kwargs: Any) -> None:
-        super().__init__(backend=WSIBackend.CUCIM, **kwargs)
-
-
-class OpenSlideLoadROId(OpenSlideMixin, LoadROId['OpenSlide']):
-    """Transform that loads a pathology slide, cropped to the foreground bounding box (ROI). This transform uses
-    OpenSlide to load the whole slide image (WSI)."""
-
-    def __init__(self, **kwargs: Any) -> None:
-        super().__init__(backend=WSIBackend.OPENSLIDE, **kwargs)
-
-
-class CucimLoadMaskROId(CuImageMixin, LoadMaskROId['CuImage']):
-    """Transform that loads a pathology slide and mask, cropped to the mask bounding box (ROI) defined by the mask.
-    This transform uses cuCIM backend to load the whole slide image (WSI). Note that cucim is a requires a GPU to
-    run."""
-
-    def __init__(self, **kwargs: Any) -> None:
-        super().__init__(backend=WSIBackend.CUCIM, **kwargs)
-
-
-class OpenSlideLoadMaskROId(OpenSlideMixin, LoadMaskROId['OpenSlide']):
-    """Transform that loads a pathology slide and mask, cropped to the mask bounding box (ROI) defined by the mask.
-    This transform uses OpenSlides backend to load the whole slide image (WSI)."""
-
-    def __init__(self, **kwargs: Any) -> None:
-        super().__init__(backend=WSIBackend.OPENSLIDE, **kwargs)
-
-
-class LoadingParams(param.Parameterized):
-    """Parameters for loading a whole slide image."""
-
-    image_key: str = param.String(
-        default=SlideKey.IMAGE,
-        doc="Key for the image in the data dictionary.")
-    mask_key: str = param.String(
-        default=SlideKey.MASK,
-        doc="Key for the mask in the data dictionary. This only applies to `LoadMaskROId`.")
-    level: int = param.Integer(
-        default=0,
-        doc="Magnification level to load from the raw multi-scale files")
-    margin: int = param.Integer(
-        default=0, doc="Amount in pixels by which to enlarge the estimated bounding box for cropping")
-    backend: WSIBackend = param.ClassSelector(
-        default=WSIBackend.CUCIM,
-        class_=WSIBackend,
-        doc="WSI reader backend.")
-    roi_type: ROIType = param.ClassSelector(
-        default=ROIType.FOREGROUND,
-        class_=ROIType,
-        doc="ROI type to use for cropping the slide.")
-    foreground_threshold: Optional[float] = param.Number(
-        default=None,
-        bounds=(0, 255.),
-        allow_None=True,
-        doc="Threshold for foreground mask. If None, the threshold is selected automatically with otsu thresholding."
-        "This only applies to `LoadROId`.")
-
-    @property
-    def load_roid_transforns_dict(self) -> Dict[Tuple[WSIBackend, ROIType], Callable]:
-        """Returns a dictionary of transforms to load a slide and mask, cropped to the mask bounding box (ROI) defined
-        by either the mask or the foreground."""
-        return {
-            (WSIBackend.CUCIM, ROIType.FOREGROUND): CucimLoadROId,
-            (WSIBackend.CUCIM, ROIType.MASK): CucimLoadMaskROId,
-            (WSIBackend.OPENSLIDE, ROIType.FOREGROUND): OpenSlideLoadROId,
-            (WSIBackend.OPENSLIDE, ROIType.MASK): OpenSlideLoadMaskROId,
-        }
-
-    def get_load_roid_transform(self) -> Callable:
-        """Returns a transform to load a slide and mask, cropped to the mask bounding box (ROI) defined by either the
-        mask or the foreground."""
-        return self.load_roid_transforns_dict[(self.backend, self.roi_type)](**self.get_transform_args())
-
-    def get_transform_args(self) -> Dict[str, Any]:
-        """Returns a dictionary of arguments for the transform."""
-        args = dict(
-            image_key=self.image_key,
-            level=self.level,
-            margin=self.margin,
-            backend_args=self.get_additionl_backend_args()
-        )
-        if self.roi_type == ROIType.FOREGROUND:
-            args.update(dict(foreground_threshold=self.foreground_threshold))
-        elif self.roi_type == ROIType.MASK:
-            args.update(dict(mask_key=self.mask_key))
-        return args
-
-=======
         try:
             image_obj = self.reader.read(data[self.image_key])
             level0_bbox = self._get_bounding_box(image_obj)
@@ -542,7 +249,6 @@
         else:
             raise ValueError(f"Unknown ROI type: {self.roi_type}. Choose from {list(ROIType)}.")
 
->>>>>>> 615c8ad1
     def get_additionl_backend_args(self) -> Dict[str, Any]:
         """Returns a dictionary of additional arguments for the WSI reader backend. Multi processing is
         enabled since monai 1.0.0 by specifying num_workers > 0 with CuCIM backend only.
