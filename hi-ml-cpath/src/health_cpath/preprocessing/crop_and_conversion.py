--- conflicted
+++ resolved
@@ -44,7 +44,7 @@
         :param image_key: The key of the image in the data dictionary, defaults to SlideKey.IMAGE
         :param src_format: The format of the src file, defaults to WSIFormat.NDPI
         :param target_magnifications: The target magnifications e.g. [10., 20.], defaults to [10.]. If target_magnifications is None, the tiff file will contain the image data at all magnifications.
-        :param add_lowest_magnification: A flag indicating whether the tiff file should also contain the image data at the lowest magnification, defaults to False. This is useful if the lowest magnification of the wsi is not part of the target magnifications and one wants to use the lowest magnification for faster processing. 
+        :param add_lowest_magnification: A flag indicating whether the tiff file should also contain the image data at the lowest magnification, defaults to False. This is useful if the lowest magnification of the wsi is not part of the target magnifications and one wants to use the lowest magnification for faster processing.
         :param base_objective_power: The base objective power of the wsi. This is used to calculate the magnification of the wsi. If the objective power is not found in the wsi properties, the base_objective_power is used instead. If the objective power is not found in the wsi properties and base_objective_power is None, an error is raised., defaults to None
         :param replace_ampersand_by: A string that is used to replace ampersands in the src file name, defaults to UNDERSCORE. This is useful because ampersands in file names can cause problems in cloud storage.
         :param compression: The compression that is used to save the tiff file, defaults to COMPRESSION.ADOBE_DEFLATE
@@ -68,7 +68,7 @@
         tiff_filename = src_path.name.replace(self.src_format, WSIFormat.TIFF.value)
         tiff_filename = tiff_filename.replace(AMPERSAND, self.replace_ampersand_by)
         return self.dest_dir / tiff_filename
-    
+
     def _get_base_objective_power(self, wsi_obj: OpenSlide) -> float:
         """Returns the objective power of the wsi. The objective power is extracted from the wsi properties. If the objective power is not found in the wsi properties, the base_objective_power is used instead.
 
@@ -78,7 +78,7 @@
         """
         objective_power_tag = f"openslide.{OBJ_POW}" if self.src_format != WSIFormat.TIFF else f"tiff.{OBJ_POW}"
         base_objective_power = wsi_obj.properties.get(objective_power_tag, self.base_objective_power)
-        
+
         if base_objective_power is None:
             raise ValueError(
                 f"Could not find {objective_power_tag} in wsi properties. Please specify base_objective_power."
@@ -91,12 +91,7 @@
         :param wsi_obj: the wsi object in openslide format
         :param target_magnification: the target magnification e.g. 10x
         """
-<<<<<<< HEAD
-        base_objective_power = int(wsi_obj.properties['openslide.objective-power'])
-        # TODO add objective-power to the properties of the wsi object in monai
-=======
         base_objective_power = self._get_base_objective_power(wsi_obj)
->>>>>>> 3e78b22c
         for level_idx, level_downsample in enumerate(wsi_obj.level_downsamples):
             objective_power = base_objective_power / level_downsample
             if math.isclose(objective_power, target_magnification, rel_tol=1e-3):
@@ -118,7 +113,7 @@
         level_data, _ = self.wsi_reader.get_data(wsi_obj, level=level)
         level_data = level_data.transpose(1, 2, 0)
         return level_data
-    
+
     def _validate_level_data(self, level_data: np.ndarray) -> None:
         if level_data.shape[2] != 3:
             raise ValueError(
@@ -143,7 +138,7 @@
                     target_levels.append(highest_level)
             return target_levels
         return [level for level in range(len(wsi_obj.level_downsamples))]
-    
+
     def _get_options(self, wsi_obj: OpenSlide) -> Dict[str, Any]:
         resolution_unit = wsi_obj.properties['tiff.ResolutionUnit']
         assert resolution_unit == 'centimeter', f"Resolution unit is not in centimeters: {resolution_unit}"
@@ -168,29 +163,15 @@
         """
 
         wsi_obj = self.wsi_reader.read(src_path)
-        
+
         try:
             levels = self._get_target_levels(wsi_obj)
         except ValueError as e:
             logging.warning(f"Skipping {src_path} because {e}")
             return
 
-<<<<<<< HEAD
-        resolution_unit = wsi_obj.properties['#.ResolutionUnit']
-        assert resolution_unit == 'centimeter', f"Resolution unit is not in centimeters: {resolution_unit}"
-        um_per_cm = 10000.
-        options = dict(
-            software='tifffile',
-            metadata={'axes': 'YXC'},
-            photometric=PHOTOMETRIC.RGB,
-            resolutionunit=resolution_unit,
-            compression=COMPRESSION.ADOBE_DEFLATE,  # ADOBE_DEFLATE aka ZLIB lossless compression
-            tile=(512, 512),  # 512x512 tiles
-        )
-=======
         options = self._get_options(wsi_obj)
         um_per_cm = 10000
->>>>>>> 3e78b22c
         with TiffWriter(tiff_path, bigtiff=True) as tif:
             for i, level in enumerate(levels):
                 level_data = self._get_level_data(wsi_obj, level)
