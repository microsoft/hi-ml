#  ------------------------------------------------------------------------------------------
#  Copyright (c) Microsoft Corporation. All rights reserved.
#  Licensed under the MIT License (MIT). See LICENSE in the repo root for license information.
#  ------------------------------------------------------------------------------------------

"""
Tools to upload training results from Azure Machine Learning runs to a deployed instance of the
`Digital Slide Archive <https://digitalslidearchive.github.io/>`_.

The `Girder Python client <https://girder.readthedocs.io/en/latest/python-client.html>`_ is used
to communicate with the API.

An example API can be found at the `Kitware demo <https://demo.kitware.com/histomicstk/api/v1>`_.
"""

from __future__ import annotations

import os
import sys
import logging
import argparse
import tempfile
import webbrowser
from pathlib import Path
from urllib.parse import urljoin
from dataclasses import dataclass, astuple, asdict
from typing import Any, Dict, List, Optional, Sequence, Union

import azureml
import numpy as np
import pandas as pd
from tqdm import tqdm
import matplotlib.pyplot as plt
from girder_client import GirderClient, HttpError
from health_azure.logging import logging_to_stdout
from health_azure.utils import get_aml_run_from_run_id

from health_cpath.utils.naming import ResultsKey
from health_cpath.utils.output_utils import AML_TEST_OUTPUTS_CSV


TypeRectangleJSON = Dict[str, Union[str, float, Dict[str, str]]]
TypePointJSON = Dict[str, Union[str, List[float], Dict[str, str]]]
TypeAnnotationJSON = Dict[str, Union[str, List[Dict]]]

# DSA coordinates are generally expressed using three dimensions
Z_ZERO = [0]


@dataclass
class Color:
    """Container for RGBA color.

    All values are expected to be in :math:`[0, 255]`. Check the
    `documentation <https://github.com/girder/large_image/blob/master/girder_annotation/docs/annotations.rst#colors>`_
    for more information.
    """
    red: int
    green: int
    blue: int
    alpha: int

    def __post_init__(self) -> None:
        array = np.asarray(self)
        if (array < 0).any() or (array > 255).any():
            raise ValueError(f"All RGBA components must be between 0 and 255, but {astuple(self)} were passed")

    def __array__(self) -> np.ndarray:
        return np.array(self.components, dtype=int)

    @property
    def components(self) -> Sequence[int]:
        """Tuple of R, G, B and A components."""
        return astuple(self)

    def __str__(self) -> str:
        return f"rgba{astuple(self)}"


TRANSPARENT = Color(0, 0, 0, 0)


@dataclass
class Element:
    """Base class for annotations elements such as points or rectangles."""
    label: str
    fill_color: Color
    line_color: Color

    def as_json(self) -> Dict:
        """Return JSON representation suitable for the DSA."""
        raise NotImplementedError


@dataclass
class Coordinates:
    """Helper class to represent x and y coordinates."""
    x: float
    y: float

    def __post_init__(self) -> None:
        try:
            float(self.x)
            float(self.y)
        except ValueError as e:
            raise TypeError(f"Error converting coordinates to float: \"{asdict(self)}\"") from e

    def __array__(self) -> np.ndarray:
        return np.asarray(astuple(self))


@dataclass
class Rectangle(Element):
    """Container for rectangles in annotations.

    More information can be found in the
    `DSA documentation <https://github.com/girder/large_image/blob/master/girder_annotation/docs/annotations.rst#rectangle>`_.
    """  # noqa: E501
    left: float
    top: float
    right: float
    bottom: float

    def __post_init__(self) -> None:
        if self.left >= self.right:
            raise ValueError(f"The value for right ({self.right}) must be larger than the value for left ({self.left})")
        if self.top >= self.bottom:
            raise ValueError(f"The value for bottom ({self.bottom}) must be larger than the value for top ({self.top})")

    @property
    def width(self) -> float:
        return self.right - self.left

    @property
    def height(self) -> float:
        return self.bottom - self.top

    @property
    def center_xy(self) -> np.ndarray:
        size_xy = np.asarray((self.width, self.height))
        left_top = self.left, self.top
        return np.asarray(left_top) + size_xy / 2

    def as_json(self) -> TypeRectangleJSON:
        data: TypeRectangleJSON = {}
        data["fillColor"] = str(self.fill_color)
        data["lineColor"] = str(self.line_color)
        data["type"] = "rectangle"
        data["center"] = self.center_xy.tolist() + Z_ZERO
        data["width"] = float(self.width)
        data["height"] = float(self.height)
        data["label"] = {"value": self.label}
        return data


@dataclass
class Point(Element):
    """Container for points in DSA annotations.

    More information can be found in the
    `DSA documentation <https://github.com/girder/large_image/blob/master/girder_annotation/docs/annotations.rst#point>`_.
    """  # noqa: E501
    center: Coordinates

    def __post_init__(self) -> None:
        if not isinstance(self.center, Coordinates):
            raise TypeError(f"Center must be an instance of Coordinates, not {type(self.center)}")

    def as_json(self) -> TypePointJSON:
        data: TypePointJSON = {}
        data["fillColor"] = str(self.fill_color)
        data["lineColor"] = str(self.line_color)
        data["type"] = "point"
        data["center"] = list(astuple(self.center)) + Z_ZERO
        data["label"] = {"value": self.label}
        return data


@dataclass
class Annotation:
    """Container for DSA annotation.

    An example can be found in the
    `DSA documentation <https://github.com/girder/large_image/blob/master/girder_annotation/docs/annotations.rst#a-sample-annotation>`_.
    """  # noqa: E501
    name: str
    elements: Sequence[Element]
    description: str = ""

    def __post_init__(self) -> None:
        if not self.name:
            # This is enforced by the JSON schema
            raise ValueError("The annotation name cannot be empty")

    def as_json(self) -> TypeAnnotationJSON:
        data: TypeAnnotationJSON = {}
        data["name"] = self.name
        data["description"] = self.description
        data["elements"] = [element.as_json() for element in self.elements]  # type: ignore
        return data


class DigitalSlideArchive:
    """Representation of a deployed instance of the Digital Slide Archive.

    :param url: URL of a deployed instance of the `Digital Slide Archive <https://digitalslidearchive.github.io/>`_.
        For example: https://demo.kitware.com/histomicstk/. If not given, it must be defined in an environment
        variable ``DSA_URL``.
    :param api_key: Girder `API key <https://girder.readthedocs.io/en/latest/user-guide.html#api-keys>`_ to
        perform allowed operations. If not given, it must be defined in an environment
        variable ``DSA_API_KEY``.
    """
    URL_ENV_NAME = "DSA_URL"
    API_KEY_ENV_NAME = "DSA_API_KEY"

    def __init__(
        self,
        url: Optional[str] = None,
        api_key: Optional[str] = None,
    ):
        try:
            url = os.environ[self.URL_ENV_NAME] if url is None else url
        except KeyError as e:
            message = (
                "The DSA URL must be passed as an argument"
                f" or stored in an environment variable \"{self.URL_ENV_NAME}\""
            )
            raise RuntimeError(message) from e
        self.url = url
        self._client = self._get_client(self.api_url, api_key)
        self.post = self._client.post
        self.get = self._client.get

    def _get_client(self, api_url: str, api_key: Optional[str]) -> GirderClient:
        logging.info("Logging into DSA API hosted at %s...", api_url)
        client = GirderClient(apiUrl=api_url)
        try:
            api_key = os.environ[self.API_KEY_ENV_NAME] if api_key is None else api_key
        except KeyError as e:
            message = (
                "The DSA API key must be passed as an argument"
                f" or stored in an environment variable \"{self.API_KEY_ENV_NAME}\""
            )
            raise RuntimeError(message) from e
        client.authenticate(apiKey=api_key)
        logging.info("Authentication successful")
        return client

    @property
    def api_url(self) -> str:
        return urljoin(self.url, GirderClient.DEFAULT_API_ROOT)

    def add_annotation(self, item_id: str, annotation: Annotation) -> Dict:
        """Add annotation to a DSA item.

        :param item_id: Unique string representing the item ID.
        :param annotation: Instance of :class:`Annotation` that will be added to the item.
        """
        response = self.post(
            path="annotation",
            parameters={"itemId": item_id},
            json=annotation.as_json(),
        )
        return response

    def make_api_call(self, api_path: str, parameters: Dict, result_field: str = "") -> Any:
        """Issues a GET call to the DSA API on the given API path. If that raises a HttpError, a ValueError is raised
        with more details.

        :param api_path: The API path (for example, "resource/lookup")
        :param parameters: A parameter dictionary with parameters for the API call.
        :param result_field: If given, return only the specific item from the result dictionary.
        :raises ValueError: If a HttpError is raised during the call.
        :raises KeyError: If a specific field from the result was requested, but it was not found.
        :return: The result of the API call, or only a given field thereof if `result_field` was provided.
        """
        try:
            result = self.get(api_path, parameters=parameters)
        except HttpError as ex:
            raise ValueError(f"API '{api_path}' does not exist or cannot be accessed. Please check "
                             f"the path and the access permissions of your API key. Exception: {ex}")
        if result_field:
            if result_field in result:
                return result[result_field]
            raise KeyError(f"Item '{result_field}' is not present in result: {result}")
        return result

    def search_item(self, text: str, search_mode: str = "text") -> Item:
        """Search a file in the DSA collections and return its parent item.

        :param text: Text query.
        :param search_mode: Girder search mode. It ``'text'``, the full item ID will be matched.
            If ``'prefix'``, the file whose name starts with the value in ``text`` will be returned.
        :raises RuntimeError: If no items are found for the query or if more than one item is found.
        """
        parameters = dict(q=text, types="[\"item\"]", mode=search_mode)
<<<<<<< HEAD
        items_jsons = self.make_api_call("/resource/search", parameters=parameters, result_field="item")
=======
        items_jsons = self.make_api_call("resource/search", parameters=parameters, result_field="item")
>>>>>>> 1fb3a6d8
        if not items_jsons:
            raise RuntimeError(f"No items found for query \"{text}\"")
        elif len(items_jsons) > 1:
            raise RuntimeError(f"More than one item found for query \"{text}\":\n{items_jsons}")
        return Item(self, json=items_jsons[0])

    def get_folder_id(self, folder_path: str) -> str:
        """Retrieves the ID of a folder, when given a folder path.

        :param folder_path: The path of the folder to retrieve (for example, "Coll1/folder2" for `folder2` in
            collection `Coll1`)
        :return: The ID of the folder in DSA.
        """
        parameters = dict(path=f"/collection/{folder_path.strip('/')}")
        return self.make_api_call("resource/lookup", parameters=parameters, result_field="_id")

    def get_items_in_folder(self, folder_id: str) -> List[Item]:
        """Retrieves all items in the given folder.

        :param folder_id: The ID of the folder to read from.
        :return: A list of item JSON objects.
        """
        parameters = dict(type="folder", limit=5000)
        result = self.make_api_call(f"resource/{folder_id}/items", parameters=parameters)
        return [Item(self, json=item_json) for item_json in result]


class Item:
    """Representation of an item in the Digital Slide Archive.

    :param dsa: Instance of :class:`DigitalSlideArchive`.
    :param id: ID of the item in the Digital Slide Archive.
    :param json: JSON representation of the Digital Slide Archive item.
    :raises ValueError: If no ID or JSON is passed.
    :raises ValueError: If both an ID and JSON are passed.
    """

    def __init__(self, dsa: DigitalSlideArchive, id: Optional[str] = None, json: Optional[Dict] = None):
        self._dsa = dsa

        # Validate that only one of ID or the JSON dict have been passed
        if id is not None and json is not None:
            raise ValueError("Only the ID or the JSON object can be passed")
        if id is None and json is None:
            raise ValueError("An ID or JSON object must be passed")

        if id is None:
            id = json["_id"]  # type: ignore
        self.id = id
        self._json = json

    @property
    def name(self) -> str:
        """Gets the name of the item as stored in the "name" field in the JSON representation.
        If the "name" field is not present, return an empty string.

        :return: The "name" field of the JSON representation, or "" if that field is not present.
        """
        if self._json is None:
            return ""
        return self._json.get("name", "")

    @property
    def url(self) -> str:
        return urljoin(self._dsa.url, f"/#item/{self.id}")

    def open(self) -> bool:
        return webbrowser.open(self.url)

    def add_annotation(self, annotation: Annotation) -> Dict:
        response = self._dsa.post(
            path="annotation",
            parameters={"itemId": self.id},
            json=annotation.as_json(),
        )
        return response


class RunOutputs:
    """Class to process outputs CSV of an Azure Machine Learning (AML) run.

    :param run_id: ID of the AML run from which results will be downloaded.
    :param workspace_config_path: Path to an AML workspace configuration file, e.g., ``config.json``.
    :param overwrite_csv: Force download of the output CSV even when it is found locally.
    """

    def __init__(
        self,
        run_id: str,
        workspace_config_path: Optional[Path] = None,
        overwrite_csv: bool = False,
    ):
        logging.info("Getting run \"%s\"...", run_id)
        run = get_aml_run_from_run_id(run_id, workspace_config_path=workspace_config_path)
        experiment = run.experiment
        workspace = experiment.workspace

        self.run = run
        self.experiment = experiment
        self.workspace = workspace
        self.df = self.get_df(overwrite_csv)
        self.tile_size = None

    def get_df(self, overwrite_csv: bool) -> pd.DataFrame:
        """Download outputs CSV from Azure ML and read the data frame.

        The CSV is cached locally for future

        :param overwrite_csv: Force download of the output CSV even when it is found locally.
        """
        csv_filename = AML_TEST_OUTPUTS_CSV
        csv_stem = Path(csv_filename).stem
        csv_name = f"{csv_stem}-{self.workspace.name}-{self.run.id}.csv"
        cached_csv_path = Path(tempfile.gettempdir()) / csv_name
        if cached_csv_path.is_file() and not overwrite_csv:
            logging.info("Found cached CSV file")
        else:
            logging.info("Downloading outputs CSV...")
            aml_exceptions = (
                azureml.exceptions._azureml_exception.UserErrorException,
                azureml._restclient.models.error_response.ErrorResponseException,
            )
            try:
                self.run.download_file(csv_filename, cached_csv_path)
            except aml_exceptions as e:
                raise FileNotFoundError("Error downloading outputs file from run") from e
        logging.info("Reading CSV file: %s ...", cached_csv_path)
        return self._read_csv(cached_csv_path)

    def get_annotation_from_slide_data_frame(
        self,
        df: pd.DataFrame,
        name: str,
        rescale: bool = False,
        colormap_name: str = "Greens",
        description: str = "",
    ) -> Annotation:
        """Create an annotation from a slide data frame.

        :param df: Data frame with data from a single slide.
        :param name: Annotation name.
        :param rescale: If ``True``, attention values will be remapped to :math:`[0, 1]` to increase
            the dynamic range of output colors.
        :param colormap_name: Name of the Matplotlib colormap used for the annotation elements.
        :param description: Optional description for the annotation.
        """
        original_attentions = df.bag_attn.values
        if rescale:
            df = df.copy()
            attentions = df.bag_attn.values
            df.bag_attn = (attentions - attentions.min()) / np.ptp(attentions)
        colormap = plt.get_cmap(colormap_name)
        rectangles = []
        for i, (_, row) in enumerate(df.iterrows()):
            rgba_uchar = colormap(row.bag_attn, bytes=True)
            fill_color = Color(*rgba_uchar)
            line_color = TRANSPARENT
            rectangle = Rectangle(
                f"{original_attentions[i]:.4f}",
                fill_color,
                line_color,
                left=row.left,
                top=row.top,
                right=row.right,
                bottom=row.bottom,
            )
            rectangles.append(rectangle)
        return Annotation(name, rectangles, description=description)

    @staticmethod
    def _read_csv(csv_path: Path) -> pd.DataFrame:
        return pd.read_csv(csv_path, index_col=0)

    def get_slide_annotation_from_df(
        self,
        df_or_path: Union[pd.DataFrame, Path],
        slide_id: str,
        annotation_name: str,
        **annotation_kwargs: Any,
    ) -> Annotation:
        """Create an annotation from an outputs data frame.

        :param df_or_path: Data frame or path to a CSV file.
        :param slide_id: Slide ID as described in the data frame.
        :param annotation_name: Name of the generated annotation.
        :param annotation_kwargs: Additional kwargs to :meth:`get_annotation_from_slide_data_frame`.
        """
        df = df_or_path if isinstance(df_or_path, pd.DataFrame) else self._read_csv(df_or_path)
        slide_mask = df[ResultsKey.SLIDE_ID] == slide_id
        df_slide = df[slide_mask]
        return self.get_annotation_from_slide_data_frame(df_slide, annotation_name, **annotation_kwargs)

    def upload(
        self,
        dsa: DigitalSlideArchive,
        dry_run: bool = False,
        max_slides: Optional[int] = None,
        id_filter: Optional[str] = "",
        search_mode: str = "full",
<<<<<<< HEAD
        folder: str = "",
=======
        folder_path: str = "",
>>>>>>> 1fb3a6d8
        **annotation_kwargs: Any,
    ) -> List[Dict]:
        """Create annotations from a data frame and upload them to DSA.

        :param dsa: Instance of :class:`DigitalSlideArchive` to which results will be uploaded.
        :param dry_run: Create annotations and show outputs, without uploading any data.
        :param max_slides: Maximum number of slides to upload, useful for debugging.
        :param id_filter: Filter to only process slides matching this string, according to ``search_mode``.
        :param search_mode: See :meth:`DigitalSlideArchive.search_item`.
<<<<<<< HEAD
        :param folder: The folder in DSA where results should be uploaded to.
=======
        :param folder_path: The path of the folder in DSA where results should be uploaded to.
>>>>>>> 1fb3a6d8
        :param annotation_kwargs: Additional kwargs to :meth:`get_annotation_from_slide_data_frame`.
        """
        unique_slide_ids = sorted(self.df[ResultsKey.SLIDE_ID].unique())

        num_slides = len(unique_slide_ids)
        logging.info("Found outputs for %s slides", num_slides)
        if max_slides is not None:
            max_slides = min(max_slides, num_slides)
            percentage = 100 * max_slides / num_slides
            logging.info("Using %s/%s slides (%s %% of total)", max_slides, num_slides, f"{percentage:.1f}")
            unique_slide_ids = unique_slide_ids[:max_slides]

        # I think "full" is more descriptive than "text" for our API
        search_mode = "text" if search_mode == "full" else search_mode
        progress = tqdm(unique_slide_ids)
        annotation_name = f"{self.run.id} ({self.run.display_name})"
        responses = []
<<<<<<< HEAD
        if folder:
            folder_id = dsa.get_folder_id(folder)
            items = dsa.get_items_in_folder(folder_id)
            print(f"Found a total of {len(items)} items in folder {folder}")
            for slide_id in progress:
                progress.set_description(slide_id)
                if id_filter not in slide_id:
                    continue
=======
        if folder_path:
            folder_id = dsa.get_folder_id(folder_path)
            items = dsa.get_items_in_folder(folder_id)
            print(f"Found a total of {len(items)} items in folder {folder_path}")
        else:
            items = []
        for slide_id in progress:
            progress.set_description(slide_id)
            if id_filter not in slide_id:
                continue
            if folder_path:
>>>>>>> 1fb3a6d8
                matching_items = [item for item in items if slide_id in item.name]
                if not matching_items:
                    print(f"No items in DSA for slide ID {slide_id}")
                    continue
                elif len(matching_items) > 1:
                    print(f"Multiple items in DSA for slide ID {slide_id}. Skipping this slide.")
                    continue
                item = matching_items[0]
<<<<<<< HEAD
                tqdm.write(f"Processing slide {slide_id} - {item.url}")
                annotation_name = f"{self.run.id} ({self.run.display_name})"
                annotation = self.get_slide_annotation_from_df(
                    self.df,
                    slide_id,
                    annotation_name,
                    **annotation_kwargs,
                )
                if not dry_run:
                    responses.append(item.add_annotation(annotation))
        else:
            for slide_id in progress:
                progress.set_description(slide_id)
                if id_filter not in slide_id:
                    continue
                item = dsa.search_item(slide_id, search_mode=search_mode)
                tqdm.write(f"Processing slide {slide_id} - {item.url}")
                annotation_name = self.run.id
                annotation = self.get_slide_annotation_from_df(
                    self.df,
                    slide_id,
                    annotation_name,
                    **annotation_kwargs,
                )
                if not dry_run:
                    responses.append(item.add_annotation(annotation))
=======
            else:
                item = dsa.search_item(slide_id, search_mode=search_mode)

            tqdm.write(f"Processing slide {slide_id} - {item.url}")
            annotation = self.get_slide_annotation_from_df(
                self.df,
                slide_id,
                annotation_name,
                **annotation_kwargs,
            )
            if not dry_run:
                responses.append(item.add_annotation(annotation))
>>>>>>> 1fb3a6d8
        return responses


if __name__ == "__main__":
    parser = argparse.ArgumentParser(
        formatter_class=argparse.ArgumentDefaultsHelpFormatter,
    )
    dsa_class = DigitalSlideArchive
    parser.add_argument(
        "--run-id",
        type=str,
        help="Azure ML run ID",
    )
    parser.add_argument(
        "--dsa-url",
        type=str,
        help=f"URL to a Digital Slide Archive deployment. If not passed, it must be set in {dsa_class.URL_ENV_NAME}",
    )
    parser.add_argument(
        "--dsa-key",
        type=str,
        help=f"API key with edit permissions. If not passed, it must be set in {dsa_class.API_KEY_ENV_NAME}",
    )
    parser.add_argument(
        "--workspace-config",
        type=Path,
        help="Path to workspace configuration file (YAML or JSON)",
    )
    parser.add_argument(
        "--overwrite_csv",
        action="store_true",
        help="Force the download of the outputs CSV even when it already exists in the cache",
    )
    parser.add_argument(
        "--dry-run",
        action="store_true",
        help="Iterate over slides without uploading annotations",
    )
    parser.add_argument(
        "--max-slides",
        type=int,
        help="Maximum number of slides to process (useful for development)",
    )
    parser.add_argument(
        "--id-filter",
        type=str,
        help="Only process slides whose ID contain this substring",
        default="",
    )
    parser.add_argument(
        "--login-only",
        action="store_true",
        help="Just log into the DSA and exit. Useful to ensure connection to the DSA from current host",
    )
    parser.add_argument(
        "--no-rescale",
        action="store_false",
        default=True,
        help="Do not rescale attention values. By default, attention values are scaled such that the range "
             "between min and max fills the colormap.",
    )
    parser.add_argument(
        "--colormap",
        type=str,
        choices=plt.colormaps(),
        default="Spectral_r",
        help="Matplotlib colormap used for the heatmaps",
    )
    parser.add_argument(
        "--folder",
        type=str,
        default="",
        help="The folder in DSA where uploads should go to. Use this if there are multiple slides with the same ID"
             "in DSA. The folder name must contain the collection, like `Collection1/foo`",
    )
    parser.add_argument(
        "--search-mode",
        type=str,
        choices=("full", "prefix"),
        default="full",
        help=(
            "If \"full\", the slide ID must match the DSA file name with or without extension."
            " If \"prefix\", all files whose name starts with the slide ID will be matched"
        )
    )
    args = parser.parse_args()

    logging_to_stdout()
    dsa = DigitalSlideArchive(args.dsa_url, args.dsa_key)
    if args.login_only:
        sys.exit(0)
    if args.run_id is None:
        raise ValueError("Please specify an Azure Machine Learning run ID")
    outputs = RunOutputs(
        run_id=args.run_id,
        workspace_config_path=args.workspace_config,
        overwrite_csv=args.overwrite_csv,
    )
    outputs.upload(
        dsa,
        dry_run=args.dry_run,
        max_slides=args.max_slides,
        id_filter=args.id_filter,
        search_mode=args.search_mode,
        colormap_name=args.colormap,
        rescale=args.no_rescale,
<<<<<<< HEAD
        folder=args.folder,
=======
        folder_path=args.folder,
>>>>>>> 1fb3a6d8
    )<|MERGE_RESOLUTION|>--- conflicted
+++ resolved
@@ -294,11 +294,7 @@
         :raises RuntimeError: If no items are found for the query or if more than one item is found.
         """
         parameters = dict(q=text, types="[\"item\"]", mode=search_mode)
-<<<<<<< HEAD
-        items_jsons = self.make_api_call("/resource/search", parameters=parameters, result_field="item")
-=======
         items_jsons = self.make_api_call("resource/search", parameters=parameters, result_field="item")
->>>>>>> 1fb3a6d8
         if not items_jsons:
             raise RuntimeError(f"No items found for query \"{text}\"")
         elif len(items_jsons) > 1:
@@ -498,11 +494,7 @@
         max_slides: Optional[int] = None,
         id_filter: Optional[str] = "",
         search_mode: str = "full",
-<<<<<<< HEAD
-        folder: str = "",
-=======
         folder_path: str = "",
->>>>>>> 1fb3a6d8
         **annotation_kwargs: Any,
     ) -> List[Dict]:
         """Create annotations from a data frame and upload them to DSA.
@@ -512,11 +504,7 @@
         :param max_slides: Maximum number of slides to upload, useful for debugging.
         :param id_filter: Filter to only process slides matching this string, according to ``search_mode``.
         :param search_mode: See :meth:`DigitalSlideArchive.search_item`.
-<<<<<<< HEAD
-        :param folder: The folder in DSA where results should be uploaded to.
-=======
         :param folder_path: The path of the folder in DSA where results should be uploaded to.
->>>>>>> 1fb3a6d8
         :param annotation_kwargs: Additional kwargs to :meth:`get_annotation_from_slide_data_frame`.
         """
         unique_slide_ids = sorted(self.df[ResultsKey.SLIDE_ID].unique())
@@ -534,16 +522,6 @@
         progress = tqdm(unique_slide_ids)
         annotation_name = f"{self.run.id} ({self.run.display_name})"
         responses = []
-<<<<<<< HEAD
-        if folder:
-            folder_id = dsa.get_folder_id(folder)
-            items = dsa.get_items_in_folder(folder_id)
-            print(f"Found a total of {len(items)} items in folder {folder}")
-            for slide_id in progress:
-                progress.set_description(slide_id)
-                if id_filter not in slide_id:
-                    continue
-=======
         if folder_path:
             folder_id = dsa.get_folder_id(folder_path)
             items = dsa.get_items_in_folder(folder_id)
@@ -555,7 +533,6 @@
             if id_filter not in slide_id:
                 continue
             if folder_path:
->>>>>>> 1fb3a6d8
                 matching_items = [item for item in items if slide_id in item.name]
                 if not matching_items:
                     print(f"No items in DSA for slide ID {slide_id}")
@@ -564,34 +541,6 @@
                     print(f"Multiple items in DSA for slide ID {slide_id}. Skipping this slide.")
                     continue
                 item = matching_items[0]
-<<<<<<< HEAD
-                tqdm.write(f"Processing slide {slide_id} - {item.url}")
-                annotation_name = f"{self.run.id} ({self.run.display_name})"
-                annotation = self.get_slide_annotation_from_df(
-                    self.df,
-                    slide_id,
-                    annotation_name,
-                    **annotation_kwargs,
-                )
-                if not dry_run:
-                    responses.append(item.add_annotation(annotation))
-        else:
-            for slide_id in progress:
-                progress.set_description(slide_id)
-                if id_filter not in slide_id:
-                    continue
-                item = dsa.search_item(slide_id, search_mode=search_mode)
-                tqdm.write(f"Processing slide {slide_id} - {item.url}")
-                annotation_name = self.run.id
-                annotation = self.get_slide_annotation_from_df(
-                    self.df,
-                    slide_id,
-                    annotation_name,
-                    **annotation_kwargs,
-                )
-                if not dry_run:
-                    responses.append(item.add_annotation(annotation))
-=======
             else:
                 item = dsa.search_item(slide_id, search_mode=search_mode)
 
@@ -604,7 +553,6 @@
             )
             if not dry_run:
                 responses.append(item.add_annotation(annotation))
->>>>>>> 1fb3a6d8
         return responses
 
 
@@ -711,9 +659,5 @@
         search_mode=args.search_mode,
         colormap_name=args.colormap,
         rescale=args.no_rescale,
-<<<<<<< HEAD
-        folder=args.folder,
-=======
         folder_path=args.folder,
->>>>>>> 1fb3a6d8
     )