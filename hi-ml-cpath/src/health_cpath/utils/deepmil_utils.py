#  ------------------------------------------------------------------------------------------
#  Copyright (c) Microsoft Corporation. All rights reserved.
#  Licensed under the MIT License (MIT). See LICENSE in the repo root for license information.
#  ------------------------------------------------------------------------------------------

import param
from torch import nn
from pathlib import Path
from typing import Optional, Tuple
from health_ml.utils.checkpoint_utils import CheckpointParser
from health_cpath.models.encoders import (
    CTransPath_Imagenet,
    CTransPath_SSL,
    HistoSSLEncoder,
    ImageNetSimCLREncoder,
    SSLEncoder,
    SwinTransformer_NoPreproc,
    TileEncoder,
    Resnet18,
    Resnet50,
    Resnet18_NoPreproc,
    Resnet50_NoPreproc,
)
from health_ml.networks.layers.attention_layers import (
    AttentionLayer,
    GatedAttentionLayer,
    MaxPoolingLayer,
    MeanPoolingLayer,
    TransformerPooling,
    TransformerPoolingBenchmark,
)


def set_module_gradients_enabled(model: nn.Module, tuning_flag: bool) -> None:
    """Given a model, enable or disable gradients for all parameters.

    :param model: A PyTorch model.
    :param tuning_flag: A boolean indicating whether to enable or disable gradients for the model parameters.
    """
    for params in model.parameters():
        params.requires_grad = tuning_flag


class EncoderParams(param.Parameterized):
    """Parameters class to group all encoder specific attributes for deepmil module. """

    encoder_type: str = param.String(doc="Name of the encoder class to use.")
    tile_size: int = param.Integer(default=224, bounds=(1, None), doc="Tile width/height, in pixels.")
    n_channels: int = param.Integer(default=3, bounds=(1, None), doc="Number of channels in the tile.")
    tune_encoder: bool = param.Boolean(
        False, doc="If True, fine-tune the encoder during training. If False (default), keep the encoder frozen."
    )
    pretrained_encoder = param.Boolean(
        False, doc="If True, transfer weights from the pretrained model (specified in `src_checkpoint`) to the encoder."
        "Else (False), keep the encoder weights as defined by the `encoder_type`."
    )
    is_caching: bool = param.Boolean(
        default=False,
        doc="If True, cache the encoded tile features (disables random subsampling of tiles). If False (default), load "
        "the tiles without caching (enables random subsampling of tiles).",
    )
    encoding_chunk_size: int = param.Integer(
        default=0, doc="If > 0 performs encoding in chunks, by enconding_chunk_size tiles " "per chunk"
    )
    ssl_checkpoint: CheckpointParser = param.ClassSelector(class_=CheckpointParser, default=None,
                                                           instantiate=False, doc=CheckpointParser.DOC)
<<<<<<< HEAD
    projection_dim: int = param.Integer(default=0, doc="If > 0, project the encoded tiles to this dimension.")
=======
    projection_dim: int = param.Integer(
        default=0, doc="If > 0, project the encoded tiles to this dimension. Otherwise, use identity projection."
    )
>>>>>>> 6a46779c

    def validate(self) -> None:
        """Validate the encoder parameters."""
        if self.encoder_type == SSLEncoder.__name__ and not self.ssl_checkpoint:
            raise ValueError("SSLEncoder requires an ssl_checkpoint. Please specify a valid checkpoint. "
                             f"{CheckpointParser.INFO_MESSAGE}")

    def get_encoder(self, outputs_folder: Optional[Path]) -> TileEncoder:
        """Given the current encoder parameters, returns the encoder object.

        :param outputs_folder: The output folder where SSL checkpoint should be saved.
        :param encoder_params: The encoder arguments that define the encoder class object depending on the encoder type.
        :raises ValueError: If the encoder type is not supported.
        :return: A TileEncoder instance for deepmil module.
        """
        encoder: TileEncoder
        if self.encoder_type == Resnet18.__name__:
            encoder = Resnet18(tile_size=self.tile_size, n_channels=self.n_channels)

        elif self.encoder_type == Resnet18_NoPreproc.__name__:
            encoder = Resnet18_NoPreproc(tile_size=self.tile_size, n_channels=self.n_channels)

        elif self.encoder_type == Resnet50.__name__:
            encoder = Resnet50(tile_size=self.tile_size, n_channels=self.n_channels)

        elif self.encoder_type == Resnet50_NoPreproc.__name__:
            encoder = Resnet50_NoPreproc(tile_size=self.tile_size, n_channels=self.n_channels)

        elif self.encoder_type == SwinTransformer_NoPreproc.__name__:
            encoder = SwinTransformer_NoPreproc(tile_size=self.tile_size, n_channels=self.n_channels)

<<<<<<< HEAD
        elif self.encoder_type == CTransPath_Imagenet.__name__:
            encoder = CTransPath_Imagenet(tile_size=self.tile_size, n_channels=self.n_channels)

        elif self.encoder_type == CTransPath_SSL.__name__:
            assert outputs_folder is not None, "outputs_folder cannot be None for SwinTransformer_Pretrained Encoder"
            encoder = CTransPath_SSL(
                pl_checkpoint_path=self.ssl_checkpoint.get_or_download_checkpoint(outputs_folder),
                tile_size=self.tile_size,
                n_channels=self.n_channels,
            )

=======
>>>>>>> 6a46779c
        elif self.encoder_type == ImageNetSimCLREncoder.__name__:
            encoder = ImageNetSimCLREncoder(tile_size=self.tile_size, n_channels=self.n_channels)

        elif self.encoder_type == HistoSSLEncoder.__name__:
            encoder = HistoSSLEncoder(tile_size=self.tile_size, n_channels=self.n_channels)

        elif self.encoder_type == SSLEncoder.__name__:
            assert outputs_folder is not None, "outputs_folder cannot be None for SSLEncoder"
            encoder = SSLEncoder(
                pl_checkpoint_path=self.ssl_checkpoint.get_or_download_checkpoint(outputs_folder),
                tile_size=self.tile_size,
                n_channels=self.n_channels,
            )
        else:
            raise ValueError(f"Unsupported encoder type: {self.encoder_type}")
        set_module_gradients_enabled(encoder, tuning_flag=self.tune_encoder)
        return encoder

    def get_projection_layer(self, num_encoding: int) -> nn.Module:
<<<<<<< HEAD
        """If projection_dim > 0, returns a projection layer to project the encoded tiles to the projection_dim.
=======
        """If projection_dim > 0, returns a linear layer to project the encoded tiles to the projection_dim followed by
        relu activation. Else, returns an identity layer.
>>>>>>> 6a46779c

        :param num_encoding: The number of encoding dimensions.
        :return: A projection layer if projection_dim > 0, else Identity.
        """
        if self.projection_dim > 0:
            return nn.Sequential(nn.Linear(num_encoding, self.projection_dim), nn.ReLU())
        return nn.Identity()


class PoolingParams(param.Parameterized):
    """Parameters class to group all pooling specific attributes for deepmil module. """

    pool_type: str = param.String(doc="Name of the pooling layer class to use.")
    pool_hidden_dim: int = param.Integer(
        default=128, doc="If pooling has a learnable part, this defines the number of the hidden dimensions.",
    )
    pool_out_dim: int = param.Integer(1, doc="Dimension of the pooled representation.")
    num_transformer_pool_layers: int = param.Integer(
        default=4, doc="If transformer pooling is chosen, this defines the number of encoding layers.",
    )
    num_transformer_pool_heads: int = param.Integer(
        default=4, doc="If transformer pooling is chosen, this defines the number of attention heads.",
    )
    tune_pooling: bool = param.Boolean(
        default=True,
        doc="If True (default), fine-tune the pooling layer during training. If False, keep the pooling layer frozen.",
    )
    pretrained_pooling = param.Boolean(
        default=False,
        doc="If True, transfer weights from the pretrained model (specified in `src_checkpoint`) to the pooling"
        "layer. Else (False), initialize the pooling layer randomly.",
    )
    transformer_dropout: float = param.Number(
        default=0.0,
        doc="If transformer pooling is chosen, this defines the dropout of the tranformer encoder layers.",
    )

    def get_pooling_layer(self, num_encoding: int) -> Tuple[nn.Module, int]:
        """Given the pooling parameters, returns the pooling layer object.

        :param pooling_params: Pooling parameters that define the pooling layer class depending on the pooling type.
        :param num_encoding: The embedding dimension of the encoder.
        :raises ValueError: If the pooling type is not supported.
        :return: A tuple of (pooling layer, pooling output dimension) for deepmil module.
        """
        pooling_layer: nn.Module
        if self.pool_type == AttentionLayer.__name__:
            pooling_layer = AttentionLayer(input_dims=num_encoding,
                                           hidden_dims=self.pool_hidden_dim,
                                           attention_dims=self.pool_out_dim)
        elif self.pool_type == GatedAttentionLayer.__name__:
            pooling_layer = GatedAttentionLayer(input_dims=num_encoding,
                                                hidden_dims=self.pool_hidden_dim,
                                                attention_dims=self.pool_out_dim)
        elif self.pool_type == MeanPoolingLayer.__name__:
            pooling_layer = MeanPoolingLayer()
        elif self.pool_type == MaxPoolingLayer.__name__:
            pooling_layer = MaxPoolingLayer()
        elif self.pool_type == TransformerPooling.__name__:
            pooling_layer = TransformerPooling(
                num_layers=self.num_transformer_pool_layers,
                num_heads=self.num_transformer_pool_heads,
                dim_representation=num_encoding,
                transformer_dropout=self.transformer_dropout)
            self.pool_out_dim = 1  # currently this is hardcoded in forward of the TransformerPooling
        elif self.pool_type == TransformerPoolingBenchmark.__name__:
            pooling_layer = TransformerPoolingBenchmark(
                num_layers=self.num_transformer_pool_layers,
                num_heads=self.num_transformer_pool_heads,
                dim_representation=num_encoding,
                hidden_dim=self.pool_hidden_dim,
                transformer_dropout=self.transformer_dropout)
            self.pool_out_dim = 1  # currently this is hardcoded in forward of the TransformerPooling
        else:
            raise ValueError(f"Unsupported pooling type: {self.pool_type}")
        num_features = num_encoding * self.pool_out_dim
        set_module_gradients_enabled(pooling_layer, tuning_flag=self.tune_pooling)
        return pooling_layer, num_features


class ClassifierParams(param.Parameterized):
    dropout_rate: Optional[float] = param.Number(None, bounds=(0, 1), doc="Pre-classifier dropout rate.")
    tune_classifier: bool = param.Boolean(
        default=True,
        doc="If True (default), fine-tune the classifier during training. If False, keep the classifier frozen.")
    pretrained_classifier: bool = param.Boolean(
        default=False,
        doc="If True, will use classifier weights from pretrained model specified in src_checkpoint. If False, will "
            "initiliaze classifier with random weights.")

    def get_classifier(self, in_features: int, out_features: int) -> nn.Module:
        classifier_layer = nn.Linear(in_features=in_features,
                                     out_features=out_features)
        set_module_gradients_enabled(classifier_layer, tuning_flag=self.tune_classifier)
        if self.dropout_rate is None:
            return classifier_layer
        return nn.Sequential(nn.Dropout(self.dropout_rate), classifier_layer)<|MERGE_RESOLUTION|>--- conflicted
+++ resolved
@@ -64,13 +64,9 @@
     )
     ssl_checkpoint: CheckpointParser = param.ClassSelector(class_=CheckpointParser, default=None,
                                                            instantiate=False, doc=CheckpointParser.DOC)
-<<<<<<< HEAD
-    projection_dim: int = param.Integer(default=0, doc="If > 0, project the encoded tiles to this dimension.")
-=======
     projection_dim: int = param.Integer(
         default=0, doc="If > 0, project the encoded tiles to this dimension. Otherwise, use identity projection."
     )
->>>>>>> 6a46779c
 
     def validate(self) -> None:
         """Validate the encoder parameters."""
@@ -102,7 +98,6 @@
         elif self.encoder_type == SwinTransformer_NoPreproc.__name__:
             encoder = SwinTransformer_NoPreproc(tile_size=self.tile_size, n_channels=self.n_channels)
 
-<<<<<<< HEAD
         elif self.encoder_type == CTransPath_Imagenet.__name__:
             encoder = CTransPath_Imagenet(tile_size=self.tile_size, n_channels=self.n_channels)
 
@@ -114,8 +109,6 @@
                 n_channels=self.n_channels,
             )
 
-=======
->>>>>>> 6a46779c
         elif self.encoder_type == ImageNetSimCLREncoder.__name__:
             encoder = ImageNetSimCLREncoder(tile_size=self.tile_size, n_channels=self.n_channels)
 
@@ -135,12 +128,8 @@
         return encoder
 
     def get_projection_layer(self, num_encoding: int) -> nn.Module:
-<<<<<<< HEAD
-        """If projection_dim > 0, returns a projection layer to project the encoded tiles to the projection_dim.
-=======
         """If projection_dim > 0, returns a linear layer to project the encoded tiles to the projection_dim followed by
         relu activation. Else, returns an identity layer.
->>>>>>> 6a46779c
 
         :param num_encoding: The number of encoding dimensions.
         :return: A projection layer if projection_dim > 0, else Identity.
