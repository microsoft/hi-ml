--- conflicted
+++ resolved
@@ -14,7 +14,6 @@
 import logging
 
 from ruamel.yaml import YAML
-from torchmetrics import Accuracy
 from torchmetrics.metric import Metric
 
 from health_azure.utils import replace_directory
@@ -211,11 +210,8 @@
         :param on_extra_val: Whether this is an extra validation epoch (e.g. after training).
         :return: Whether this is the best validation epoch so far.
         """
-<<<<<<< HEAD
-=======
         if on_extra_val:
             return False
->>>>>>> 1034324c
         metric = metrics_dict[self.primary_val_metric]
         # If the metric hasn't been updated we don't want to save it
         if not metric._update_called:
@@ -223,13 +219,6 @@
             return False
         # The metric needs to be computed on all ranks to allow synchronisation
         metric_value = float(metric.compute())
-<<<<<<< HEAD
-=======
-
-        # It seems to be necessary to reset the Accuracy metric after computing, else some processes get stuck here
-        if isinstance(metric, Accuracy):
-            metric.reset()
->>>>>>> 1034324c
 
         # Validation outputs and best metric should be saved only by the global rank-0 process
         if not is_global_rank_zero:
@@ -391,15 +380,12 @@
             # Writing completed successfully; delete temporary back-up
             if self.previous_validation_outputs_dir.exists():
                 shutil.rmtree(self.previous_validation_outputs_dir, ignore_errors=True)
-<<<<<<< HEAD
-=======
         elif on_extra_val and is_global_rank_zero:
             self._save_outputs(epoch_results, self.extra_validation_outputs_dir, ModelKey.VAL)
 
         # Reset the top and bottom slides heaps
         if self.should_gather_tiles(self.val_plots_handler):
             self.tiles_selector._clear_cached_slides_heaps()  # type: ignore
->>>>>>> 1034324c
 
     def save_test_outputs(self, epoch_results: EpochResultsType, is_global_rank_zero: bool = True) -> None:
         """Render and save test epoch outputs.
