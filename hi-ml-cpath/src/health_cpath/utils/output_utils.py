#  -------------------------------------------------------------------------------------------
#  Copyright (c) Microsoft Corporation. All rights reserved.
#  Licensed under the MIT License (MIT). See LICENSE in the repo root for license information.
#  -------------------------------------------------------------------------------------------

import shutil
from itertools import chain
from pathlib import Path
from typing import Any, Collection, Dict, List, Mapping, Optional, Sequence, Tuple

import numpy as np
import pandas as pd
import torch
import logging

from ruamel.yaml import YAML
from torchmetrics.metric import Metric

from health_azure.utils import replace_directory
from health_cpath.datasets.base_dataset import SlidesDataset
from health_cpath.preprocessing.loading import LoadingParams
from health_cpath.utils.plots_utils import DeepMILPlotsHandler, TilesSelector
from health_cpath.utils.naming import MetricsKey, ModelKey, PlotOption, ResultsKey

OUTPUTS_CSV_FILENAME = "test_output.csv"
VAL_OUTPUTS_SUBDIR = "val"
PREV_VAL_OUTPUTS_SUBDIR = "val_old"
TEST_OUTPUTS_SUBDIR = "test"
EXTRA_VAL_OUTPUTS_SUBDIR = "extra_val"
EXTRA_PREFIX = "extra_"

AML_OUTPUTS_DIR = "outputs"
AML_LEGACY_TEST_OUTPUTS_CSV = "/".join([AML_OUTPUTS_DIR, OUTPUTS_CSV_FILENAME])
AML_VAL_OUTPUTS_CSV = "/".join([AML_OUTPUTS_DIR, VAL_OUTPUTS_SUBDIR, OUTPUTS_CSV_FILENAME])
AML_TEST_OUTPUTS_CSV = "/".join([AML_OUTPUTS_DIR, TEST_OUTPUTS_SUBDIR, OUTPUTS_CSV_FILENAME])

BatchResultsType = Dict[ResultsKey, Any]
EpochResultsType = List[BatchResultsType]
ResultsType = Dict[ResultsKey, List[Any]]


def validate_class_names(class_names: Optional[Sequence[str]], n_classes: int) -> Tuple[str, ...]:
    """Return valid names for the specified number of classes.

    :param class_names: List of class names. If `None`, will return `('0', '1', ...)`.
    :param n_classes: Number of classes. If `1` (binary), expects `len(class_names) == 2`.
    :return: Validated class names tuple with length `2` for binary classes (`n_classes == 1`), otherwise `n_classes`.
    """
    effective_n_classes = n_classes if n_classes > 1 else 2
    if class_names is None:
        class_names = [str(i) for i in range(effective_n_classes)]
    if len(class_names) != effective_n_classes:
        raise ValueError(f"Mismatch in number of class names ({class_names}) and number"
                         f"of classes ({effective_n_classes})")
    return tuple(class_names)


def validate_slide_datasets_for_plot_options(
    plot_options: Collection[PlotOption], slides_dataset: Optional[SlidesDataset]
) -> None:
    """Validate that the specified plot options are compatible with the specified slides dataset.

    :param plot_options: Plot options to validate.
    :param slides_dataset: Slides dataset to validate against.
    """

    def _validate_slide_plot_option(plot_option: PlotOption) -> None:
        if plot_option in plot_options and not slides_dataset:
            raise ValueError(f"Plot option {plot_option} requires a slides dataset")

    _validate_slide_plot_option(PlotOption.SLIDE_THUMBNAIL)
    _validate_slide_plot_option(PlotOption.ATTENTION_HEATMAP)


def normalize_dict_for_df(dict_old: Dict[ResultsKey, Any]) -> Dict[str, Any]:
    # slide-level dictionaries are processed by making value dimensions uniform and converting to numpy arrays.
    # these steps are required to convert the dictionary to pandas dataframe.
    dict_new: Dict[str, Any] = dict()
    bag_size = len(dict_old[ResultsKey.SLIDE_ID])
    for key, value in dict_old.items():
        if key not in [ResultsKey.CLASS_PROBS, ResultsKey.PROB]:
            if isinstance(value, torch.Tensor):
                value = value.squeeze(0).cpu().numpy()
                if value.ndim == 0:
                    value = np.full(bag_size, fill_value=value)
            dict_new[key] = value
        elif key == ResultsKey.CLASS_PROBS:
            if isinstance(value, torch.Tensor):
                value = value.squeeze(0).cpu().numpy()
                for i in range(len(value)):
                    dict_new[key + str(i)] = np.repeat(value[i], bag_size)
    return dict_new


def gather_results(epoch_results: EpochResultsType) -> EpochResultsType:
    """Gather epoch results across all DDP processes into a single list.

    :param epoch_results: The collected epoch results (i.e. list of batch results) for the current process.
    :return: A list in the same format as `epoch_results`, containing batch results from all DDP processes. Returns
        `epoch_results` unchanged if not in distributed mode.
    """
    if torch.distributed.is_initialized():
        world_size = torch.distributed.get_world_size()
        if world_size > 1:
            object_list: EpochResultsType = [None] * world_size  # type: ignore
            torch.distributed.all_gather_object(object_list, epoch_results)
            epoch_results = list(chain(*object_list))  # type: ignore
    return epoch_results


def collate_results_on_cpu(epoch_results: EpochResultsType) -> ResultsType:
    """Convert a list of results dictionaries into a dictionary of lists, with all tensors on CPU.

    :param epoch_results: Collected epoch results, whose elements are dictionaries of :py:class:`ResultsKey` to the
        outputs of the respective batch (i.e. indexed as `epoch_results[batch_index][results_key]`).
    :return: A dictionary mapping each :py:class:`ResultsKey` to a list containing the corresponding outputs for every
        batch (i.e. indexed as `collated_results[results_key][batch_index]`). All tensors will have been placed on CPU.
    """
    results: ResultsType = {}
    for key in epoch_results[0].keys():
        results[key] = []
        for batch_results in epoch_results:
            batch_elements = batch_results[key]
            if key == ResultsKey.LOSS:
                batch_elements = [batch_elements]
            batch_elements = [elem.cpu() if isinstance(elem, torch.Tensor) else elem
                              for elem in batch_elements]
            results[key].extend(batch_elements)
    return results


def save_outputs_csv(results: ResultsType, outputs_dir: Path) -> None:
    logging.info("Saving outputs ...")
    # collate at slide level
    list_slide_dicts: List[Dict[ResultsKey, Any]] = []
    # any column can be used here, the assumption is that the first dimension is the N of slides
    for slide_idx in range(len(results[ResultsKey.SLIDE_ID])):
        slide_dict = {key: results[key][slide_idx] for key in results
                      if key not in [ResultsKey.FEATURES, ResultsKey.LOSS]}
        list_slide_dicts.append(slide_dict)

    assert outputs_dir.is_dir(), f"No such dir: {outputs_dir}"
    logging.info(f"Metrics results will be output to {outputs_dir}")
    csv_filename = outputs_dir / OUTPUTS_CSV_FILENAME

    # Collect the list of dictionaries in a list of pandas dataframe and save
    df_list = []
    for slide_dict in list_slide_dicts:
        slide_dict = normalize_dict_for_df(slide_dict)  # type: ignore
        df_list.append(pd.DataFrame.from_dict(slide_dict))
    df = pd.concat(df_list, ignore_index=True)
    df.to_csv(csv_filename, mode='w+', header=True)


def save_features(results: ResultsType, outputs_dir: Path) -> None:
    # Collect all features in a list and save
    features_list = [features.squeeze(0).cpu() for features in results[ResultsKey.FEATURES]]
    torch.save(features_list, outputs_dir / 'test_encoded_features.pickle')


class OutputsPolicy:
    """Utility class that defines when to save validation epoch outputs."""

    _BEST_EPOCH_KEY = 'best_epoch'
    _BEST_VALUE_KEY = 'best_value'
    _PRIMARY_METRIC_KEY = 'primary_metric'

    def __init__(self, outputs_root: Path, primary_val_metric: MetricsKey, maximise: bool) -> None:
        """
        :param outputs_root: Root directory where to save a recovery file with best epoch and metric value.
        :param primary_val_metric: Name of the validation metric to track for saving best epoch outputs.
        :param maximise: Whether higher is better for `primary_val_metric`.
        """
        self.outputs_root = outputs_root
        self.primary_val_metric = primary_val_metric
        self.maximise = maximise

        self._init_best_metric()

    @property
    def best_metric_file_path(self) -> Path:
        return self.outputs_root / "best_val_metric.yml"

    def _init_best_metric(self) -> None:
        """Initialise running best metric epoch and value (recovered from disk if available).

        :raises ValueError: If the primary metric name does not match the one saved on disk.
        """
        if self.best_metric_file_path.exists():
            contents = YAML().load(self.best_metric_file_path)
            self._best_metric_epoch = contents[self._BEST_EPOCH_KEY]
            self._best_metric_value = contents[self._BEST_VALUE_KEY]
            if contents[self._PRIMARY_METRIC_KEY] != self.primary_val_metric:
                raise ValueError(f"Expected primary metric '{self.primary_val_metric}', but found "
                                 f"'{contents[self._PRIMARY_METRIC_KEY]}' in {self.best_metric_file_path}")
        else:
            self._best_metric_epoch = 0
            self._best_metric_value = float('-inf') if self.maximise else float('inf')

    def _save_best_metric(self) -> None:
        """Save best metric epoch, value, and name to disk, to allow recovery (e.g. in case of pre-emption)."""
        contents = {self._BEST_EPOCH_KEY: self._best_metric_epoch,
                    self._BEST_VALUE_KEY: self._best_metric_value,
                    self._PRIMARY_METRIC_KEY: self.primary_val_metric.value}
        YAML().dump(contents, self.best_metric_file_path)

    def should_save_validation_outputs(self, metrics_dict: Mapping[MetricsKey, Metric], epoch: int,
                                       is_global_rank_zero: bool = True, on_extra_val: bool = False) -> bool:
        """Determine whether validation outputs should be saved given the current epoch's metrics.

        :param metrics_dict: Current epoch's metrics dictionary from
            :py:class:`~health_cpath.models.deepmil.DeepMILModule`.
        :param epoch: Current epoch number.
        :param is_global_rank_zero: Whether this is the global rank-0 process in distributed scenarios.
            Set to `True` (default) if running a single process.
        :param on_extra_val: Whether this is an extra validation epoch (e.g. after training).
        :return: Whether this is the best validation epoch so far.
        """
        if on_extra_val:
            return False
        metric = metrics_dict[self.primary_val_metric]
        # If the metric hasn't been updated we don't want to save it
        if not metric._update_called:
            logging.warning("Encountered metric that hasn't been updated. Not saving.")
            return False
        # The metric needs to be computed on all ranks to allow synchronisation
        metric_value = float(metric.compute())

        # Validation outputs and best metric should be saved only by the global rank-0 process
        if not is_global_rank_zero:
            return False

        if self.maximise:
            is_best = metric_value > self._best_metric_value
        else:
            is_best = metric_value < self._best_metric_value

        if is_best:
            self._best_metric_value = metric_value
            self._best_metric_epoch = epoch
            self._save_best_metric()

        return is_best

    def should_save_test_outputs(self, is_global_rank_zero: bool = True) -> bool:
        """Determine whether test outputs should be saved.

        :param is_global_rank_zero: Whether this is the global rank-0 process in distributed scenarios.
            Set to `True` (default) if running a single process.
        """
        # This is implemented as a method in case we want to add custom logic in the future
        return is_global_rank_zero


class DeepMILOutputsHandler:
    """Class that manages writing validation and test outputs for DeepMIL models."""

<<<<<<< HEAD
    def __init__(self, outputs_root: Path, n_classes: int, tile_size: int,
                 class_names: Optional[Sequence[str]], primary_val_metric: MetricsKey,
                 maximise: bool, val_plot_options: Collection[PlotOption],
                 test_plot_options: Collection[PlotOption], loading_params: LoadingParams = LoadingParams(),
                 val_set_is_dist: bool = True, is_level_0_coords: bool = True,) -> None:
=======
    def __init__(self, outputs_root: Path, n_classes: int, tile_size: int, loading_params: LoadingParams,
                 class_names: Optional[Sequence[str]], primary_val_metric: MetricsKey,
                 maximise: bool, val_plot_options: Collection[PlotOption],
                 test_plot_options: Collection[PlotOption],
                 val_set_is_dist: bool = True,) -> None:
>>>>>>> 615c8ad1
        """
        :param outputs_root: Root directory where to save all produced outputs.
        :param n_classes: Number of MIL classes (set `n_classes=1` for binary).
        :param tile_size: The size of each tile.
        :param class_names: List of class names. For binary (`n_classes == 1`), expects `len(class_names) == 2`.
            If `None`, will return `('0', '1', ...)`.
        :param primary_val_metric: Name of the validation metric to track for saving best epoch outputs.
        :param maximise: Whether higher is better for `primary_val_metric`.
        :param val_plot_options: The desired plot options for validation time.
        :param test_plot_options: The desired plot options for test time.
<<<<<<< HEAD
        :param is_level_0_coords: Whether the coordinates are at level 0 (default) or at the level of the tiles.
=======
>>>>>>> 615c8ad1
        :param loading_params: Parameters for loading WSI to create plots. This paramter is passed to PlotsHandler.
        :param val_set_is_dist: If True, the validation set is distributed across processes. Otherwise, the validation
            set is replicated on each process. This shouldn't affect the results, as we take the mean of the validation
            set metrics across processes. This is only relevant for the outputs_handler, which needs to know whether to
            gather the validation set outputs across processes or not before saving them.
        """
        self.outputs_root = outputs_root
        self.n_classes = n_classes
        self.tile_size = tile_size
        self.class_names = validate_class_names(class_names, self.n_classes)

        self.outputs_policy = OutputsPolicy(outputs_root=outputs_root,
                                            primary_val_metric=primary_val_metric,
                                            maximise=maximise)

        self.tiles_selector: Optional[TilesSelector] = None

        self.val_plots_handler = DeepMILPlotsHandler(
            plot_options=val_plot_options,
            tile_size=self.tile_size,
            class_names=self.class_names,
            stage=ModelKey.VAL,
<<<<<<< HEAD
            is_level_0_coords=is_level_0_coords,
=======
>>>>>>> 615c8ad1
            loading_params=loading_params,
        )
        self.test_plots_handler = DeepMILPlotsHandler(
            plot_options=test_plot_options,
            tile_size=self.tile_size,
            class_names=self.class_names,
            stage=ModelKey.TEST,
<<<<<<< HEAD
            is_level_0_coords=is_level_0_coords,
=======
>>>>>>> 615c8ad1
            loading_params=loading_params,
        )
        self.val_set_is_dist = val_set_is_dist

    @property
    def validation_outputs_dir(self) -> Path:
        return self.outputs_root / VAL_OUTPUTS_SUBDIR

    @property
    def extra_validation_outputs_dir(self) -> Path:
        return self.outputs_root / EXTRA_VAL_OUTPUTS_SUBDIR

    @property
    def previous_validation_outputs_dir(self) -> Path:
        return self.validation_outputs_dir.with_name(PREV_VAL_OUTPUTS_SUBDIR)

    @property
    def test_outputs_dir(self) -> Path:
        return self.outputs_root / TEST_OUTPUTS_SUBDIR

    def set_slides_dataset_for_plots_handlers(self, slides_dataset: Optional[SlidesDataset]) -> None:
        validate_slide_datasets_for_plot_options(self.test_plots_handler.plot_options, slides_dataset)
        validate_slide_datasets_for_plot_options(self.val_plots_handler.plot_options, slides_dataset)
        self.test_plots_handler.slides_dataset = slides_dataset
        self.val_plots_handler.slides_dataset = slides_dataset

    def should_gather_tiles(self, plots_handler: DeepMILPlotsHandler) -> bool:
        return PlotOption.TOP_BOTTOM_TILES in plots_handler.plot_options and self.tiles_selector is not None

    def _save_outputs(self, epoch_results: EpochResultsType, outputs_dir: Path, stage: ModelKey = ModelKey.VAL) -> None:
        """Trigger the rendering and saving of DeepMIL outputs and figures.

        :param epoch_results: Aggregated results from all epoch batches.
        :param outputs_dir: Specific directory into which outputs should be saved (different for validation and test).
        :param stage: The stage of the model (e.g. `ModelKey.VAL` or `ModelKey.TEST`).
        """
        # outputs object consists of a list of dictionaries (of metadata and results, including encoded features)
        # It can be indexed as outputs[batch_idx][batch_key][bag_idx][tile_idx]
        # example of batch_key ResultsKey.SLIDE_ID_COL
        # for batch keys that contains multiple values for slides e.g. ResultsKey.BAG_ATTN_COL
        # outputs[batch_idx][batch_key][bag_idx][tile_idx]
        # contains the tile value
        # TODO: Synchronise this with checkpoint saving (e.g. on_save_checkpoint())
        results = collate_results_on_cpu(epoch_results)
        outputs_dir.mkdir(exist_ok=True, parents=True)
        save_outputs_csv(results, outputs_dir)

        plots_handler = self.val_plots_handler if stage == ModelKey.VAL else self.test_plots_handler
        plots_handler.save_plots(outputs_dir, self.tiles_selector, results)

    def save_validation_outputs(self, epoch_results: EpochResultsType, metrics_dict: Mapping[MetricsKey, Metric],
                                epoch: int, is_global_rank_zero: bool = True, on_extra_val: bool = False) -> None:
        """Render and save validation epoch outputs, according to the configured :py:class:`OutputsPolicy`.

        :param epoch_results: Aggregated results from all epoch batches, as passed to :py:meth:`validation_epoch_end()`.
        :param metrics_dict: Current epoch's validation metrics dictionary from
            :py:class:`~health_cpath.models.deepmil.DeepMILModule`.
        :param is_global_rank_zero: Whether this is the global rank-0 process in distributed scenarios.
            Set to `True` (default) if running a single process.
        :param epoch: Current epoch number.
        :param on_extra_val: Whether this is an extra validation epoch (e.g. after training).
        """
        # All DDP processes must reach this point to allow synchronising epoch results if val_set_is_dist is True
        if self.val_set_is_dist:
            epoch_results = gather_results(epoch_results)

            if self.should_gather_tiles(self.val_plots_handler):
                self.tiles_selector.gather_selected_tiles_across_devices()  # type: ignore

        # Only global rank-0 process should actually render and save the outputs
        # We also want to save the plots of the extra validation epoch
        if self.outputs_policy.should_save_validation_outputs(metrics_dict, epoch, is_global_rank_zero, on_extra_val):
            # First move existing outputs to a temporary directory, to avoid mixing
            # outputs of different epochs in case writing fails halfway through
            if self.validation_outputs_dir.exists():
                replace_directory(source=self.validation_outputs_dir,
                                  target=self.previous_validation_outputs_dir)

            self._save_outputs(epoch_results, self.validation_outputs_dir, ModelKey.VAL)

            # Writing completed successfully; delete temporary back-up
            if self.previous_validation_outputs_dir.exists():
                shutil.rmtree(self.previous_validation_outputs_dir, ignore_errors=True)
        elif on_extra_val and is_global_rank_zero:
            self._save_outputs(epoch_results, self.extra_validation_outputs_dir, ModelKey.VAL)

        # Reset the top and bottom slides heaps
        if self.should_gather_tiles(self.val_plots_handler):
            self.tiles_selector._clear_cached_slides_heaps()  # type: ignore

    def save_test_outputs(self, epoch_results: EpochResultsType, is_global_rank_zero: bool = True) -> None:
        """Render and save test epoch outputs.

        :param epoch_results: Aggregated results from all epoch batches, as passed to :py:meth:`test_epoch_end()`.
        :param metrics_dict: Test metrics dictionary from :py:class:`~health_cpath.models.deepmil.DeepMILModule`.
        :param is_global_rank_zero: Whether this is the global rank-0 process in distributed scenarios.
            Set to `True` (default) if running a single process.
        """
        # All DDP processes must reach this point to allow synchronising epoch results
        gathered_epoch_results = gather_results(epoch_results)
        if self.should_gather_tiles(self.test_plots_handler):
            self.tiles_selector.gather_selected_tiles_across_devices()  # type: ignore

        # Only global rank-0 process should actually render and save the outputs-
        if self.outputs_policy.should_save_test_outputs(is_global_rank_zero):
            self._save_outputs(gathered_epoch_results, self.test_outputs_dir, ModelKey.TEST)<|MERGE_RESOLUTION|>--- conflicted
+++ resolved
@@ -255,34 +255,24 @@
 class DeepMILOutputsHandler:
     """Class that manages writing validation and test outputs for DeepMIL models."""
 
-<<<<<<< HEAD
-    def __init__(self, outputs_root: Path, n_classes: int, tile_size: int,
-                 class_names: Optional[Sequence[str]], primary_val_metric: MetricsKey,
-                 maximise: bool, val_plot_options: Collection[PlotOption],
-                 test_plot_options: Collection[PlotOption], loading_params: LoadingParams = LoadingParams(),
-                 val_set_is_dist: bool = True, is_level_0_coords: bool = True,) -> None:
-=======
     def __init__(self, outputs_root: Path, n_classes: int, tile_size: int, loading_params: LoadingParams,
                  class_names: Optional[Sequence[str]], primary_val_metric: MetricsKey,
                  maximise: bool, val_plot_options: Collection[PlotOption],
                  test_plot_options: Collection[PlotOption],
-                 val_set_is_dist: bool = True,) -> None:
->>>>>>> 615c8ad1
+                 val_set_is_dist: bool = True, is_level_0_coords: bool = True) -> None:
+
         """
         :param outputs_root: Root directory where to save all produced outputs.
         :param n_classes: Number of MIL classes (set `n_classes=1` for binary).
         :param tile_size: The size of each tile.
+        :param loading_params: Parameters for loading WSI to create plots. This paramter is passed to PlotsHandler.
         :param class_names: List of class names. For binary (`n_classes == 1`), expects `len(class_names) == 2`.
             If `None`, will return `('0', '1', ...)`.
         :param primary_val_metric: Name of the validation metric to track for saving best epoch outputs.
         :param maximise: Whether higher is better for `primary_val_metric`.
         :param val_plot_options: The desired plot options for validation time.
         :param test_plot_options: The desired plot options for test time.
-<<<<<<< HEAD
         :param is_level_0_coords: Whether the coordinates are at level 0 (default) or at the level of the tiles.
-=======
->>>>>>> 615c8ad1
-        :param loading_params: Parameters for loading WSI to create plots. This paramter is passed to PlotsHandler.
         :param val_set_is_dist: If True, the validation set is distributed across processes. Otherwise, the validation
             set is replicated on each process. This shouldn't affect the results, as we take the mean of the validation
             set metrics across processes. This is only relevant for the outputs_handler, which needs to know whether to
@@ -304,10 +294,7 @@
             tile_size=self.tile_size,
             class_names=self.class_names,
             stage=ModelKey.VAL,
-<<<<<<< HEAD
             is_level_0_coords=is_level_0_coords,
-=======
->>>>>>> 615c8ad1
             loading_params=loading_params,
         )
         self.test_plots_handler = DeepMILPlotsHandler(
@@ -315,10 +302,7 @@
             tile_size=self.tile_size,
             class_names=self.class_names,
             stage=ModelKey.TEST,
-<<<<<<< HEAD
             is_level_0_coords=is_level_0_coords,
-=======
->>>>>>> 615c8ad1
             loading_params=loading_params,
         )
         self.val_set_is_dist = val_set_is_dist
