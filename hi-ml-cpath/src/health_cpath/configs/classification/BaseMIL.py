--- conflicted
+++ resolved
@@ -316,12 +316,6 @@
     responsible for instantiating the full DeepMIL model in slides settings. Subclasses should define their datamodules
     and configure experiment-specific parameters.
     """
-<<<<<<< HEAD
+
     def get_label_column(self) -> str:
-        return SlideKey.LABEL
-=======
-
-    def __init__(self, **kwargs: Any) -> None:
-        super().__init__(**kwargs)
-        self.label_column = SlideKey.LABEL
->>>>>>> c4551ba6
+        return SlideKey.LABEL