--- conflicted
+++ resolved
@@ -96,18 +96,13 @@
     save_intermediate_outputs: bool = param.Boolean(
         True, doc="Whether to save intermediate validation outputs during training."
     )
-<<<<<<< HEAD
-    stratify_plots_by: Optional[str] = param.String(None,
-                                                    doc="Name of metadata field to stratify output plots"
-                                                    "(PR curve, ROC curve).")
-    grad_cam_layer_name: Optional[str] = param.String(None,
-                                                      doc="Name of the layer to use for Grad-CAM. If layer_name is not"
-                                                      "None, Grad-CAM will be computed for the given layer.")
-=======
     stratify_plots_by: Optional[str] = param.String(
         None, doc="Name of metadata field to stratify output plots (PR curve, ROC curve)."
     )
->>>>>>> 0ed16e3b
+
+    grad_cam_layer_name: Optional[str] = param.String(
+        None, doc="Name of the layer to use for Grad-CAM. If `None`, Grad-CAM is disabled."
+    )
 
     def __init__(self, **kwargs: Any) -> None:
         super().__init__(**kwargs)
@@ -204,22 +199,6 @@
             ),
         ]
         if self.analyse_loss:
-<<<<<<< HEAD
-            callbacks.append(LossAnalysisCallback(outputs_folder=self.outputs_folder,
-                                                  max_epochs=self.max_epochs,
-                                                  patience=self.loss_analysis_patience,
-                                                  epochs_interval=self.loss_analysis_epochs_interval,
-                                                  num_slides_scatter=self.num_slides_scatter,
-                                                  num_slides_heatmap=self.num_slides_heatmap,
-                                                  save_tile_ids=self.save_tile_ids,
-                                                  log_exceptions=self.log_exceptions,
-                                                  )
-                             )
-
-        if self.grad_cam_layer_name:
-            callbacks.append(MILGradCamCallback(self.grad_cam_layer_name))
-
-=======
             callbacks.append(
                 LossAnalysisCallback(
                     outputs_folder=self.outputs_folder,
@@ -232,7 +211,12 @@
                     log_exceptions=self.log_exceptions,
                 )
             )
->>>>>>> 0ed16e3b
+        if self.grad_cam_layer_name:
+            callbacks.append(
+                MILGradCamCallback(
+                    layer_name=self.grad_cam_layer_name,
+                )
+            )
         return callbacks
 
     def get_checkpoint_to_test(self) -> Path:
