#  ------------------------------------------------------------------------------------------
#  Copyright (c) Microsoft Corporation. All rights reserved.
#  Licensed under the MIT License (MIT). See LICENSE in the repo root for license information.
#  ------------------------------------------------------------------------------------------

import os
import logging
import param
from typing import Any, Callable, Dict, List, Optional, Sequence, Set, Union

from pathlib import Path
from monai.transforms import Compose
from pytorch_lightning.callbacks import Callback
from pytorch_lightning.callbacks.model_checkpoint import ModelCheckpoint

from health_azure.utils import create_from_matching_params
from health_cpath.utils.callbacks import LossAnalysisCallback, LossCallbackParams

from health_ml.utils import fixed_paths
from health_ml.deep_learning_config import OptimizerParams
from health_ml.lightning_container import LightningContainer
from health_ml.utils.checkpoint_utils import get_best_checkpoint_path, CheckpointParser
from health_ml.utils.common_utils import DEFAULT_AML_CHECKPOINT_DIR

from health_cpath.datamodules.base_module import CacheLocation, CacheMode, HistoDataModule
from health_cpath.datasets.base_dataset import SlidesDataset
from health_cpath.models.deepmil import TilesDeepMILModule, SlidesDeepMILModule, BaseDeepMILModule
from health_cpath.models.transforms import EncodeTilesBatchd, LoadTilesBatchd
from health_cpath.utils.deepmil_utils import EncoderParams, PoolingParams
from health_cpath.utils.output_utils import DeepMILOutputsHandler
from health_cpath.utils.naming import MetricsKey, PlotOption, SlideKey, ModelKey
from health_cpath.utils.tiles_selection_utils import TilesSelector


class BaseMIL(LightningContainer, EncoderParams, PoolingParams, LossCallbackParams):
    """BaseMIL is an abstract container defining basic functionality for running MIL experiments in both slides and
    tiles settings. It is responsible for instantiating the encoder and pooling layer. Subclasses should define the
    full DeepMIL model depending on the type of dataset (tiles/slides based).
    """
    dropout_rate: Optional[float] = param.Number(None, bounds=(0, 1), doc="Pre-classifier dropout rate.")
    class_names: Optional[Sequence[str]] = param.List(None, item_type=str, doc="List of class names. If `None`, "
                                                                               "defaults to `('0', '1', ...)`.")
    # Data module parameters:
    batch_size: int = param.Integer(16, bounds=(1, None), doc="Number of slides to load per batch.")
    max_bag_size: int = param.Integer(1000, bounds=(0, None),
                                      doc="Upper bound on number of tiles in each loaded bag during training stage. "
                                          "If 0 (default), will return all samples in each bag. "
                                          "If > 0, bags larger than `max_bag_size` will yield "
                                          "random subsets of instances.")
    max_bag_size_inf: int = param.Integer(0, bounds=(0, None),
                                          doc="Upper bound on number of tiles in each loaded bag during "
                                          "validation and test stages."
                                          "If 0 (default), will return all samples in each bag. "
                                          "If > 0 , bags larger than `max_bag_size_inf` will yield "
                                          "random subsets of instances.")
    # local_dataset (used as data module root_path) is declared in DatasetParams superclass
    level: int = param.Integer(1, bounds=(0, None), doc="The whole slide image level at which the image is extracted."
                                                        "Whole slide images are represented in a pyramid consisting of"
                                                        "multiple images at different resolutions."
                                                        "If 1 (default), will extract baseline image at the resolution"
                                                        "at level 1.")
    # Outputs Handler parameters:
    num_top_slides: int = param.Integer(10, bounds=(0, None), doc="Number of slides to select when saving top and "
                                                                  "bottom tiles. If set to 10 (default), it selects 10 "
                                                                  "top and 10 bottom slides. To disable tiles plots "
                                                                  "saving, set `num_top_slides=0`")
    num_top_tiles: int = param.Integer(12, bounds=(1, None), doc="Number of tiles to select when saving top and bottom"
                                                                 "tiles. If set to 12 (default), it saves 12 top and 12"
                                                                 "bottom tiles.")
    primary_val_metric: MetricsKey = param.ClassSelector(default=MetricsKey.AUROC, class_=MetricsKey,
                                                         doc="Primary validation metric to track for checkpointing and "
                                                             "generating outputs.")
    maximise_primary_metric: bool = param.Boolean(True, doc="Whether the primary validation metric should be "
                                                            "maximised (otherwise minimised).")
<<<<<<< HEAD
    tune_classifier: bool = param.Boolean(
        default=True,
        doc="If True (default), fine-tune the classifier during training. If False, keep the classifier frozen.")
    pretrained_classifier: bool = param.Boolean(
        default=False,
        doc="If True, will use classifier weights from pretrained model specified in src_checkpoint. If False, will "
            "initiliaze classifier with random weights.")
=======
    ssl_checkpoint_run_id: str = param.String(default="", doc="Optional run id from which to load checkpoint if "
                                              "using SSLEncoder")
>>>>>>> 0b65bd42
    max_num_workers: int = param.Integer(10, bounds=(0, None),
                                         doc="The maximum number of worker processes for dataloaders. Dataloaders use"
                                             "a heuristic num_cpus/num_gpus to set the number of workers, which can be"
                                             "very high for small num_gpus. This parameters sets an upper bound.")
<<<<<<< HEAD
    wsi_has_mask: bool = param.Boolean(default=True,
                                       doc="Whether the WSI has a mask. If True, will use the mask to load a specific"
                                           "region of the WSI. If False, will load the whole WSI.")
=======
>>>>>>> 0b65bd42

    def __init__(self, **kwargs: Any) -> None:
        super().__init__(**kwargs)
        self.run_extra_val_epoch = True  # Enable running an additional validation step to save tiles/slides thumbnails
        metric_optim = "max" if self.maximise_primary_metric else "min"
        self.best_checkpoint_filename = f"checkpoint_{metric_optim}_val_{self.primary_val_metric.value}"
        self.best_checkpoint_filename_with_suffix = self.best_checkpoint_filename + ".ckpt"
        self.validate()

    def validate(self) -> None:
        super().validate()
        EncoderParams.validate(self)
        if not any([self.tune_encoder, self.tune_pooling, self.tune_classifier]) and not self.run_inference_only:
            raise ValueError(
                "At least one of the encoder, pooling or classifier should be fine tuned. Turn on one of the tune "
                "arguments `tune_encoder`, `tune_pooling`, `tune_classifier`. Otherwise, activate inference only "
                "mode via `run_inference_only` flag."
            )
        if (
            any([self.pretrained_encoder, self.pretrained_pooling, self.pretrained_classifier])
            and not self.src_checkpoint
        ):
            raise ValueError(
                "You need to specify a source checkpoint, to use a pretrained encoder, pooling or classifier."
                f" {CheckpointParser.INFO_MESSAGE}"
            )
        if (
            self.tune_encoder and self.encoding_chunk_size < self.max_bag_size
            and self.pl_sync_batchnorm and self.max_num_gpus > 1
        ):
            raise ValueError(
                "The encoding chunk size should be at least as large as the maximum bag size when fine tuning the "
                "encoder. You might encounter Batch Norm synchronization issues if the chunk size is smaller than "
                "the maximum bag size causing the processes to hang silently. This is due to the encoder being called "
                "different number of times on each device, which cause Batch Norm running statistics to be updated "
                "inconsistently across processes. In case you can't increase the `encoding_chunk_size` any further, set"
                " `pl_sync_batchnorm=False` to simply skip Batch Norm synchronization across devices. Note that this "
                "might come with some performance penalty."
            )

    @property
    def cache_dir(self) -> Path:
        return Path(f"/tmp/himl_cache/{self.__class__.__name__}-{self.encoder_type}/")

    def get_test_plot_options(self) -> Set[PlotOption]:
        options = {PlotOption.HISTOGRAM, PlotOption.CONFUSION_MATRIX}
        if self.num_top_slides > 0:
            options.add(PlotOption.TOP_BOTTOM_TILES)
        return options

    # overwrite this method if you want to produce validation plots at each epoch. By default, at the end of the
    # training an extra validation epoch is run where val_plot_options = test_plot_options
    def get_val_plot_options(self) -> Set[PlotOption]:
        return set()

    def get_outputs_handler(self) -> DeepMILOutputsHandler:
        n_classes = self.data_module.train_dataset.n_classes
        outputs_handler = DeepMILOutputsHandler(
            outputs_root=self.outputs_folder,
            n_classes=n_classes,
            tile_size=self.tile_size,
            level=self.level,
            class_names=self.class_names,
            primary_val_metric=self.primary_val_metric,
            maximise=self.maximise_primary_metric,
            val_plot_options=self.get_val_plot_options(),
            test_plot_options=self.get_test_plot_options(),
            wsi_has_mask=self.wsi_has_mask,
        )
        if self.num_top_slides > 0:
            outputs_handler.tiles_selector = TilesSelector(
                n_classes=n_classes, num_slides=self.num_top_slides, num_tiles=self.num_top_tiles
            )
        return outputs_handler

    def get_callbacks(self) -> List[Callback]:
        callbacks = [*super().get_callbacks(),
                     ModelCheckpoint(dirpath=self.checkpoint_folder,
                                     monitor=f"{ModelKey.VAL}/{self.primary_val_metric}",
                                     filename=self.best_checkpoint_filename,
                                     auto_insert_metric_name=False,
                                     mode="max" if self.maximise_primary_metric else "min")]
        if self.analyse_loss:
            callbacks.append(LossAnalysisCallback(outputs_folder=self.outputs_folder,
                                                  max_epochs=self.max_epochs,
                                                  patience=self.loss_analysis_patience,
                                                  epochs_interval=self.loss_analysis_epochs_interval,
                                                  num_slides_scatter=self.num_slides_scatter,
                                                  num_slides_heatmap=self.num_slides_heatmap,
                                                  save_tile_ids=self.save_tile_ids,
                                                  log_exceptions=self.log_exceptions))
        return callbacks

    def get_checkpoint_to_test(self) -> Path:
        """
        Returns the full path to a checkpoint file that was found to be best during training, whatever criterion
        was applied there. This is necessary since for some models the checkpoint is in a subfolder of the checkpoint
        folder.
        """
        # absolute path is required for registering the model.
        absolute_checkpoint_path = Path(fixed_paths.repository_root_directory(),
                                        DEFAULT_AML_CHECKPOINT_DIR,
                                        self.best_checkpoint_filename_with_suffix)
        if absolute_checkpoint_path.is_file():
            return absolute_checkpoint_path

        absolute_checkpoint_path_parent = Path(fixed_paths.repository_root_directory().parent,
                                               DEFAULT_AML_CHECKPOINT_DIR,
                                               self.best_checkpoint_filename_with_suffix)
        if absolute_checkpoint_path_parent.is_file():
            return absolute_checkpoint_path_parent

        checkpoint_path = Path(self.checkpoint_folder, self.best_checkpoint_filename_with_suffix)
        if checkpoint_path.is_file():
            return checkpoint_path

        checkpoint_path = get_best_checkpoint_path(self.checkpoint_folder)
        if checkpoint_path.is_file():
            return checkpoint_path

        raise ValueError("Path to best checkpoint not found")

    def get_dataloader_kwargs(self) -> dict:
        num_cpus = os.cpu_count()
        assert num_cpus is not None  # for mypy
        logging.info(f"os.cpu_count()={num_cpus}")
        num_devices = self.num_gpus_per_node()
        # We ensure num_devices is not 0 for non-GPU machines
        # to avoid division by zero error when computing `workers_per_gpu`
        workers_per_gpu = num_cpus // (num_devices or 1)
        workers_per_gpu = min(self.max_num_workers, workers_per_gpu)
        print(f"Using {workers_per_gpu} data loader worker processes per GPU")
        dataloader_kwargs = dict(num_workers=workers_per_gpu, pin_memory=True)
        return dataloader_kwargs

    def get_transforms_dict(self, image_key: str) -> Optional[Dict[ModelKey, Union[Callable, None]]]:
        """Returns the image transforms that the training, validation, and test dataloaders should use.

        For reproducible results, those may need to be made deterministic via setting a fixed
        random see. See `SlidesDataModule` for an example how to achieve that."""
        return None

    def create_model(self) -> BaseDeepMILModule:
        raise NotImplementedError

    def get_data_module(self) -> HistoDataModule:
        raise NotImplementedError

    def get_slides_dataset(self) -> Optional[SlidesDataset]:
        return None


class BaseMILTiles(BaseMIL):
    """BaseMILTiles is an abstract subclass of BaseMIL for running MIL experiments on tiles datasets. It is responsible
    for instantiating the full DeepMIL model in tiles settings. Subclasses should define their datamodules and
    configure experiment-specific parameters.
    """
    # Tiles Data module parameters:
    cache_mode: CacheMode = param.ClassSelector(default=CacheMode.MEMORY, class_=CacheMode,
                                                doc="The type of caching to perform: "
                                                    "'memory' (default), 'disk', or 'none'.")
    precache_location: CacheLocation = param.ClassSelector(default=CacheLocation.CPU, class_=CacheLocation,
                                                           doc="Whether to pre-cache the entire transformed dataset "
                                                               "upfront and save it to disk and if re-load in cpu or "
                                                               "gpu. Options: `none`,`cpu` (default), `gpu`")

    def setup(self) -> None:
        super().setup()
        # Fine-tuning requires tiles to be loaded on-the-fly, hence, caching is disabled by default.
        # When tune_encoder and is_caching are both set, below lines should disable caching automatically.
        if self.tune_encoder:
            self.is_caching = False
        if not self.is_caching:
            self.cache_mode = CacheMode.NONE
            self.precache_location = CacheLocation.NONE

    def get_dataloader_kwargs(self) -> dict:
        if self.is_caching:
            dataloader_kwargs = dict(num_workers=0, pin_memory=False)
        else:
            dataloader_kwargs = super().get_dataloader_kwargs()
        return dataloader_kwargs

    def get_transforms_dict(self, image_key: str) -> Dict[ModelKey, Union[Callable, None]]:
        if self.is_caching:
<<<<<<< HEAD
            encoder = create_from_matching_params(self, EncoderParams).get_encoder(self.outputs_folder)
=======
            encoder = create_from_matching_params(self, EncoderParams).get_encoder(self.ssl_checkpoint_run_id,
                                                                                   self.outputs_folder)
>>>>>>> 0b65bd42
            transform = Compose([
                LoadTilesBatchd(image_key, progress=True),
                EncodeTilesBatchd(image_key, encoder, chunk_size=self.encoding_chunk_size)  # type: ignore
            ])
        else:
            transform = LoadTilesBatchd(image_key, progress=True)  # type: ignore
        # in case the transformations for training contain augmentations, val and test transform will be different
        return {ModelKey.TRAIN: transform, ModelKey.VAL: transform, ModelKey.TEST: transform}

    def create_model(self) -> TilesDeepMILModule:
        self.data_module = self.get_data_module()
        outputs_handler = self.get_outputs_handler()
        deepmil_module = TilesDeepMILModule(label_column=self.data_module.train_dataset.label_column,
                                            n_classes=self.data_module.train_dataset.n_classes,
                                            class_names=self.class_names,
                                            class_weights=self.data_module.class_weights,
                                            tune_classifier=self.tune_classifier,
                                            pretrained_classifier=self.pretrained_classifier,
                                            dropout_rate=self.dropout_rate,
                                            outputs_folder=self.outputs_folder,
<<<<<<< HEAD

=======
                                            ssl_ckpt_run_id=self.ssl_checkpoint_run_id,
>>>>>>> 0b65bd42
                                            encoder_params=create_from_matching_params(self, EncoderParams),
                                            pooling_params=create_from_matching_params(self, PoolingParams),
                                            optimizer_params=create_from_matching_params(self, OptimizerParams),
                                            outputs_handler=outputs_handler,
                                            analyse_loss=self.analyse_loss)
        deepmil_module.transfer_weights(self.trained_weights_path)
        outputs_handler.set_slides_dataset_for_plots_handlers(self.get_slides_dataset())
        return deepmil_module


class BaseMILSlides(BaseMIL):
    """BaseSlidesMIL is an abstract subclass of BaseMIL for running MIL experiments on slides datasets. It is
    responsible for instantiating the full DeepMIL model in slides settings. Subclasses should define their datamodules
    and configure experiment-specific parameters.
    """
    # Slides Data module parameters:
    tile_size: int = param.Integer(224, bounds=(0, None), doc="Size of the square tile, defaults to 224.")
    step: int = param.Integer(None, bounds=(0, None),
                              doc="Step size to define the offset between tiles."
                              "If None (default), it takes the same value as tile_size."
                              "If step < tile_size, it creates overlapping tiles."
                              "If step > tile_size, it skips some chunks in the wsi.")
    random_offset: bool = param.Boolean(False, doc="If True, randomize position of the grid, instead of starting at"
                                                   "the top-left corner,")
    pad_full: bool = param.Boolean(False, doc="If True, pad image to the size evenly divisible by tile_size")
    background_val: int = param.Integer(255, bounds=(0, None),
                                        doc="Threshold to estimate the foreground in a whole slide image.")
    filter_mode: str = param.String("min", doc="mode must be in ['min', 'max', 'random']. If total number of tiles is"
                                               "greater than tile_count, then sort by intensity sum, and take the "
                                               "smallest (for min), largest (for max) or random (for random) subset, "
                                               "defaults to 'min' (which assumes background is high value).")

    def create_model(self) -> SlidesDeepMILModule:
        self.data_module = self.get_data_module()
        outputs_handler = self.get_outputs_handler()
        deepmil_module = SlidesDeepMILModule(label_column=SlideKey.LABEL,
                                             n_classes=self.data_module.train_dataset.n_classes,
                                             class_names=self.class_names,
                                             class_weights=self.data_module.class_weights,
                                             tune_classifier=self.tune_classifier,
                                             pretrained_classifier=self.pretrained_classifier,
                                             dropout_rate=self.dropout_rate,
                                             outputs_folder=self.outputs_folder,
<<<<<<< HEAD
=======
                                             ssl_ckpt_run_id=self.ssl_checkpoint_run_id,
>>>>>>> 0b65bd42
                                             encoder_params=create_from_matching_params(self, EncoderParams),
                                             pooling_params=create_from_matching_params(self, PoolingParams),
                                             optimizer_params=create_from_matching_params(self, OptimizerParams),
                                             outputs_handler=outputs_handler,
                                             analyse_loss=self.analyse_loss)
        deepmil_module.transfer_weights(self.trained_weights_path)
        outputs_handler.set_slides_dataset_for_plots_handlers(self.get_slides_dataset())
        return deepmil_module<|MERGE_RESOLUTION|>--- conflicted
+++ resolved
@@ -72,7 +72,6 @@
                                                              "generating outputs.")
     maximise_primary_metric: bool = param.Boolean(True, doc="Whether the primary validation metric should be "
                                                             "maximised (otherwise minimised).")
-<<<<<<< HEAD
     tune_classifier: bool = param.Boolean(
         default=True,
         doc="If True (default), fine-tune the classifier during training. If False, keep the classifier frozen.")
@@ -80,20 +79,13 @@
         default=False,
         doc="If True, will use classifier weights from pretrained model specified in src_checkpoint. If False, will "
             "initiliaze classifier with random weights.")
-=======
-    ssl_checkpoint_run_id: str = param.String(default="", doc="Optional run id from which to load checkpoint if "
-                                              "using SSLEncoder")
->>>>>>> 0b65bd42
     max_num_workers: int = param.Integer(10, bounds=(0, None),
                                          doc="The maximum number of worker processes for dataloaders. Dataloaders use"
                                              "a heuristic num_cpus/num_gpus to set the number of workers, which can be"
                                              "very high for small num_gpus. This parameters sets an upper bound.")
-<<<<<<< HEAD
     wsi_has_mask: bool = param.Boolean(default=True,
                                        doc="Whether the WSI has a mask. If True, will use the mask to load a specific"
                                            "region of the WSI. If False, will load the whole WSI.")
-=======
->>>>>>> 0b65bd42
 
     def __init__(self, **kwargs: Any) -> None:
         super().__init__(**kwargs)
@@ -279,12 +271,7 @@
 
     def get_transforms_dict(self, image_key: str) -> Dict[ModelKey, Union[Callable, None]]:
         if self.is_caching:
-<<<<<<< HEAD
             encoder = create_from_matching_params(self, EncoderParams).get_encoder(self.outputs_folder)
-=======
-            encoder = create_from_matching_params(self, EncoderParams).get_encoder(self.ssl_checkpoint_run_id,
-                                                                                   self.outputs_folder)
->>>>>>> 0b65bd42
             transform = Compose([
                 LoadTilesBatchd(image_key, progress=True),
                 EncodeTilesBatchd(image_key, encoder, chunk_size=self.encoding_chunk_size)  # type: ignore
@@ -305,11 +292,6 @@
                                             pretrained_classifier=self.pretrained_classifier,
                                             dropout_rate=self.dropout_rate,
                                             outputs_folder=self.outputs_folder,
-<<<<<<< HEAD
-
-=======
-                                            ssl_ckpt_run_id=self.ssl_checkpoint_run_id,
->>>>>>> 0b65bd42
                                             encoder_params=create_from_matching_params(self, EncoderParams),
                                             pooling_params=create_from_matching_params(self, PoolingParams),
                                             optimizer_params=create_from_matching_params(self, OptimizerParams),
@@ -353,10 +335,6 @@
                                              pretrained_classifier=self.pretrained_classifier,
                                              dropout_rate=self.dropout_rate,
                                              outputs_folder=self.outputs_folder,
-<<<<<<< HEAD
-=======
-                                             ssl_ckpt_run_id=self.ssl_checkpoint_run_id,
->>>>>>> 0b65bd42
                                              encoder_params=create_from_matching_params(self, EncoderParams),
                                              pooling_params=create_from_matching_params(self, PoolingParams),
                                              optimizer_params=create_from_matching_params(self, OptimizerParams),
