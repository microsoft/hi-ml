--- conflicted
+++ resolved
@@ -40,12 +40,7 @@
             adam_betas=(0.9, 0.99),
             # loading params:
             backend=WSIBackend.CUCIM,
-<<<<<<< HEAD
-            roi_type=ROIType.MASK,
-            margin=0,
-=======
             roi_type=ROIType.WHOLE,
->>>>>>> 615c8ad1
             image_key=SlideKey.IMAGE,
             mask_key=SlideKey.MASK,
         )
