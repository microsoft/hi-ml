#  ------------------------------------------------------------------------------------------
#  Copyright (c) Microsoft Corporation. All rights reserved.
#  Licensed under the MIT License (MIT). See LICENSE in the repo root for license information.
#  ------------------------------------------------------------------------------------------
import torch
from typing import Callable, Dict, List, Optional, Sequence, Tuple
from pathlib import Path
from pytorch_lightning import LightningModule
from torch import Tensor, argmax, mode, nn, optim, round
from pytorch_lightning.utilities.rank_zero import rank_zero_warn
from torchmetrics.classification import (MulticlassAUROC, MulticlassAccuracy, MulticlassConfusionMatrix,
                                         MulticlassCohenKappa, MulticlassAveragePrecision, BinaryConfusionMatrix,
                                         BinaryAccuracy, BinaryPrecision, BinaryRecall, BinaryF1Score, BinaryCohenKappa,
                                         BinaryAUROC, BinarySpecificity, BinaryAveragePrecision)
from health_ml.utils import log_on_epoch
from health_ml.deep_learning_config import OptimizerParams
from health_cpath.models.encoders import IdentityEncoder
from health_cpath.utils.deepmil_utils import ClassifierParams, EncoderParams, PoolingParams
from health_cpath.datasets.base_dataset import TilesDataset
from health_cpath.utils.naming import DeepMILSubmodules, MetricsKey, ResultsKey, SlideKey, ModelKey, TileKey
from health_cpath.utils.output_utils import (BatchResultsType, DeepMILOutputsHandler, EpochResultsType,
                                             validate_class_names, EXTRA_PREFIX)


RESULTS_COLS = [ResultsKey.SLIDE_ID, ResultsKey.TILE_ID, ResultsKey.IMAGE_PATH, ResultsKey.PROB,
                ResultsKey.CLASS_PROBS, ResultsKey.PRED_LABEL, ResultsKey.TRUE_LABEL, ResultsKey.BAG_ATTN]


def _format_cuda_memory_stats() -> str:
    return (f"GPU {torch.cuda.current_device()} memory: "
            f"{torch.cuda.memory_allocated() / 1024 ** 3:.2f} GB allocated, "
            f"{torch.cuda.memory_reserved() / 1024 ** 3:.2f} GB reserved")


class DeepMILModule(LightningModule):
    """Base class for deep multiple-instance learning"""

    def __init__(self,
                 label_column: str,
                 n_classes: int,
                 class_weights: Optional[Tensor] = None,
                 class_names: Optional[Sequence[str]] = None,
                 encoder_params: EncoderParams = EncoderParams(),
                 pooling_params: PoolingParams = PoolingParams(),
                 classifier_params: ClassifierParams = ClassifierParams(),
                 optimizer_params: OptimizerParams = OptimizerParams(),
                 outputs_folder: Optional[Path] = None,
                 outputs_handler: Optional[DeepMILOutputsHandler] = None,
                 analyse_loss: Optional[bool] = False,
                 verbose: bool = False,
                 ) -> None:
        """
        :param label_column: Label key for input batch dictionary.
        :param n_classes: Number of output classes for MIL prediction. For binary classification, n_classes should be
         set to 1.
        :param class_weights: Tensor containing class weights (default=None).
        :param class_names: The names of the classes if available (default=None).
        :param encoder_params: Encoder parameters that specify all encoder specific attributes.
        :param pooling_params: Pooling layer parameters that specify all encoder specific attributes.
        :param classifier_params: Classifier parameters that specify all classifier specific attributes.
        :param optimizer_params: Optimizer parameters that specify all specific attributes to be used for oprimization.
        :param outputs_folder: Path to output folder where encoder checkpoint is downloaded.
        :param outputs_handler: A configured :py:class:`DeepMILOutputsHandler` object to save outputs for the best
            validation epoch and test stage. If omitted (default), no outputs will be saved to disk (aside from usual
            metrics logging).
        :param analyse_loss: If True, the loss is analysed per sample and analysed with LossAnalysisCallback.
        :param verbose: if True statements about memory usage are output at each step.
        """
        super().__init__()

        # Dataset specific attributes
        self.label_column = label_column
        self.n_classes = n_classes
        self.class_weights = class_weights
        self.class_names = validate_class_names(class_names, self.n_classes)

        self.encoder_params = encoder_params
        self.pooling_params = pooling_params
        self.classifier_params = classifier_params
        self.optimizer_params = optimizer_params

        self.save_hyperparameters()
        self.verbose = verbose
        self.outputs_handler = outputs_handler

        # This flag can be switched on before invoking trainer.validate() to enable saving additional time/memory
        # consuming validation outputs via calling self.on_run_extra_validation_epoch()
        self._on_extra_val_epoch = False

        # Model components
        self.encoder = encoder_params.get_encoder(outputs_folder)
        self.projector = encoder_params.get_projection_layer(self.encoder.num_encoding)
<<<<<<< HEAD
=======
        # If projection is enabled, the number of encoding dimensions is the projection dimension otherwise it is the
        # number of encoding dimensions of the encoder.
>>>>>>> 6a46779c
        num_encoding = encoder_params.projection_dim if encoder_params.projection_dim > 0 else self.encoder.num_encoding
        self.aggregation_fn, self.num_pooling = pooling_params.get_pooling_layer(num_encoding)
        self.classifier_fn = classifier_params.get_classifier(self.num_pooling, self.n_classes)
        self.activation_fn = self.get_activation()

        # Loss function
        self.loss_fn = self.get_loss(reduction="mean")
        self.loss_fn_no_reduction = self.get_loss(reduction="none")
        self.analyse_loss = analyse_loss

        # Metrics Objects
        self.train_metrics = self.get_metrics()
        self.val_metrics = self.get_metrics()
        self.test_metrics = self.get_metrics()

        self.reset_encoder_to_identity_if_caching()

    def reset_encoder_to_identity_if_caching(self) -> None:
        """If caching is enabled, the encoder is replaced with an identity encoder."""
        if self.encoder_params.is_caching:
            # Encoding is done in the datamodule, so here we provide instead a dummy
            # no-op IdentityEncoder to be used inside the model
            self.encoder = IdentityEncoder(input_dim=(self.encoder.num_encoding,))

    @staticmethod
    def copy_weights(
        current_submodule: nn.Module, pretrained_submodule: nn.Module, submodule_name: DeepMILSubmodules
    ) -> None:
        """Copy weights from pretrained submodule to current submodule.

        :param current_submodule: Submodule to copy weights to.
        :param pretrained_submodule: Submodule to copy weights from.
        :param submodule_name: Name of the submodule.
        """

        def _total_params(submodule: nn.Module) -> int:
            return sum(p.numel() for p in submodule.parameters())

        pre_total_params = _total_params(pretrained_submodule)
        cur_total_params = _total_params(current_submodule)

        if pre_total_params != cur_total_params:
            raise ValueError(f"Submodule {submodule_name} has different number of parameters "
                             f"({cur_total_params} vs {pre_total_params}) from pretrained model.")

        for param, pretrained_param in zip(
            current_submodule.state_dict().values(), pretrained_submodule.state_dict().values()
        ):
            try:
                param.data.copy_(pretrained_param.data)
            except Exception as e:
                raise ValueError(f"Failed to copy weights for {submodule_name} because of the following exception: {e}")

    def transfer_weights(self, pretrained_checkpoint_path: Optional[Path]) -> None:
        """Transfer weights from pretrained checkpoint if provided."""

        if pretrained_checkpoint_path:
            pretrained_model = self.load_from_checkpoint(checkpoint_path=str(pretrained_checkpoint_path))

            if self.encoder_params.pretrained_encoder:
                self.copy_weights(self.encoder, pretrained_model.encoder, DeepMILSubmodules.ENCODER)

            if self.pooling_params.pretrained_pooling:
                self.copy_weights(self.aggregation_fn, pretrained_model.aggregation_fn, DeepMILSubmodules.POOLING)

            if self.classifier_params.pretrained_classifier:
                if pretrained_model.n_classes != self.n_classes:
                    raise ValueError(f"Number of classes in pretrained model {pretrained_model.n_classes} "
                                     f"does not match number of classes in current model {self.n_classes}.")
                self.copy_weights(self.classifier_fn, pretrained_model.classifier_fn, DeepMILSubmodules.CLASSIFIER)

    def get_loss(self, reduction: str = "mean") -> Callable:
        if self.n_classes > 1:
            if self.class_weights is None:
                return nn.CrossEntropyLoss(reduction=reduction)
            else:
                class_weights = self.class_weights.float()
                return nn.CrossEntropyLoss(weight=class_weights, reduction=reduction)
        else:
            pos_weight = None
            if self.class_weights is not None:
                pos_weight = Tensor([self.class_weights[1] / (self.class_weights[0] + 1e-5)])
            return nn.BCEWithLogitsLoss(pos_weight=pos_weight, reduction=reduction)

    def get_activation(self) -> Callable:
        if self.n_classes > 1:
            return nn.Softmax(dim=-1)
        else:
            return nn.Sigmoid()

    @staticmethod
    def get_bag_label(labels: Tensor) -> Tensor:
        """ Get bag label as the majority class of the bag's samples. For slides pipeline, we already have a single
        label per bag so we just return that label. For tiles pipeline, we need to get the majority class as labels
        are duplicated for each tile in the bag."""
        if len(labels.shape) == 0:
            return labels
        bag_label = mode(labels).values
        return bag_label.view(1)

    def get_metrics(self) -> nn.ModuleDict:
        if self.n_classes > 1:
            return nn.ModuleDict({
                MetricsKey.ACC: MulticlassAccuracy(num_classes=self.n_classes, average='micro'),
                MetricsKey.AUROC: MulticlassAUROC(num_classes=self.n_classes),
                MetricsKey.AVERAGE_PRECISION: MulticlassAveragePrecision(num_classes=self.n_classes),
                # Quadratic Weighted Kappa (QWK) used in PANDA challenge
                # is calculated using Cohen's Kappa with quadratic weights
                # https://www.kaggle.com/code/reighns/understanding-the-quadratic-weighted-kappa/
                MetricsKey.COHENKAPPA: MulticlassCohenKappa(num_classes=self.n_classes, weights='quadratic'),
                MetricsKey.CONF_MATRIX: MulticlassConfusionMatrix(num_classes=self.n_classes),
                # Metrics below are computed for multi-class case only
                MetricsKey.ACC_MACRO: MulticlassAccuracy(num_classes=self.n_classes, average='macro'),
                MetricsKey.ACC_WEIGHTED: MulticlassAccuracy(num_classes=self.n_classes, average='weighted')})
        else:
            return nn.ModuleDict({
                MetricsKey.ACC: BinaryAccuracy(),
                MetricsKey.AUROC: BinaryAUROC(),
                # Average precision is a measure of area under the PR curve
                MetricsKey.AVERAGE_PRECISION: BinaryAveragePrecision(),
                MetricsKey.COHENKAPPA: BinaryCohenKappa(weights='quadratic'),
                MetricsKey.CONF_MATRIX: BinaryConfusionMatrix(),
                # Metrics below are computed for binary case only
                MetricsKey.F1: BinaryF1Score(),
                MetricsKey.PRECISION: BinaryPrecision(),
                MetricsKey.RECALL: BinaryRecall(),
                MetricsKey.SPECIFICITY: BinarySpecificity()})

    def get_extra_prefix(self) -> str:
        """Get extra prefix for the metrics name to avoir overriding best validation metrics."""
        return EXTRA_PREFIX if self._on_extra_val_epoch else ""

    def log_metrics(self, stage: str, prefix: str = '') -> None:
        valid_stages = set([stage for stage in ModelKey])
        if stage not in valid_stages:
            raise Exception(f"Invalid stage. Chose one of {valid_stages}")
        for metric_name, metric_object in self.get_metrics_dict(stage).items():
            if metric_name == MetricsKey.CONF_MATRIX:
                metric_value = metric_object.compute()
                metric_value_n = metric_value / metric_value.sum(axis=1, keepdims=True)
                for i in range(metric_value_n.shape[0]):
                    log_on_epoch(self, f'{prefix}{stage}/{self.class_names[i]}', metric_value_n[i, i])
            else:
                log_on_epoch(self, f'{prefix}{stage}/{metric_name}', metric_object)

    def get_instance_features(self, instances: Tensor) -> Tensor:
        if not self.encoder_params.tune_encoder:
            self.encoder.eval()
        if self.encoder_params.encoding_chunk_size > 0:
            embeddings = []
            chunks = torch.split(instances, self.encoder_params.encoding_chunk_size)
            for chunk in chunks:
                chunk_embeddings = self.encoder(chunk)
                embeddings.append(chunk_embeddings)
            instance_features = torch.cat(embeddings)
        else:
            instance_features = self.encoder(instances)  # N X L x 1 x 1
        return instance_features

    def get_attentions_and_bag_features(self, instance_features: Tensor) -> Tuple[Tensor, Tensor]:
        if not self.pooling_params.tune_pooling:
            self.aggregation_fn.eval()
        attentions, bag_features = self.aggregation_fn(instance_features)  # K x N | K x L
        bag_features = bag_features.view(1, -1)
        return attentions, bag_features

    def get_bag_logit(self, bag_features: Tensor) -> Tensor:
        if not self.classifier_params.tune_classifier:
            self.classifier_fn.eval()
        bag_logit = self.classifier_fn(bag_features)
        return bag_logit

    def forward(self, instances: Tensor) -> Tuple[Tensor, Tensor]:  # type: ignore
        instance_features = self.get_instance_features(instances)
<<<<<<< HEAD
        project_features = self.projector(instance_features)
        attentions, bag_features = self.get_attentions_and_bag_features(project_features)
=======
        projected_features = self.projector(instance_features)
        attentions, bag_features = self.get_attentions_and_bag_features(projected_features)
>>>>>>> 6a46779c
        bag_logit = self.get_bag_logit(bag_features)
        return bag_logit, attentions

    def configure_optimizers(self) -> optim.Optimizer:
        return optim.Adam(filter(lambda p: p.requires_grad, self.parameters()),
                          lr=self.optimizer_params.l_rate,
                          weight_decay=self.optimizer_params.weight_decay,
                          betas=self.optimizer_params.adam_betas)

    def get_metrics_dict(self, stage: str) -> nn.ModuleDict:
        return getattr(self, f'{stage}_metrics')

    def compute_bag_labels_logits_and_attn_maps(self, batch: Dict) -> Tuple[Tensor, Tensor, List]:
        # The batch dict contains lists of tensors of different sizes, for all bags in the batch.
        # This means we can't stack them along a new axis without padding to the same length.
        # We could alternatively concatenate them, but this would require other changes (e.g. in
        # the attention layers) to correctly split the tensors by bag/slide ID.
        bag_labels_list = []
        bag_logits_list = []
        bag_attn_list = []
        for bag_idx in range(len(batch[self.label_column])):
            images = batch[TilesDataset.IMAGE_COLUMN][bag_idx].float()
            labels = batch[self.label_column][bag_idx]
            bag_labels_list.append(self.get_bag_label(labels))
            logit, attn = self(images)
            bag_logits_list.append(logit.view(-1))
            bag_attn_list.append(attn)
        bag_logits = torch.stack(bag_logits_list)
        bag_labels = torch.stack(bag_labels_list).view(-1)
        return bag_logits, bag_labels, bag_attn_list

    def update_results_with_metadata(self, batch: Dict, results: Dict) -> None:
        """Update results with metadata. This can be either tiles or slides metadata including tiles coordinates."""
        results.update({ResultsKey.SLIDE_ID: batch[SlideKey.SLIDE_ID],
                        ResultsKey.TILE_ID: batch[TileKey.TILE_ID]})
        # Add tiles coordinates if available
        coordinates_keys = [TileKey.TILE_TOP, TileKey.TILE_BOTTOM, TileKey.TILE_RIGHT, TileKey.TILE_LEFT]
        if all([key in batch for key in coordinates_keys]):
            for key in coordinates_keys:
                results[key] = batch[key]
        elif TilesDataset.TILE_X_COLUMN in batch and TilesDataset.TILE_X_COLUMN in batch:
            results[ResultsKey.TILE_LEFT] = batch[TilesDataset.TILE_X_COLUMN]
            results[ResultsKey.TILE_TOP] = batch[TilesDataset.TILE_Y_COLUMN]
        else:
            rank_zero_warn(message="Coordinates not found in batch. If this is not expected check your"
                           "input tiles dataset.")

    def update_slides_selection(self, stage: str, batch: Dict, results: Dict) -> None:
        if (
            (stage == ModelKey.TEST or (stage == ModelKey.VAL and self._on_extra_val_epoch))
            and self.outputs_handler
            and self.outputs_handler.tiles_selector
        ):
            self.outputs_handler.tiles_selector.update_slides_selection(batch, results)

    def _compute_loss(self, loss_fn: Callable, bag_logits: Tensor, bag_labels: Tensor) -> Tensor:
        if self.n_classes > 1:
            return loss_fn(bag_logits, bag_labels.long())
        else:
            return loss_fn(bag_logits.squeeze(1), bag_labels.float())

    def _shared_step(self, batch: Dict, batch_idx: int, stage: str) -> BatchResultsType:

        bag_logits, bag_labels, bag_attn_list = self.compute_bag_labels_logits_and_attn_maps(batch)

        loss = self._compute_loss(self.loss_fn, bag_logits, bag_labels)

        predicted_probs = self.activation_fn(bag_logits)
        if self.n_classes > 1:
            predicted_labels = argmax(predicted_probs, dim=1)
            probs_perclass = predicted_probs
        else:
            predicted_labels = round(predicted_probs).int()
            probs_perclass = Tensor([[1.0 - predicted_probs[i][0].item(), predicted_probs[i][0].item()]
                                     for i in range(len(predicted_probs))])

        loss = loss.view(-1, 1)
        predicted_labels = predicted_labels.view(-1, 1)
        batch_size = predicted_labels.shape[0]

        if self.n_classes == 1:
            predicted_probs = predicted_probs.squeeze(dim=1)

        results = dict()

        if self.analyse_loss and stage in [ModelKey.TRAIN, ModelKey.VAL]:
            loss_per_sample = self._compute_loss(self.loss_fn_no_reduction, bag_logits, bag_labels)
            results[ResultsKey.LOSS_PER_SAMPLE] = loss_per_sample.detach().cpu().numpy()

        bag_labels = bag_labels.view(-1, 1)

        for metric_object in self.get_metrics_dict(stage).values():
            metric_object.update(predicted_probs, bag_labels.view(batch_size,).int())
        results.update({ResultsKey.LOSS: loss,
                        ResultsKey.PROB: predicted_probs,
                        ResultsKey.CLASS_PROBS: probs_perclass,
                        ResultsKey.PRED_LABEL: predicted_labels,
                        ResultsKey.TRUE_LABEL: bag_labels.int(),
                        ResultsKey.BAG_ATTN: bag_attn_list
                        })
        self.update_results_with_metadata(batch=batch, results=results)
        self.update_slides_selection(stage=stage, batch=batch, results=results)
        return results

    def training_step(self, batch: Dict, batch_idx: int) -> BatchResultsType:  # type: ignore
        train_result = self._shared_step(batch, batch_idx, ModelKey.TRAIN)
        self.log('train/loss', train_result[ResultsKey.LOSS], on_epoch=True, on_step=True, logger=True, sync_dist=True)
        if self.verbose:
            print(f"After loading images batch {batch_idx} -", _format_cuda_memory_stats())
        results = {ResultsKey.LOSS: train_result[ResultsKey.LOSS]}
        if self.analyse_loss:
            results.update({ResultsKey.LOSS_PER_SAMPLE: train_result[ResultsKey.LOSS_PER_SAMPLE],
                            ResultsKey.CLASS_PROBS: train_result[ResultsKey.CLASS_PROBS],
                            ResultsKey.TILE_ID: train_result[ResultsKey.TILE_ID]})
        return results

    def validation_step(self, batch: Dict, batch_idx: int) -> BatchResultsType:  # type: ignore
        val_result = self._shared_step(batch, batch_idx, ModelKey.VAL)
        name = f'{self.get_extra_prefix()}val/loss'
        self.log(name, val_result[ResultsKey.LOSS], on_epoch=True, on_step=True, logger=True, sync_dist=True)
        return val_result

    def test_step(self, batch: Dict, batch_idx: int) -> BatchResultsType:  # type: ignore
        test_result = self._shared_step(batch, batch_idx, ModelKey.TEST)
        self.log('test/loss', test_result[ResultsKey.LOSS], on_epoch=True, on_step=True, logger=True, sync_dist=True)
        return test_result

    def training_epoch_end(self, outputs: EpochResultsType) -> None:  # type: ignore
        self.log_metrics(ModelKey.TRAIN)

    def validation_epoch_end(self, epoch_results: EpochResultsType) -> None:  # type: ignore
        self.log_metrics(stage=ModelKey.VAL, prefix=self.get_extra_prefix())
        if self.outputs_handler:
            self.outputs_handler.save_validation_outputs(
                epoch_results=epoch_results,
                metrics_dict=self.get_metrics_dict(ModelKey.VAL),  # type: ignore
                epoch=self.current_epoch,
                is_global_rank_zero=self.global_rank == 0,
                on_extra_val=self._on_extra_val_epoch
            )

    def test_epoch_end(self, epoch_results: EpochResultsType) -> None:  # type: ignore
        self.log_metrics(ModelKey.TEST)
        if self.outputs_handler:
            self.outputs_handler.save_test_outputs(
                epoch_results=epoch_results,
                is_global_rank_zero=self.global_rank == 0
            )

    def on_run_extra_validation_epoch(self) -> None:
        """Hook to be called at the beginning of an extra validation epoch to set validation plots options to the same
        as the test plots options."""
        self._on_extra_val_epoch = True
        if self.outputs_handler:
            self.outputs_handler.val_plots_handler.plot_options = self.outputs_handler.test_plots_handler.plot_options<|MERGE_RESOLUTION|>--- conflicted
+++ resolved
@@ -90,11 +90,8 @@
         # Model components
         self.encoder = encoder_params.get_encoder(outputs_folder)
         self.projector = encoder_params.get_projection_layer(self.encoder.num_encoding)
-<<<<<<< HEAD
-=======
         # If projection is enabled, the number of encoding dimensions is the projection dimension otherwise it is the
         # number of encoding dimensions of the encoder.
->>>>>>> 6a46779c
         num_encoding = encoder_params.projection_dim if encoder_params.projection_dim > 0 else self.encoder.num_encoding
         self.aggregation_fn, self.num_pooling = pooling_params.get_pooling_layer(num_encoding)
         self.classifier_fn = classifier_params.get_classifier(self.num_pooling, self.n_classes)
@@ -269,13 +266,8 @@
 
     def forward(self, instances: Tensor) -> Tuple[Tensor, Tensor]:  # type: ignore
         instance_features = self.get_instance_features(instances)
-<<<<<<< HEAD
-        project_features = self.projector(instance_features)
-        attentions, bag_features = self.get_attentions_and_bag_features(project_features)
-=======
         projected_features = self.projector(instance_features)
         attentions, bag_features = self.get_attentions_and_bag_features(projected_features)
->>>>>>> 6a46779c
         bag_logit = self.get_bag_logit(bag_features)
         return bag_logit, attentions
 
