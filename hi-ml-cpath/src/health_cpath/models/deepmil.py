--- conflicted
+++ resolved
@@ -7,14 +7,9 @@
 from pytorch_lightning.utilities.rank_zero import rank_zero_warn
 from pathlib import Path
 from pytorch_lightning import LightningModule
-<<<<<<< HEAD
-from torch import Tensor, argmax, mode, nn, optim, round, set_grad_enabled
-from torchmetrics import AUROC, F1Score, Accuracy, ConfusionMatrix, Precision, Recall, CohenKappa  # type: ignore
-=======
 from torch import Tensor, argmax, mode, nn, optim, round
-from torchmetrics import (AUROC, F1, Accuracy, ConfusionMatrix, Precision,
+from torchmetrics import (AUROC, F1Score, Accuracy, ConfusionMatrix, Precision,
                           Recall, CohenKappa, AveragePrecision, Specificity)
->>>>>>> 1034324c
 
 from health_ml.utils import log_on_epoch
 from health_ml.deep_learning_config import OptimizerParams
@@ -192,18 +187,6 @@
                 MetricsKey.ACC_MACRO: Accuracy(num_classes=self.n_classes, average='macro'),
                 MetricsKey.ACC_WEIGHTED: Accuracy(num_classes=self.n_classes, average='weighted')})
         else:
-<<<<<<< HEAD
-            threshold = 0.5
-            return nn.ModuleDict({MetricsKey.ACC: Accuracy(threshold=threshold),
-                                  MetricsKey.AUROC: AUROC(num_classes=self.n_classes),
-                                  MetricsKey.PRECISION: Precision(threshold=threshold),
-                                  MetricsKey.RECALL: Recall(threshold=threshold),
-                                  MetricsKey.F1: F1Score(threshold=threshold),
-                                  MetricsKey.CONF_MATRIX: ConfusionMatrix(num_classes=2, threshold=threshold)})
-
-    def log_metrics(self, stage: str) -> None:
-        valid_stages = [stage for stage in ModelKey]
-=======
             return nn.ModuleDict({
                 MetricsKey.ACC: Accuracy(),
                 MetricsKey.AUROC: AUROC(num_classes=None),
@@ -212,7 +195,7 @@
                 MetricsKey.COHENKAPPA: CohenKappa(num_classes=2, weights='quadratic'),
                 MetricsKey.CONF_MATRIX: ConfusionMatrix(num_classes=2),
                 # Metrics below are computed for binary case only
-                MetricsKey.F1: F1(),
+                MetricsKey.F1: F1Score(),
                 MetricsKey.PRECISION: Precision(),
                 MetricsKey.RECALL: Recall(),
                 MetricsKey.SPECIFICITY: Specificity()})
@@ -223,7 +206,6 @@
 
     def log_metrics(self, stage: str, prefix: str = '') -> None:
         valid_stages = set([stage for stage in ModelKey])
->>>>>>> 1034324c
         if stage not in valid_stages:
             raise Exception(f"Invalid stage. Chose one of {valid_stages}")
         for metric_name, metric_object in self.get_metrics_dict(stage).items():
