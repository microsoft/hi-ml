--- conflicted
+++ resolved
@@ -112,10 +112,8 @@
             ],
             "console": "integratedTerminal",
             "justMyCode": false,
-<<<<<<< HEAD
-=======
-          },
-          {
+        },
+        {
             "name": "Montage creation in AzureML",
             "type": "python",
             "request": "launch",
@@ -129,7 +127,6 @@
             ],
             "console": "integratedTerminal",
             "justMyCode": true
->>>>>>> 1fb3a6d8
         },
     ]
 }