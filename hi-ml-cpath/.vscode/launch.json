{
    // Use IntelliSense to learn about possible attributes.
    // Hover to view descriptions of existing attributes.
    // For more information, visit: https://go.microsoft.com/fwlink/?linkid=830387
    "version": "0.2.0",
    "configurations": [
        {
            "name": "Run GPU tests in AzureML",
            "type": "python",
            "request": "launch",
            "program": "${workspaceFolder}/../hi-ml-azure/run_pytest.py",
            "args": [
                "--mark=gpu",
                "--cluster=pr-gpu",
                "--conda_env=${workspaceFolder}/environment.yml",
            ],
            "console": "integratedTerminal"
        },
        {
            "name": "Train DeepSMILECrck in AzureML",
            "type": "python",
            "request": "launch",
            "program": "${workspaceFolder}/../hi-ml/src/health_ml/runner.py",
            "args": [
                "--model=health_cpath.configs.classification.DeepSMILECrck",
                "--cluster=innereye4cl",
            ],
            "console": "integratedTerminal"
        },
        {
            "name": "Train DeepSMILECrck locally",
            "type": "python",
            "request": "launch",
            "program": "${workspaceFolder}/../hi-ml/src/health_ml/runner.py",
            "args": [
                "--model=health_cpath.DeepSMILECrck",
            ],
            "console": "integratedTerminal"
        },
        {
            "name": "Python: Run SlidesPandaImageNetMIL locally",
            "type": "python",
            "request": "launch",
            "program": "${workspaceFolder}/../hi-ml/src/health_ml/runner.py",
            "args": [
                "--model=health_cpath.SlidesPandaImageNetMIL",
                "--pl_limit_train_batches=5",
                "--pl_limit_test_batches=5",
                "--pl_limit_val_batches=5",
                "--max_epochs=2",
                "--max_num_gpus=1",
                "--crossval_count=0",
                "--batch_size=2",
                "--batch_size_inf=2",
                "--max_bag_size=4",
                "--max_bag_size_inf=4",
                "--num_top_slides=2",
                "--num_top_tiles=2",
                "--strictly_aml_v1=True",
            ],
            "console": "integratedTerminal",
            "justMyCode": false,
        },
        {
            "name": "Python: Run TilesPandaImageNetMIL locally",
            "type": "python",
            "request": "launch",
            "program": "${workspaceFolder}/../hi-ml/src/health_ml/runner.py",
            "args": [
                "--model=health_cpath.TilesPandaImageNetMIL",
                "--pl_limit_train_batches=5",
                "--pl_limit_test_batches=5",
                "--pl_limit_val_batches=5",
                "--max_epochs=2",
                "--max_num_gpus=1",
                "--crossval_count=0",
                "--batch_size=2",
                "--batch_size_inf=2",
                "--max_bag_size=4",
                "--max_bag_size_inf=4",
                "--num_top_slides=2",
                "--num_top_tiles=2",
                "--strictly_aml_v1=True",
            ],
            "console": "integratedTerminal",
            "justMyCode": false,
        },
        {
<<<<<<< HEAD
            "name": "Log in to Digital Slide Archive",
            "type": "python",
            "request": "launch",
            "program": "${workspaceFolder}/src/health_cpath/utils/girder.py",
            "args": [
                "--run-id=TFF3_HECytedMIL_1673543721958",
                "--workspace-config=${workspaceFolder}/../config.json.Cyted",
                "--login-only",
                "--max-slides=1",
            ],
            "console": "integratedTerminal",
            "justMyCode": false,
        },
        {
            "name": "Upload to Digital Slide Archive",
            "type": "python",
            "request": "launch",
            "program": "${workspaceFolder}/src/health_cpath/utils/girder.py",
            "args": [
                "--run-id=TFF3_HECytedMIL_1675338172_24c5ca6b",
                "--workspace-config=${workspaceFolder}/../config.json.Cyted",
                "--folder=Cyted/crop_and_convert_he_10x_to_tiff_no_hardcoded_bckd_2023_01_17",
                "--max-slides=1",
            ],
            "console": "integratedTerminal",
            "justMyCode": false,
=======
            "name": "Montage creation in AzureML",
            "type": "python",
            "request": "launch",
            "program": "${workspaceFolder}/src/health_cpath/scripts/create_montage.py",
            "args": [
                "--dataset=test_montage",
                "--width=1000",
                "--cluster=lite-testing-ds2",
                "--datastore=himldatasets",
                "--conda_env=environment.yml"
            ],
            "console": "integratedTerminal",
            "justMyCode": true
>>>>>>> a055dfae
        },
    ]
}<|MERGE_RESOLUTION|>--- conflicted
+++ resolved
@@ -86,7 +86,6 @@
             "justMyCode": false,
         },
         {
-<<<<<<< HEAD
             "name": "Log in to Digital Slide Archive",
             "type": "python",
             "request": "launch",
@@ -113,7 +112,8 @@
             ],
             "console": "integratedTerminal",
             "justMyCode": false,
-=======
+          },
+          {
             "name": "Montage creation in AzureML",
             "type": "python",
             "request": "launch",
@@ -127,7 +127,6 @@
             ],
             "console": "integratedTerminal",
             "justMyCode": true
->>>>>>> a055dfae
         },
     ]
 }