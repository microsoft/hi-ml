--- conflicted
+++ resolved
@@ -1,7 +1,4 @@
-<<<<<<< HEAD
-=======
 # Make commands for the toolbox users
->>>>>>> 2b8a1fe2
 
 # Create a Conda environment for this folder only
 env:
