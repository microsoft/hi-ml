[pytest]
testpaths = testhisto testSSL
norecursedirs = docs logs outputs test_data
log_cli = true
log_cli_level = DEBUG
addopts = --strict-markers
markers =
    fast: Tests that should run very fast, and can act as smoke tests to see if something goes terribly wrong.
<<<<<<< HEAD
    gpu: Tests that should run on gpu, i.e. slides dataloader tests that use cucim backend.   
=======
    gpu: Tests that should be executed both on a normal machine and on a machine with 2 GPUs.
>>>>>>> ba5f99fa
<|MERGE_RESOLUTION|>--- conflicted
+++ resolved
@@ -6,8 +6,4 @@
 addopts = --strict-markers
 markers =
     fast: Tests that should run very fast, and can act as smoke tests to see if something goes terribly wrong.
-<<<<<<< HEAD
-    gpu: Tests that should run on gpu, i.e. slides dataloader tests that use cucim backend.   
-=======
-    gpu: Tests that should be executed both on a normal machine and on a machine with 2 GPUs.
->>>>>>> ba5f99fa
+    gpu: Tests that should be executed both on a normal machine and on a machine with 2 GPUs.