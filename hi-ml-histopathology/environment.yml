name: HimlHisto
channels:
  - defaults
  - pytorch
  - conda-forge
dependencies:
  - cudatoolkit=11.3.1
  - pip=20.1.1
  - python=3.7.3
  - pytorch=1.10.0
  - python-blosc=1.7.0
  - torchvision=0.11.1
  - pip:
      # Run requirements for hi-ml
      - dataclasses-json==0.5.2
      - jinja2==3.0.2
      - matplotlib==3.4.3
      - opencv-python-headless==4.5.1.48
      - pandas==1.3.4
      - pre-commit==2.19.0
      - protobuf==3.20.1
      - pytorch-lightning==1.5.5
      - rpdb==0.1.6
      - setuptools==59.5.0
      # Run requirements for hi-ml-azure
      - azureml-sdk==1.36.0
      - azureml-tensorboard==1.36.0
      - conda-merge==0.1.5
      - param==1.12
      - pysocks==1.6.0
      - ruamel.yaml==0.16.12
      - tensorboard==2.6.0
      # Histopathology requirements
      - coloredlogs==15.0.1
      - cucim==22.04.00
      - girder-client==3.1.14
      - joblib==0.16.0
      - jupyter==1.0.0
      - jupyter-client==6.1.5
      - lightning-bolts==0.4.0
      - mlflow==1.17.0
      - monai==0.8.0
      - more-itertools==8.10.0
      - mypy==0.931
      - mypy-extensions==0.4.3
      - numba==0.51.2
      - numpy==1.19.1
      - pillow==9.0.0
      - psutil==5.7.2
      - pydicom==2.0.0
      - pyflakes==2.2.0
      - PyJWT==1.7.1
      - rich==5.1.1
      - runstats==1.8.0
      - scikit-image==0.17.2
      - scipy==1.5.2
      - seaborn==0.10.1
      - simpleitk==1.2.4
      - six==1.15.0
      - stopit==1.1.2
      - tabulate==0.8.7
      - tifffile==2021.11.2
      - torch==1.10.0
      - torchmetrics==0.6.0
      - torchvision==0.11.1
      - types-python-dateutil==2.8.9
      - umap-learn==0.5.2
      - yacs==0.1.8
      # Test requirements
      - pytest==6.2.2
<<<<<<< HEAD
      - pytest-cov==2.11.1
=======
      - pytest-cov==2.11.1
      # Pinned secondary dependencies to prevent clashes
      - cloudpickle==1.6.0
      - msrest==0.6.21
>>>>>>> 0793cbd1
<|MERGE_RESOLUTION|>--- conflicted
+++ resolved
@@ -68,11 +68,7 @@
       - yacs==0.1.8
       # Test requirements
       - pytest==6.2.2
-<<<<<<< HEAD
-      - pytest-cov==2.11.1
-=======
       - pytest-cov==2.11.1
       # Pinned secondary dependencies to prevent clashes
       - cloudpickle==1.6.0
-      - msrest==0.6.21
->>>>>>> 0793cbd1
+      - msrest==0.6.21