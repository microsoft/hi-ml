--- conflicted
+++ resolved
@@ -42,22 +42,6 @@
 class HistoDataModule(LightningDataModule):
     """Base class to load a histopathology dataset as train, val, test sets"""
 
-<<<<<<< HEAD
-    def __init__(
-        self,
-        root_path: Path,
-        max_bag_size: int = 0,
-        batch_size: int = 1,
-        max_bag_size_inf: int = 0,
-        seed: Optional[int] = None,
-        transform: Optional[Callable] = None,
-        cache_mode: CacheMode = CacheMode.NONE,
-        precache_location: CacheLocation = CacheLocation.NONE,
-        cache_dir: Optional[Path] = None,
-        crossval_count: int = 0,
-        crossval_index: int = 0,
-    ) -> None:
-=======
     def __init__(self, root_path: Path, max_bag_size: int = 0, batch_size: int = 1,
                  max_bag_size_inf: int = 0,
                  seed: Optional[int] = None, transform: Optional[Callable] = None,
@@ -67,7 +51,6 @@
                  crossval_count: int = 0,
                  crossval_index: int = 0,
                  dataloader_kwargs: Optional[Dict[str, Any]] = None) -> None:
->>>>>>> 6cfc73ed
         """
         :param root_path: Root directory of the source dataset.
         :param max_bag_size: Upper bound on number of tiles in each loaded bag during training stage. If 0 (default),
@@ -166,13 +149,13 @@
         raise NotImplementedError
 
     def train_dataloader(self) -> DataLoader:
-        return self._get_dataloader(self.train_dataset, "train", shuffle=True)
+        return self._get_dataloader(self.train_dataset, "train", shuffle=True, **self.dataloader_kwargs)
 
     def val_dataloader(self) -> DataLoader:
-        return self._get_dataloader(self.val_dataset, "val", shuffle=True)
+        return self._get_dataloader(self.val_dataset, "val", shuffle=True, **self.dataloader_kwargs)
 
     def test_dataloader(self) -> DataLoader:
-        return self._get_dataloader(self.test_dataset, "test", shuffle=True)
+        return self._get_dataloader(self.test_dataset, "test", shuffle=True, **self.dataloader_kwargs)
 
 
 class TilesDataModule(HistoDataModule):
@@ -230,7 +213,6 @@
         transformed_bag_dataset = self._load_dataset(tiles_dataset, stage=stage, shuffle=shuffle)
         bag_dataset: BagDataset = transformed_bag_dataset.data  # type: ignore
         generator = bag_dataset.bag_sampler.generator
-<<<<<<< HEAD
         return DataLoader(
             transformed_bag_dataset,
             batch_size=self.batch_size,
@@ -349,18 +331,4 @@
             generator=generator,
             pin_memory=False,  # disable pinning as loaded data may already be on GPU
             **dataloader_kwargs,
-        )
-=======
-        return DataLoader(transformed_bag_dataset, batch_size=self.batch_size,
-                          collate_fn=multibag_collate, shuffle=shuffle, generator=generator,
-                          **dataloader_kwargs)
-
-    def train_dataloader(self) -> DataLoader:
-        return self._get_dataloader(self.train_dataset, 'train', shuffle=True, **self.dataloader_kwargs)
-
-    def val_dataloader(self) -> DataLoader:
-        return self._get_dataloader(self.val_dataset, 'val', shuffle=True, **self.dataloader_kwargs)
-
-    def test_dataloader(self) -> DataLoader:
-        return self._get_dataloader(self.test_dataset, 'test', shuffle=True, **self.dataloader_kwargs)
->>>>>>> 6cfc73ed
+        )