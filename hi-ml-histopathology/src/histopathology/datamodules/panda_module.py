#  ------------------------------------------------------------------------------------------
#  Copyright (c) Microsoft Corporation. All rights reserved.
#  Licensed under the MIT License (MIT). See LICENSE in the repo root for license information.
#  ------------------------------------------------------------------------------------------

<<<<<<< HEAD
from pathlib import Path
from typing import Any, Tuple, Union
=======
from typing import Tuple
>>>>>>> 6cfc73ed

from health_ml.utils.split_dataset import DatasetSplits

from histopathology.datamodules.base_module import SlidesDataModule, TilesDataModule
from histopathology.datasets.panda_dataset import PandaDataset
from histopathology.datasets.panda_tiles_dataset import PandaTilesDataset


class PandaTilesDataModule(TilesDataModule):
    """ PandaTilesDataModule is the child class of TilesDataModule specific to PANDA dataset
    Method get_splits() returns the train, val, test splits from the PANDA dataset
    """

    def get_splits(self) -> Tuple[PandaTilesDataset, PandaTilesDataset, PandaTilesDataset]:
        dataset = PandaTilesDataset(self.root_path)
        splits = DatasetSplits.from_proportions(dataset.dataset_df.reset_index(),
                                                proportion_train=.8,
                                                proportion_test=.1,
                                                proportion_val=.1,
                                                subject_column=dataset.TILE_ID_COLUMN,
                                                group_column=dataset.SLIDE_ID_COLUMN)

        if self.crossval_count > 1:
            # Function get_k_fold_cross_validation_splits() will concatenate train and val splits
            splits = splits.get_k_fold_cross_validation_splits(self.crossval_count)[self.crossval_index]

        return (PandaTilesDataset(self.root_path, dataset_df=splits.train),
                PandaTilesDataset(self.root_path, dataset_df=splits.val),
                PandaTilesDataset(self.root_path, dataset_df=splits.test))


class SubPandaTilesDataModule(TilesDataModule):
    """ subPandaTilesDataModule is the child class of PandaDataModule specific to PANDA dataset
    Method get_splits() returns the train, val, test splits from a subset of the PANDA dataset specified by
    train/validation dataframes.
    """

    def __init__(self, train_csv: Union[str, Path], val_csv: Union[str, Path], **kwargs: Any) -> None:
        self.train_csv = train_csv
        self.val_csv = val_csv
        super().__init__(**kwargs)

    def get_splits(self) -> Tuple[PandaTilesDataset, PandaTilesDataset, PandaTilesDataset]:
        return (
            PandaTilesDataset(self.root_path, self.train_csv),
            PandaTilesDataset(self.root_path, self.val_csv),
            PandaTilesDataset(self.root_path, self.val_csv),
        )


class PandaSlidesDataModule(SlidesDataModule):
    """ PandaSlidesDataModule is the child class of SlidesDataModule specific to PANDA dataset
    Method get_splits() returns the train, val, test splits from the PANDA dataset
    """

    def __init__(self, **kwargs: Any) -> None:
        super().__init__(**kwargs)

    def _get_slides_dataset_class(self) -> None:
        self.set_slides_dataset_class = PandaDataset

    def get_splits(self) -> Tuple[PandaDataset, PandaDataset, PandaDataset]:
        dataset = PandaDataset(self.root_path)
        splits = DatasetSplits.from_proportions(dataset.dataset_df.reset_index(),
                                                proportion_train=.8,
                                                proportion_test=.1,
                                                proportion_val=.1,
                                                subject_column=dataset.TILE_ID_COLUMN,
                                                group_column=dataset.SLIDE_ID_COLUMN)
        return (PandaDataset(self.root_path, dataset_df=splits.train),
                PandaDataset(self.root_path, dataset_df=splits.val),
                PandaDataset(self.root_path, dataset_df=splits.test))


class SubPandaSlidesDataModule(PandaSlidesDataModule):
    """ PandaSlidesDataModule is the child class of SlidesDataModule specific to PANDA dataset
    Method get_splits() returns the train, val, test splits from the PANDA dataset
    """

    def __init__(self, train_csv: Union[str, Path], val_csv: Union[str, Path], **kwargs: Any) -> None:
        self.train_csv = train_csv
        self.val_csv = val_csv
        super().__init__(**kwargs)

    def get_splits(self) -> Tuple[PandaDataset, PandaDataset, PandaDataset]:
        return (
            PandaDataset(self.root_path, self.train_csv),
            PandaDataset(self.root_path, self.val_csv),
            PandaDataset(self.root_path, self.val_csv),
        )<|MERGE_RESOLUTION|>--- conflicted
+++ resolved
@@ -3,12 +3,8 @@
 #  Licensed under the MIT License (MIT). See LICENSE in the repo root for license information.
 #  ------------------------------------------------------------------------------------------
 
-<<<<<<< HEAD
 from pathlib import Path
 from typing import Any, Tuple, Union
-=======
-from typing import Tuple
->>>>>>> 6cfc73ed
 
 from health_ml.utils.split_dataset import DatasetSplits
 
@@ -64,12 +60,6 @@
     Method get_splits() returns the train, val, test splits from the PANDA dataset
     """
 
-    def __init__(self, **kwargs: Any) -> None:
-        super().__init__(**kwargs)
-
-    def _get_slides_dataset_class(self) -> None:
-        self.set_slides_dataset_class = PandaDataset
-
     def get_splits(self) -> Tuple[PandaDataset, PandaDataset, PandaDataset]:
         dataset = PandaDataset(self.root_path)
         splits = DatasetSplits.from_proportions(dataset.dataset_df.reset_index(),
@@ -78,6 +68,11 @@
                                                 proportion_val=.1,
                                                 subject_column=dataset.TILE_ID_COLUMN,
                                                 group_column=dataset.SLIDE_ID_COLUMN)
+
+        if self.crossval_count > 1:
+            # Function get_k_fold_cross_validation_splits() will concatenate train and val splits
+            splits = splits.get_k_fold_cross_validation_splits(self.crossval_count)[self.crossval_index]
+
         return (PandaDataset(self.root_path, dataset_df=splits.train),
                 PandaDataset(self.root_path, dataset_df=splits.val),
                 PandaDataset(self.root_path, dataset_df=splits.test))
