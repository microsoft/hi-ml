--- conflicted
+++ resolved
@@ -4,11 +4,7 @@
 #  ------------------------------------------------------------------------------------------
 
 import logging
-<<<<<<< HEAD
-from typing import Any, Callable, Dict, List, Optional, Tuple
-=======
-from typing import Callable, Dict, Optional, Sequence, Tuple
->>>>>>> e8ceff0f
+from typing import Any, Callable, Dict, List, Optional, Sequence, Tuple
 
 import torch
 from pytorch_lightning import LightningModule
