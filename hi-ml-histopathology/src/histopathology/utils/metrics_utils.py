--- conflicted
+++ resolved
@@ -5,71 +5,17 @@
 
 import sys
 from pathlib import Path
-from typing import Sequence, Tuple, List, Any, Dict, Union
+from typing import Sequence, List, Any, Dict, Union
 
-import torch
 import matplotlib.pyplot as plt
-from math import ceil
 import numpy as np
 import matplotlib.patches as patches
 import matplotlib.collections as collection
 
-from histopathology.models.transforms import load_pil_image
 from histopathology.utils.naming import ResultsKey
 from histopathology.utils.heatmap_utils import location_selected_tiles
 
 
-<<<<<<< HEAD
-=======
-def select_k_tiles(results: Dict, n_tiles: int = 5, n_slides: int = 5, label: int = 1,
-                   use_highest_pred: bool = False, use_highest_att: bool = True,
-                   slide_col: str = ResultsKey.SLIDE_ID, gt_col: str = ResultsKey.TRUE_LABEL,
-                   attn_col: str = ResultsKey.BAG_ATTN, prob_col: str = ResultsKey.CLASS_PROBS,
-                   return_col: str = ResultsKey.IMAGE_PATH) -> List[Tuple[Any, Any, List[Any], List[Any]]]:
-    """
-    :param results: List that contains slide_level dicts
-    :param n_tiles: number of tiles to be selected for each slide
-    :param n_slides: number of slides to be selected
-    :param label: which label to use to select slides
-    :param use_highest_pred: criteria to be used to sort the slides by highest prediction score. If `True`, it will
-        select slides with the highest probability scores. Analogously, `use_highest_pred=False`, it selects slides with
-        the lowest probaility scores.
-    :param use_highest_att: criteria to be used to sort the tiles by highest attention score. If `True`, it will select
-        tiles with the highest attention scores. Analogously, `use_highest_att=False`, it selects slides with the
-        lowest attention scores.
-    :param slide_col: column name that contains slide identifiers
-    :param gt_col: column name that contains labels
-    :param attn_col: column name that contains scores used to sort tiles
-    :param prob_col: column name that contains scores used to sort slides
-    :param return_col: column name of the values we want to return for each tile
-    :return: tuple containing the slides id, the slide score, the tile ids, the tiles scores
-    """
-    # TODO: Refactor into separate functions to select slides by probabilities and tiles by attentions
-    tmp_s = [(results[prob_col][i][label], i) for i, gt in enumerate(results[gt_col]) if gt == label]  # type ignore
-
-    if len(tmp_s) == 0:
-        return []
-
-    tmp_s.sort(reverse=use_highest_pred)
-    _, sorted_idx = zip(*tmp_s)
-
-    k_idx = []
-    for _, slide_idx in enumerate(sorted_idx[:n_slides]):
-        tmp = results[attn_col][slide_idx]
-        _, t_indices = torch.sort(tmp, descending=use_highest_att)
-        k_tiles = []
-        scores = []
-        for t_idx in t_indices[0][:n_tiles]:
-            k_tiles.append(results[return_col][slide_idx][t_idx])
-            scores.append(results[attn_col][slide_idx][0][t_idx])
-        # slide_ids are duplicated
-        k_idx.append((results[slide_col][slide_idx][0],
-                      results[prob_col][slide_idx],
-                      k_tiles, scores))
-    return k_idx
-
-
->>>>>>> 1d96c9bc
 def plot_scores_hist(results: Dict, prob_col: str = ResultsKey.CLASS_PROBS,
                      gt_col: str = ResultsKey.TRUE_LABEL) -> plt.Figure:
     """
