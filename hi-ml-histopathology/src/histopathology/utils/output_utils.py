--- conflicted
+++ resolved
@@ -332,11 +332,7 @@
 
     def __init__(self, outputs_root: Path, n_classes: int, tile_size: int, level: int,
                  class_names: Optional[Sequence[str]], primary_val_metric: MetricsKey,
-<<<<<<< HEAD
-                 maximise: bool, save_tiles: bool = True, k_tiles: int = 10) -> None:
-=======
-                 maximise: bool, save_output_tiles: bool = True) -> None:
->>>>>>> 84a4a4b4
+                 maximise: bool, save_output_tiles: bool = True, k_tiles: int = 10) -> None:
         """
         :param outputs_root: Root directory where to save all produced outputs.
         :param n_classes: Number of MIL classes (set `n_classes=1` for binary).
