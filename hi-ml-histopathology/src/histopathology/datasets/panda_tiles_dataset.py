--- conflicted
+++ resolved
@@ -39,11 +39,7 @@
                  dataset_csv: Optional[Union[str, Path]] = None,
                  dataset_df: Optional[pd.DataFrame] = None,
                  occupancy_threshold: Optional[float] = None,
-<<<<<<< HEAD
-                 random_selection: Optional[float] = None) -> None:
-=======
                  random_subset_fraction: Optional[float] = None) -> None:
->>>>>>> 27b7e353
         """
         :param root: Root directory of the dataset.
         :param dataset_csv: Full path to a dataset CSV file, containing at least
@@ -52,14 +48,9 @@
         :param dataset_df: A potentially pre-processed dataframe in the same format as would be read
         from the dataset CSV file, e.g. after some filtering. If given, overrides `dataset_csv`.
         :occupancy_threshold: A value between 0-1 such that only tiles with occupancy > occupancy_threshold
-<<<<<<< HEAD
-        will be selected.
-        :random_selection: A value between 0-1 such that this proportion of tiles will be randomly selected.
-=======
         will be selected. If 0, all tiles are selected. If `None` (default), all tiles are selected.
         :random_subset_fraction: A value > 0 and <=1 such that this proportion of tiles will be randomly selected.
         If 1, all tiles are selected. If `None` (default), all tiles are selected.
->>>>>>> 27b7e353
         """
         super().__init__(root=Path(root) / self._RELATIVE_ROOT_FOLDER,
                          dataset_csv=dataset_csv,
@@ -70,29 +61,16 @@
         if occupancy_threshold is not None:
             if (occupancy_threshold < 0) or (occupancy_threshold > 1):
                 raise ValueError(f"Occupancy threshold value {occupancy_threshold} should be in range 0-1.")
-<<<<<<< HEAD
-            self.dataset_df: pd.DataFrame
-=======
->>>>>>> 27b7e353
             dataset_df_filtered = self.dataset_df.loc[
                 self.dataset_df['occupancy'] > occupancy_threshold
             ]
             self.dataset_df = dataset_df_filtered
 
-<<<<<<< HEAD
-        if random_selection is not None:
-            if (random_selection < 0) or (random_selection > 1):
-                raise ValueError(f"Random selection value {random_selection} should be in range 0-1.")
-            self.dataset_df: pd.DataFrame
-            df_length_random_selection = round(len(self.dataset_df) * random_selection)
-            dataset_df_filtered = self.dataset_df.sample(n=df_length_random_selection)
-=======
         if random_subset_fraction is not None:
             if (random_subset_fraction <= 0) or (random_subset_fraction > 1):
                 raise ValueError(f"Random subset fraction value {random_subset_fraction} should be > 0 and < = 1.")
             df_length_random_subset_fraction = round(len(self.dataset_df) * random_subset_fraction)
             dataset_df_filtered = self.dataset_df.sample(n=df_length_random_subset_fraction)
->>>>>>> 27b7e353
             self.dataset_df = dataset_df_filtered
 
         # Copy columns "left" --> "tile_x" and "top" --> "tile_y"
@@ -110,11 +88,7 @@
     class label.
     """
     occupancy_threshold = 0
-<<<<<<< HEAD
-    random_selection = 0
-=======
     random_subset_fraction = 1
->>>>>>> 27b7e353
 
     def __init__(self,
                  root: Path,
@@ -128,11 +102,7 @@
                                               dataset_csv=dataset_csv,
                                               dataset_df=dataset_df,
                                               occupancy_threshold=self.occupancy_threshold,
-<<<<<<< HEAD
-                                              random_selection=self.random_selection)
-=======
                                               random_subset_fraction=self.random_subset_fraction)
->>>>>>> 27b7e353
 
     def __getitem__(self, index: int) -> Tuple:  # type: ignore
         sample = self.base_dataset[index]
