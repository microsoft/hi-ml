--- conflicted
+++ resolved
@@ -12,17 +12,18 @@
 
 import param
 from torch import nn
-from torchvision.models.resnet import resnet18
+from torchvision.models import resnet18
 
+from health_ml.lightning_container import LightningContainer
 from health_ml.networks.layers.attention_layers import AttentionLayer, GatedAttentionLayer, MeanPoolingLayer,\
     TransformerPooling
-from InnerEye.ML.lightning_container import LightningContainer
-from InnerEye.ML.Histopathology.datasets.base_dataset import SlidesDataset
-from InnerEye.ML.Histopathology.datamodules.base_module import CacheMode, CacheLocation, TilesDataModule
-from InnerEye.ML.Histopathology.models.deepmil import DeepMILModule
-from InnerEye.ML.Histopathology.models.encoders import (HistoSSLEncoder, IdentityEncoder,
-                                                        ImageNetEncoder, ImageNetSimCLREncoder,
-                                                        InnerEyeSSLEncoder, TileEncoder)
+
+from histopathology.datasets.base_dataset import SlidesDataset
+from histopathology.datamodules.base_module import CacheMode, CacheLocation, TilesDataModule
+from histopathology.models.deepmil import DeepMILModule
+from histopathology.models.encoders import (HistoSSLEncoder, IdentityEncoder,
+                                            ImageNetEncoder, ImageNetSimCLREncoder,
+                                            SSLEncoder, TileEncoder)
 
 
 class BaseMIL(LightningContainer):
@@ -48,7 +49,7 @@
 
     # Data module parameters:
     batch_size: int = param.Integer(16, bounds=(1, None), doc="Number of slides to load per batch.")
-    max_bag_size: int = param.Integer(500, bounds=(0, None),
+    max_bag_size: int = param.Integer(1000, bounds=(0, None),
                                       doc="Upper bound on number of tiles in each loaded bag. "
                                           "If 0 (default), will return all samples in each bag. "
                                           "If > 0, bags larger than `max_bag_size` will yield "
@@ -61,16 +62,7 @@
                                                  "and save it to disk and if re-load in cpu or gpu. Options:"
                                                  "`none` (default),`cpu`, `gpu`")
     encoding_chunk_size: int = param.Integer(0, doc="If > 0 performs encoding in chunks, by loading"
-<<<<<<< HEAD
-                                                    "enconding_chunk_size tiles per chunk")
-=======
                                              "enconding_chunk_size tiles per chunk")
-    is_finetune: bool = param.Boolean(False, doc="If True, fine-tune the encoder during training. If False, "
-                                      "keep the encoder frozen.")
-<<<<<<< HEAD
->>>>>>> 314433cb95d27966a9f6ca617121faf2d892d9c7
-=======
->>>>>>> 0b0ed407
     # local_dataset (used as data module root_path) is declared in DatasetParams superclass
 
     @property
@@ -78,8 +70,8 @@
         raise NotImplementedError
 
     def setup(self) -> None:
-        if self.encoder_type == InnerEyeSSLEncoder.__name__:
-            raise NotImplementedError("InnerEyeSSLEncoder requires a pre-trained checkpoint.")
+        if self.encoder_type == SSLEncoder.__name__:
+            raise NotImplementedError("SSLEncoder requires a pre-trained checkpoint.")
 
         self.encoder = self.get_encoder()
         if not self.is_finetune:
@@ -96,9 +88,9 @@
         elif self.encoder_type == HistoSSLEncoder.__name__:
             return HistoSSLEncoder(tile_size=self.tile_size, n_channels=self.n_channels)
 
-        elif self.encoder_type == InnerEyeSSLEncoder.__name__:
-            return InnerEyeSSLEncoder(pl_checkpoint_path=self.downloader.local_checkpoint_path,
-                                      tile_size=self.tile_size, n_channels=self.n_channels)
+        elif self.encoder_type == SSLEncoder.__name__:
+            return SSLEncoder(pl_checkpoint_path=self.downloader.local_checkpoint_path,
+                              tile_size=self.tile_size, n_channels=self.n_channels)
 
         else:
             raise ValueError(f"Unsupported encoder type: {self.encoder_type}")
