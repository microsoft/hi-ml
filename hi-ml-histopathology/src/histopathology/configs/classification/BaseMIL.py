#  ------------------------------------------------------------------------------------------
#  Copyright (c) Microsoft Corporation. All rights reserved.
#  Licensed under the MIT License (MIT). See LICENSE in the repo root for license information.
#  ------------------------------------------------------------------------------------------


from pathlib import Path
from typing import List, Optional, Sequence, Tuple

import param
from torch import nn
from torchvision.models import resnet18
from pytorch_lightning.callbacks import Callback

from health_ml.lightning_container import LightningContainer
from health_ml.networks.layers.attention_layers import (AttentionLayer, GatedAttentionLayer, MaxPoolingLayer,
                                                        MeanPoolingLayer, TransformerPooling)
from health_ml.utils import fixed_paths
from health_ml.utils.checkpoint_utils import get_best_checkpoint_path
from histopathology.datamodules.base_module import CacheLocation, CacheMode, HistoDataModule
from histopathology.datasets.base_dataset import SlidesDataset
from histopathology.models.deepmil import TilesDeepMILModule, SlidesDeepMILModule, BaseDeepMILModule
from histopathology.models.encoders import (HistoSSLEncoder, IdentityEncoder, ImageNetEncoder, ImageNetSimCLREncoder,
                                            SSLEncoder, TileEncoder)
from histopathology.utils.output_utils import DeepMILOutputsHandler
from histopathology.utils.naming import MetricsKey, SlideKey


class BaseMIL(LightningContainer):
    """BaseMIL is an abstract container defining basic functionality for running MIL experiments in both slides and
    tiles settings. It is responsible for instantiating the encoder and pooling layer. Subclasses should define the
    full DeepMIL model depending on the type of dataset (tiles/slides based).
    """
    # Model parameters:
    pool_type: str = param.String(doc="Name of the pooling layer class to use.")
    pool_hidden_dim: int = param.Integer(128, doc="If pooling has a learnable part, this defines the number of the\
        hidden dimensions.")
    pool_out_dim: int = param.Integer(1, doc="Dimension of the pooled representation.")
    num_transformer_pool_layers: int = param.Integer(4, doc="If transformer pooling is chosen, this defines the number\
         of encoding layers.")
    num_transformer_pool_heads: int = param.Integer(4, doc="If transformer pooling is chosen, this defines the number\
         of attention heads.")
    is_finetune: bool = param.Boolean(False, doc="If True, fine-tune the encoder during training. If False (default), "
                                                 "keep the encoder frozen.")
    dropout_rate: Optional[float] = param.Number(None, bounds=(0, 1), doc="Pre-classifier dropout rate.")
    # l_rate, weight_decay, adam_betas are already declared in OptimizerParams superclass

    class_names: Optional[Sequence[str]] = param.List(None, item_type=str, doc="List of class names. If `None`, "
                                                                               "defaults to `('0', '1', ...)`.")

    # Encoder parameters:
    encoder_type: str = param.String(doc="Name of the encoder class to use.")
    tile_size: int = param.Integer(224, bounds=(1, None), doc="Tile width/height, in pixels.")
    n_channels: int = param.Integer(3, bounds=(1, None), doc="Number of channels in the tile.")

    # Data module parameters:
    batch_size: int = param.Integer(16, bounds=(1, None), doc="Number of slides to load per batch.")
<<<<<<< HEAD
=======
    max_bag_size: int = param.Integer(1000, bounds=(0, None),
                                      doc="Upper bound on number of tiles in each loaded bag during training stage. "
                                          "If 0 (default), will return all samples in each bag. "
                                          "If > 0, bags larger than `max_bag_size` will yield "
                                          "random subsets of instances.")
    max_bag_size_inf: int = param.Integer(0, bounds=(0, None),
                                          doc="Upper bound on number of tiles in each loaded bag during "
                                          "validation and test stages."
                                          "If 0 (default), will return all samples in each bag. "
                                          "If > 0 , bags larger than `max_bag_size_inf` will yield "
                                          "random subsets of instances.")
    cache_mode: CacheMode = param.ClassSelector(default=CacheMode.MEMORY, class_=CacheMode,
                                                doc="The type of caching to perform: "
                                                    "'memory' (default), 'disk', or 'none'.")
    precache_location: CacheLocation = param.ClassSelector(default=CacheLocation.NONE, class_=CacheLocation,
                                                           doc="Whether to pre-cache the entire transformed dataset "
                                                               "upfront and save it to disk and if re-load in cpu or "
                                                               "gpu. Options: `none` (default),`cpu`, `gpu`")
>>>>>>> e8ceff0f
    encoding_chunk_size: int = param.Integer(0, doc="If > 0 performs encoding in chunks, by loading"
                                                    "enconding_chunk_size tiles per chunk")
    # local_dataset (used as data module root_path) is declared in DatasetParams superclass

    @property
    def cache_dir(self) -> Path:
        raise NotImplementedError

    def setup(self) -> None:
        if self.encoder_type == SSLEncoder.__name__:
            raise NotImplementedError("SSLEncoder requires a pre-trained checkpoint.")

        self.encoder = self.get_encoder()
        if not self.is_finetune:
            self.encoder.eval()

    def get_encoder(self) -> TileEncoder:
        if self.encoder_type == ImageNetEncoder.__name__:
            return ImageNetEncoder(feature_extraction_model=resnet18,
                                   tile_size=self.tile_size, n_channels=self.n_channels)

        elif self.encoder_type == ImageNetSimCLREncoder.__name__:
            return ImageNetSimCLREncoder(tile_size=self.tile_size, n_channels=self.n_channels)

        elif self.encoder_type == HistoSSLEncoder.__name__:
            return HistoSSLEncoder(tile_size=self.tile_size, n_channels=self.n_channels)

        elif self.encoder_type == SSLEncoder.__name__:
            return SSLEncoder(pl_checkpoint_path=self.downloader.local_checkpoint_path,
                              tile_size=self.tile_size, n_channels=self.n_channels)

        else:
            raise ValueError(f"Unsupported encoder type: {self.encoder_type}")

    def get_pooling_layer(self) -> Tuple[nn.Module, int]:
        num_encoding = self.encoder.num_encoding

        pooling_layer: nn.Module
        if self.pool_type == AttentionLayer.__name__:
            pooling_layer = AttentionLayer(num_encoding,
                                           self.pool_hidden_dim,
                                           self.pool_out_dim)
        elif self.pool_type == GatedAttentionLayer.__name__:
            pooling_layer = GatedAttentionLayer(num_encoding,
                                                self.pool_hidden_dim,
                                                self.pool_out_dim)
        elif self.pool_type == MeanPoolingLayer.__name__:
            pooling_layer = MeanPoolingLayer()
        elif self.pool_type == MaxPoolingLayer.__name__:
            pooling_layer = MaxPoolingLayer()
        elif self.pool_type == TransformerPooling.__name__:
            pooling_layer = TransformerPooling(self.num_transformer_pool_layers,
                                               self.num_transformer_pool_heads,
                                               num_encoding)
            self.pool_out_dim = 1  # currently this is hardcoded in forward of the TransformerPooling
        else:
            raise ValueError(f"Unsupported pooling type: {self.pooling_type}")

        num_features = num_encoding * self.pool_out_dim
        return pooling_layer, num_features

    def model_creation_setup(self) -> None:
        self.data_module = self.get_data_module()
        # Encoding is done in the datamodule, so here we provide instead a dummy
        # no-op IdentityEncoder to be used inside the model
        if self.is_finetune:
            self.model_encoder = self.encoder
            for params in self.model_encoder.parameters():
                params.requires_grad = True
        else:
            self.model_encoder = IdentityEncoder(input_dim=(self.encoder.num_encoding,))

    def get_output_handler(self) -> DeepMILOutputsHandler:
        return DeepMILOutputsHandler(outputs_root=self.outputs_folder,
                                     n_classes=self.data_module.train_dataset.N_CLASSES,
                                     tile_size=self.tile_size,
                                     level=1,
                                     class_names=self.class_names,
                                     primary_val_metric=MetricsKey.AUROC,
                                     maximise=True)

<<<<<<< HEAD
    def create_model(self) -> BaseDeepMILModule:
        raise NotImplementedError
=======
        outputs_handler = DeepMILOutputsHandler(outputs_root=self.outputs_folder,
                                                n_classes=self.data_module.train_dataset.N_CLASSES,
                                                tile_size=self.tile_size,
                                                level=1,
                                                class_names=self.class_names,
                                                primary_val_metric=MetricsKey.AUROC,
                                                maximise=True)
        deepmil_module = DeepMILModule(encoder=self.model_encoder,
                                       label_column=self.data_module.train_dataset.LABEL_COLUMN,
                                       n_classes=self.data_module.train_dataset.N_CLASSES,
                                       pooling_layer=pooling_layer,
                                       num_features=num_features,
                                       dropout_rate=self.dropout_rate,
                                       class_weights=self.data_module.class_weights,
                                       l_rate=self.l_rate,
                                       weight_decay=self.weight_decay,
                                       adam_betas=self.adam_betas,
                                       is_finetune=self.is_finetune,
                                       class_names=self.class_names,
                                       outputs_handler=outputs_handler
                                       )
        outputs_handler.set_slides_dataset(self.get_slides_dataset())
        return deepmil_module
>>>>>>> e8ceff0f

    def get_data_module(self) -> HistoDataModule:
        raise NotImplementedError

    def get_slides_dataset(self) -> Optional[SlidesDataset]:
        return None

    def get_callbacks(self) -> List[Callback]:
        return super().get_callbacks() + [self.callbacks]

    def get_path_to_best_checkpoint(self) -> Path:
        """
        Returns the full path to a checkpoint file that was found to be best during training, whatever criterion
        was applied there. This is necessary since for some models the checkpoint is in a subfolder of the checkpoint
        folder.
        """
        # absolute path is required for registering the model.
        absolute_checkpoint_path = Path(fixed_paths.repository_root_directory(),
                                        self.checkpoint_folder_path,
                                        self.best_checkpoint_filename_with_suffix)
        if absolute_checkpoint_path.is_file():
            return absolute_checkpoint_path

        absolute_checkpoint_path_parent = Path(fixed_paths.repository_root_directory().parent,
                                               self.checkpoint_folder_path,
                                               self.best_checkpoint_filename_with_suffix)
        if absolute_checkpoint_path_parent.is_file():
            return absolute_checkpoint_path_parent

        checkpoint_path = get_best_checkpoint_path(Path(self.checkpoint_folder_path))
        if checkpoint_path.is_file():
            return checkpoint_path

        raise ValueError("Path to best checkpoint not found")


class TilesBaseMIL(BaseMIL):
    """TileBaseMIL is an abstract subclass of BaseMIL for running MIL experiments on tiles datasets. It is responsible
    for instantiating the full DeepMIL model in tiles settings. Subclasses should define their datamodules and
    configure experiment-specific parameters.
    """
    # Model parameters:
    is_finetune: bool = param.Boolean(False, doc="If True, fine-tune the encoder during training. If False (default), "
                                                 "keep the encoder frozen.")
    # Tiles Data module parameters:
    max_bag_size: int = param.Integer(1000, bounds=(0, None),
                                      doc="Upper bound on number of tiles in each loaded bag during training stage. "
                                          "If 0 (default), will return all samples in each bag. "
                                          "If > 0, bags larger than `max_bag_size` will yield "
                                          "random subsets of instances.")
    max_bag_size_inf: int = param.Integer(0, bounds=(0, None),
                                          doc="Upper bound on number of tiles in each loaded bag during "
                                          "validation and test stages."
                                          "If 0 (default), will return all samples in each bag. "
                                          "If > 0 , bags larger than `max_bag_size_inf` will yield "
                                          "random subsets of instances.")
    cache_mode: CacheMode = param.ClassSelector(default=CacheMode.MEMORY, class_=CacheMode,
                                                doc="The type of caching to perform: "
                                                    "'memory' (default), 'disk', or 'none'.")
    precache_location: str = param.ClassSelector(default=CacheLocation.NONE, class_=CacheLocation,
                                                 doc="Whether to pre-cache the entire transformed dataset upfront "
                                                 "and save it to disk and if re-load in cpu or gpu. Options:"
                                                 "`none` (default),`cpu`, `gpu`")

    def create_model(self) -> TilesDeepMILModule:
        self.model_creation_setup()
        pooling_layer, num_features = self.get_pooling_layer()
        outputs_handler = self.get_output_handler()
        deepmil_module = TilesDeepMILModule(encoder=self.model_encoder,
                                            label_column=self.data_module.train_dataset.LABEL_COLUMN,
                                            n_classes=self.data_module.train_dataset.N_CLASSES,
                                            pooling_layer=pooling_layer,
                                            num_features=num_features,
                                            dropout_rate=self.dropout_rate,
                                            class_weights=self.data_module.class_weights,
                                            l_rate=self.l_rate,
                                            weight_decay=self.weight_decay,
                                            adam_betas=self.adam_betas,
                                            is_finetune=self.is_finetune,
                                            class_names=self.class_names,
                                            outputs_handler=outputs_handler
                                            )
        deepmil_module.outputs_handler.set_slides_dataset(self.get_slides_dataset())
        return deepmil_module


class SlidesBaseMIL(BaseMIL):
    """SlidesBaseMIL is an abstract subclass of BaseMIL for running MIL experiments on slides datasets. It is responsible
    for instantiating the full DeepMIL model in slides settings. Subclasses should define their datamodules and
    configure experiment-specific parameters.
    """
    # Slides Data module parameters:
    level: int = param.Integer(0, bounds=(0, 3),  # Not sure if we should set the upper bound to 3, to check
                               doc="The whole slide image level at which the image is extracted."
                                   "Whole slide images are represented in a pyramid structure consisting of "
                                   "multiple images at different resolutions."
                                   "If 0 (default), will extract baseline image at the highest resolution.")
    tile_count: int = param.Integer(None, bounds=(0, None),
                                    doc="Number of tiles to extract."
                                    "If None (default), extracts all non-background tiles.")
    tile_size: int = param.Integer(224, bounds=(0, None), doc="Size of the square tile, defaults to 224.")
    step: int = param.Integer(None, bounds=(0, None),
                              doc="Step size to define the offset between tiles."
                              "If None (default), it takes the same value as tile_size."
                              "If step < tile_size, it creates overlapping tiles."
                              "If step > tile_size, it skips some chunks in the wsi.")
    random_offset: bool = param.Boolean(False, doc="If True, randomize position of the grid, instead of starting at"
                                                   "the top-left corner,")
    pad_full: bool = param.Boolean(False, doc="If True, pad image to the size evenly divisible by tile_size")
    background_val: int = param.Integer(255, bounds=(0, None),
                                        doc="The background constant to ignore background tiles.")
    filter_mode: str = param.String("min", doc="mode must be in ['min', 'max', 'random']. If total number of tiles is"
                                               "greater than tile_count, then sort by intensity sum, and take the "
                                               "smallest (for min), largest (for max) or random (for random) subset, "
                                               "defaults to 'min' (which assumes background is high value).")

    def create_model(self) -> SlidesDeepMILModule:
        self.model_creation_setup()
        pooling_layer, num_features = self.get_pooling_layer()
        outputs_handler = self.get_output_handler()
        deepmil_module = SlidesDeepMILModule(tiles_count=self.tile_count,
                                             encoder=self.model_encoder,
                                             label_column=SlideKey.LABEL,  # TODO add comment
                                             n_classes=self.data_module.train_dataset.N_CLASSES,
                                             pooling_layer=pooling_layer,
                                             num_features=num_features,
                                             dropout_rate=self.dropout_rate,
                                             class_weights=self.data_module.class_weights,
                                             l_rate=self.l_rate,
                                             weight_decay=self.weight_decay,
                                             adam_betas=self.adam_betas,
                                             is_finetune=self.is_finetune,
                                             class_names=self.class_names,
                                             outputs_handler=outputs_handler)
        deepmil_module.outputs_handler.set_slides_dataset(self.get_slides_dataset())
        return deepmil_module<|MERGE_RESOLUTION|>--- conflicted
+++ resolved
@@ -55,27 +55,6 @@
 
     # Data module parameters:
     batch_size: int = param.Integer(16, bounds=(1, None), doc="Number of slides to load per batch.")
-<<<<<<< HEAD
-=======
-    max_bag_size: int = param.Integer(1000, bounds=(0, None),
-                                      doc="Upper bound on number of tiles in each loaded bag during training stage. "
-                                          "If 0 (default), will return all samples in each bag. "
-                                          "If > 0, bags larger than `max_bag_size` will yield "
-                                          "random subsets of instances.")
-    max_bag_size_inf: int = param.Integer(0, bounds=(0, None),
-                                          doc="Upper bound on number of tiles in each loaded bag during "
-                                          "validation and test stages."
-                                          "If 0 (default), will return all samples in each bag. "
-                                          "If > 0 , bags larger than `max_bag_size_inf` will yield "
-                                          "random subsets of instances.")
-    cache_mode: CacheMode = param.ClassSelector(default=CacheMode.MEMORY, class_=CacheMode,
-                                                doc="The type of caching to perform: "
-                                                    "'memory' (default), 'disk', or 'none'.")
-    precache_location: CacheLocation = param.ClassSelector(default=CacheLocation.NONE, class_=CacheLocation,
-                                                           doc="Whether to pre-cache the entire transformed dataset "
-                                                               "upfront and save it to disk and if re-load in cpu or "
-                                                               "gpu. Options: `none` (default),`cpu`, `gpu`")
->>>>>>> e8ceff0f
     encoding_chunk_size: int = param.Integer(0, doc="If > 0 performs encoding in chunks, by loading"
                                                     "enconding_chunk_size tiles per chunk")
     # local_dataset (used as data module root_path) is declared in DatasetParams superclass
@@ -157,34 +136,8 @@
                                      primary_val_metric=MetricsKey.AUROC,
                                      maximise=True)
 
-<<<<<<< HEAD
     def create_model(self) -> BaseDeepMILModule:
         raise NotImplementedError
-=======
-        outputs_handler = DeepMILOutputsHandler(outputs_root=self.outputs_folder,
-                                                n_classes=self.data_module.train_dataset.N_CLASSES,
-                                                tile_size=self.tile_size,
-                                                level=1,
-                                                class_names=self.class_names,
-                                                primary_val_metric=MetricsKey.AUROC,
-                                                maximise=True)
-        deepmil_module = DeepMILModule(encoder=self.model_encoder,
-                                       label_column=self.data_module.train_dataset.LABEL_COLUMN,
-                                       n_classes=self.data_module.train_dataset.N_CLASSES,
-                                       pooling_layer=pooling_layer,
-                                       num_features=num_features,
-                                       dropout_rate=self.dropout_rate,
-                                       class_weights=self.data_module.class_weights,
-                                       l_rate=self.l_rate,
-                                       weight_decay=self.weight_decay,
-                                       adam_betas=self.adam_betas,
-                                       is_finetune=self.is_finetune,
-                                       class_names=self.class_names,
-                                       outputs_handler=outputs_handler
-                                       )
-        outputs_handler.set_slides_dataset(self.get_slides_dataset())
-        return deepmil_module
->>>>>>> e8ceff0f
 
     def get_data_module(self) -> HistoDataModule:
         raise NotImplementedError
