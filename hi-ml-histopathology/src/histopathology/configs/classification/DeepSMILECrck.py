--- conflicted
+++ resolved
@@ -11,19 +11,10 @@
 - Schirris (2021). DeepSMILE: Self-supervised heterogeneity-aware multiple instance learning for DNA
 damage response defect classification directly from H&E whole-slide images. arXiv:2107.09405
 """
-<<<<<<< HEAD
-from typing import Any
-from pathlib import Path
-=======
->>>>>>> 8f2bc635
 import os
 from typing import Any
 from pathlib import Path
 from pytorch_lightning.callbacks.model_checkpoint import ModelCheckpoint
-<<<<<<< HEAD
-import torch
-=======
->>>>>>> 8f2bc635
 
 from health_azure.utils import CheckpointDownloader
 from health_azure import get_workspace
@@ -33,26 +24,14 @@
 from histopathology.datamodules.base_module import CacheMode, CacheLocation
 from histopathology.datamodules.base_module import TilesDataModule
 from histopathology.datamodules.tcga_crck_module import TcgaCrckTilesDataModule
-<<<<<<< HEAD
-
-from histopathology.models.transforms import (
-    EncodeTilesBatchd,
-    LoadTilesBatchd,
-)
-=======
->>>>>>> 8f2bc635
 from histopathology.models.encoders import (
     HistoSSLEncoder,
     ImageNetEncoder,
     ImageNetSimCLREncoder,
     SSLEncoder,
 )
-<<<<<<< HEAD
 
 from histopathology.configs.classification.BaseMIL import BaseMILTiles
-=======
-from histopathology.configs.classification.BaseMIL import BaseMIL
->>>>>>> 8f2bc635
 from histopathology.datasets.tcga_crck_tiles_dataset import TcgaCrck_TilesDataset
 
 
