--- conflicted
+++ resolved
@@ -108,23 +108,6 @@
             self.precache_location = CacheLocation.NONE
 
     def get_data_module(self) -> TilesDataModule:
-<<<<<<< HEAD
-        image_key = TcgaCrck_TilesDataset.IMAGE_COLUMN
-        if not self.is_caching:
-            transform = LoadTilesBatchd(image_key, progress=True)
-            num_cpus = os.cpu_count()
-            assert num_cpus is not None  # for mypy
-            workers_per_gpu = num_cpus // torch.cuda.device_count()
-            dataloader_kwargs = dict(num_workers=workers_per_gpu, pin_memory=True)
-        else:
-            transform = Compose([
-                                LoadTilesBatchd(image_key, progress=True),
-                                EncodeTilesBatchd(image_key, self.encoder, chunk_size=self.encoding_chunk_size)
-                                ])
-            dataloader_kwargs = dict(num_workers=0, pin_memory=False)
-
-=======
->>>>>>> ce0bfa69
         return TcgaCrckTilesDataModule(
             root_path=self.local_datasets[0],
             max_bag_size=self.max_bag_size,
