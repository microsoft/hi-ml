#  ------------------------------------------------------------------------------------------
#  Copyright (c) Microsoft Corporation. All rights reserved.
#  Licensed under the MIT License (MIT). See LICENSE in the repo root for license information.
#  ------------------------------------------------------------------------------------------

"""DeepSMILECrck is the container for experiments relating to DeepSMILE using the TCGA-CRCk dataset.

For convenience, this module also defines encoder-specific containers e.g.TcgaCrckImageNetMIL

Reference:
- Schirris (2021). DeepSMILE: Self-supervised heterogeneity-aware multiple instance learning for DNA
damage response defect classification directly from H&E whole-slide images. arXiv:2107.09405
"""
from typing import Any
from pathlib import Path

from health_ml.networks.layers.attention_layers import AttentionLayer
<<<<<<< HEAD
from histopathology.datamodules.base_module import CacheMode, CacheLocation
=======
from health_ml.utils import fixed_paths

>>>>>>> 8722c8b5
from histopathology.datamodules.base_module import TilesDataModule
from histopathology.datamodules.tcga_crck_module import TcgaCrckTilesDataModule
from histopathology.models.encoders import (
    HistoSSLEncoder,
    ImageNetEncoder,
    ImageNetSimCLREncoder,
    SSLEncoder,
)
from histopathology.configs.classification.BaseMIL import BaseMILTiles
from histopathology.datasets.tcga_crck_tiles_dataset import TcgaCrck_TilesDataset


class DeepSMILECrck(BaseMILTiles):
    def __init__(self, **kwargs: Any) -> None:
        # Define dictionary with default params that can be overridden from subclasses or CLI
        default_kwargs = dict(
            # declared in BaseMIL:
            pool_type=AttentionLayer.__name__,
            num_transformer_pool_layers=4,
            num_transformer_pool_heads=4,
            encoding_chunk_size=60,
            is_finetune=False,
            is_caching=False,
            # declared in DatasetParams:
            local_datasets=[Path("/tmp/datasets/TCGA-CRCk")],
            azure_datasets=["TCGA-CRCk"],
            # declared in TrainerParams:
            max_epochs=50,
            # declared in WorkflowParams:
            crossval_count=5,
            # declared in OptimizerParams:
            l_rate=5e-4,
            weight_decay=1e-4,
            adam_betas=(0.9, 0.99),
        )
        default_kwargs.update(kwargs)
        super().__init__(**default_kwargs)

    def setup(self) -> None:
        if self.encoder_type == SSLEncoder.__name__:
            from histopathology.configs.run_ids import innereye_ssl_checkpoint_crck_4ws
<<<<<<< HEAD
            # TODO check if downloader has to be a class attribute
            self.downloader = self.download_ssl_checkpoint(innereye_ssl_checkpoint_crck_4ws)

        self.encoder = self.get_encoder()
        self.encoder.cuda()
        self.encoder.eval()
=======
            self.downloader = CheckpointDownloader(
                aml_workspace=get_workspace(),
                run_id=innereye_ssl_checkpoint_crck_4ws,
                checkpoint_filename="last.ckpt",
                download_dir="outputs/",
                remote_checkpoint_dir=Path("outputs/checkpoints")
            )
            os.chdir(fixed_paths.repository_root_directory().parent)
            self.downloader.download_checkpoint_if_necessary()
        super().setup()
>>>>>>> 8722c8b5

    def get_data_module(self) -> TilesDataModule:
        return TcgaCrckTilesDataModule(
            root_path=self.local_datasets[0],
            max_bag_size=self.max_bag_size,
            batch_size=self.batch_size,
            max_bag_size_inf=self.max_bag_size_inf,
            transform=self.get_transform(TcgaCrck_TilesDataset.IMAGE_COLUMN),
            cache_mode=self.cache_mode,
            precache_location=self.precache_location,
            cache_dir=self.cache_dir,
            crossval_count=self.crossval_count,
            crossval_index=self.crossval_index,
            dataloader_kwargs=self.get_dataloader_kwargs(),
        )


class TcgaCrckImageNetMIL(DeepSMILECrck):
    def __init__(self, **kwargs: Any) -> None:
        super().__init__(encoder_type=ImageNetEncoder.__name__, **kwargs)


class TcgaCrckImageNetSimCLRMIL(DeepSMILECrck):
    def __init__(self, **kwargs: Any) -> None:
        super().__init__(encoder_type=ImageNetSimCLREncoder.__name__, **kwargs)


class TcgaCrckSSLMIL(DeepSMILECrck):
    def __init__(self, **kwargs: Any) -> None:
        super().__init__(encoder_type=SSLEncoder.__name__, **kwargs)


class TcgaCrckHistoSSLMIL(DeepSMILECrck):
    def __init__(self, **kwargs: Any) -> None:
        super().__init__(encoder_type=HistoSSLEncoder.__name__, **kwargs)<|MERGE_RESOLUTION|>--- conflicted
+++ resolved
@@ -15,12 +15,7 @@
 from pathlib import Path
 
 from health_ml.networks.layers.attention_layers import AttentionLayer
-<<<<<<< HEAD
-from histopathology.datamodules.base_module import CacheMode, CacheLocation
-=======
-from health_ml.utils import fixed_paths
 
->>>>>>> 8722c8b5
 from histopathology.datamodules.base_module import TilesDataModule
 from histopathology.datamodules.tcga_crck_module import TcgaCrckTilesDataModule
 from histopathology.models.encoders import (
@@ -62,25 +57,12 @@
     def setup(self) -> None:
         if self.encoder_type == SSLEncoder.__name__:
             from histopathology.configs.run_ids import innereye_ssl_checkpoint_crck_4ws
-<<<<<<< HEAD
             # TODO check if downloader has to be a class attribute
             self.downloader = self.download_ssl_checkpoint(innereye_ssl_checkpoint_crck_4ws)
 
         self.encoder = self.get_encoder()
         self.encoder.cuda()
         self.encoder.eval()
-=======
-            self.downloader = CheckpointDownloader(
-                aml_workspace=get_workspace(),
-                run_id=innereye_ssl_checkpoint_crck_4ws,
-                checkpoint_filename="last.ckpt",
-                download_dir="outputs/",
-                remote_checkpoint_dir=Path("outputs/checkpoints")
-            )
-            os.chdir(fixed_paths.repository_root_directory().parent)
-            self.downloader.download_checkpoint_if_necessary()
-        super().setup()
->>>>>>> 8722c8b5
 
     def get_data_module(self) -> TilesDataModule:
         return TcgaCrckTilesDataModule(
