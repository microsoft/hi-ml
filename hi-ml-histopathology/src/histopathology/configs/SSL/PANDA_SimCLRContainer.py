--- conflicted
+++ resolved
@@ -55,11 +55,7 @@
                          **kwargs)
         self.pl_check_val_every_n_epoch = 10
         PandaTilesDatasetWithReturnIndex.occupancy_threshold = 0
-<<<<<<< HEAD
-        PandaTilesDatasetWithReturnIndex.random_selection = 0.5
-=======
         PandaTilesDatasetWithReturnIndex.random_subset_fraction = 1
->>>>>>> 27b7e353
         if not is_running_in_azure_ml():
             self.is_debug_model = True
             self.num_workers = 0
