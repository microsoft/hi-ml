#  ------------------------------------------------------------------------------------------
#  Copyright (c) Microsoft Corporation. All rights reserved.
#  Licensed under the MIT License (MIT). See LICENSE in the repo root for license information.
#  ------------------------------------------------------------------------------------------

import os
import torch
import pytest
from pathlib import Path
from unittest.mock import MagicMock
from typing import Any, Callable, Dict, Iterable, List, Optional, Type, Tuple

from torch import Tensor, argmax, nn, rand, randint, randn, round, stack, allclose
from torch.utils.data._utils.collate import default_collate
from torchvision.models import resnet18

from health_ml.lightning_container import LightningContainer
from health_ml.networks.layers.attention_layers import AttentionLayer

from histopathology.configs.classification.DeepSMILECrck import DeepSMILECrck
from histopathology.configs.classification.DeepSMILEPanda import BaseDeepSMILEPanda, DeepSMILETilesPanda
from histopathology.datamodules.base_module import HistoDataModule, TilesDataModule
from histopathology.datasets.base_dataset import TilesDataset
from histopathology.datasets.default_paths import PANDA_TILES_DATASET_DIR, TCGA_CRCK_DATASET_DIR
from histopathology.models.deepmil import BaseDeepMILModule, TilesDeepMILModule
from histopathology.models.encoders import IdentityEncoder, ImageNetEncoder, TileEncoder
from histopathology.utils.naming import MetricsKey, ResultsKey
from testhisto.mocks.base_data_generator import MockHistoDataType
from testhisto.mocks.slides_generator import MockPandaSlidesGenerator, TilesPositioningType
from testhisto.mocks.tiles_generator import MockPandaTilesGenerator
from testhisto.mocks.container import MockDeepSMILETilesPanda, MockDeepSMILESlidesPanda
from health_ml.utils.common_utils import is_gpu_available

no_gpu = not is_gpu_available()


def get_supervised_imagenet_encoder() -> TileEncoder:
    return ImageNetEncoder(feature_extraction_model=resnet18, tile_size=224)


def get_attention_pooling_layer(num_encoding: int = 512,
                                pool_out_dim: int = 1) -> Tuple[nn.Module, int]:

    pool_hidden_dim = 5  # different dimensions get tested in test_attentionlayers.py
    pooling_layer = AttentionLayer(num_encoding,
                                   pool_hidden_dim,
                                   pool_out_dim)

    num_features = num_encoding * pool_out_dim
    return pooling_layer, num_features


def _test_lightningmodule(
    n_classes: int,
    batch_size: int,
    max_bag_size: int,
    pool_out_dim: int,
    dropout_rate: Optional[float],
) -> None:

    assert n_classes > 0

    # hard-coded here to avoid test explosion; correctness of other encoders is tested elsewhere
    encoder = get_supervised_imagenet_encoder()

    # hard-coded here to avoid test explosion; correctness of other pooling layers is tested elsewhere
    pooling_layer, num_features = get_attention_pooling_layer(pool_out_dim=pool_out_dim)

    module = TilesDeepMILModule(
        encoder=encoder,
        label_column="label",
        n_classes=n_classes,
        pooling_layer=pooling_layer,
        num_features=num_features,
        dropout_rate=dropout_rate,
    )

    bag_images = rand([batch_size, max_bag_size, *module.encoder.input_dim])
    bag_labels_list = []
    bag_logits_list = []
    bag_attn_list = []
    for bag in bag_images:
        if n_classes > 1:
            labels = randint(n_classes, size=(max_bag_size,))
        else:
            labels = randint(n_classes + 1, size=(max_bag_size,))
        bag_labels_list.append(module.get_bag_label(labels))
        logit, attn = module(bag)
        assert logit.shape == (1, n_classes)
        assert attn.shape == (pool_out_dim, max_bag_size)
        bag_logits_list.append(logit.view(-1))
        bag_attn_list.append(attn)

    bag_logits = stack(bag_logits_list)
    bag_labels = stack(bag_labels_list).view(-1)

    assert bag_logits.shape[0] == (batch_size)
    assert bag_labels.shape[0] == (batch_size)

    if module.n_classes > 1:
        loss = module.loss_fn(bag_logits, bag_labels)
    else:
        loss = module.loss_fn(bag_logits.squeeze(1), bag_labels.float())

    assert loss > 0
    assert loss.shape == ()

    probs = module.activation_fn(bag_logits)
    assert ((probs >= 0) & (probs <= 1)).all()

    if n_classes > 1:
        predlabels = argmax(probs, dim=1)
    else:
        predlabels = round(probs)

    predlabels = predlabels.view(-1, 1)
    assert predlabels.shape[0] == batch_size
    assert probs.shape == (batch_size, n_classes)

    bag_labels = bag_labels.view(-1, 1)
    if n_classes == 1:
        probs = probs.squeeze(dim=1)
    for metric_name, metric_object in module.train_metrics.items():
        if metric_name == MetricsKey.CONF_MATRIX:
            continue
        score = metric_object(probs, bag_labels.view(batch_size,))
        assert torch.all(score >= 0)
        assert torch.all(score <= 1)


@pytest.fixture(scope="session")
def mock_panda_tiles_root_dir(tmp_path_factory: pytest.TempPathFactory) -> Path:
    tmp_root_dir = tmp_path_factory.mktemp("mock_tiles")
    tiles_generator = MockPandaTilesGenerator(
        tmp_path=tmp_root_dir,
        mock_type=MockHistoDataType.PATHMNIST,
        n_tiles=4,
        n_slides=10,
        n_channels=3,
        tile_size=28,
        img_size=224,
    )
    tiles_generator.generate_mock_histo_data()
    return tmp_root_dir


@pytest.fixture(scope="session")
def mock_panda_slides_root_dir(tmp_path_factory: pytest.TempPathFactory) -> Path:
    tmp_root_dir = tmp_path_factory.mktemp("mock_slides")
    wsi_generator = MockPandaSlidesGenerator(
        tmp_path=tmp_root_dir,
        mock_type=MockHistoDataType.PATHMNIST,
        n_tiles=4,
        n_slides=10,
        n_channels=3,
        n_levels=3,
        tile_size=28,
        background_val=255,
        tiles_pos_type=TilesPositioningType.RANDOM
    )
    wsi_generator.generate_mock_histo_data()
    return tmp_root_dir


@pytest.mark.parametrize("n_classes", [1, 3])
@pytest.mark.parametrize("batch_size", [1, 15])
@pytest.mark.parametrize("max_bag_size", [1, 7])
@pytest.mark.parametrize("pool_out_dim", [1, 6])
@pytest.mark.parametrize("dropout_rate", [None, 0.5])
def test_lightningmodule_attention(
    n_classes: int,
    batch_size: int,
    max_bag_size: int,
    pool_out_dim: int,
    dropout_rate: Optional[float],
) -> None:
    _test_lightningmodule(n_classes=n_classes,
                          batch_size=batch_size,
                          max_bag_size=max_bag_size,
                          pool_out_dim=pool_out_dim,
                          dropout_rate=dropout_rate)


def validate_metric_inputs(scores: torch.Tensor, labels: torch.Tensor) -> None:
    def is_integral(x: torch.Tensor) -> bool:
        return (x == x.long()).all()  # type: ignore

    assert labels.shape == (scores.shape[0], )
    assert torch.is_floating_point(scores), "Received scores with integer dtype"
    assert not is_integral(scores), "Received scores with integral values"
    assert is_integral(labels), "Received labels with floating-point values"


def add_callback(fn: Callable, callback: Callable) -> Callable:
    def wrapper(*args: Any, **kwargs: Any) -> Any:
        callback(*args, **kwargs)
        return fn(*args, **kwargs)
    return wrapper


@pytest.mark.parametrize("n_classes", [1, 3])
def test_metrics(n_classes: int) -> None:
    input_dim = (128,)

    # hard-coded here to avoid test explosion; correctness of other pooling layers is tested elsewhere
    pooling_layer, num_features = get_attention_pooling_layer(num_encoding=input_dim[0],
                                                              pool_out_dim=1)

    module = TilesDeepMILModule(
        encoder=IdentityEncoder(input_dim=input_dim),
        label_column=TilesDataset.LABEL_COLUMN,
        n_classes=n_classes,
        pooling_layer=pooling_layer,
        num_features=num_features
    )

    # Patching to enable running the module without a Trainer object
    module.trainer = MagicMock(world_size=1)  # type: ignore
    module.log = MagicMock()  # type: ignore

    batch_size = 20
    bag_size = 5
    if n_classes > 1:
        class_weights = torch.rand(n_classes)
    else:
        class_weights = torch.tensor([0.8, 0.2])
    bags: List[Dict] = []
    for slide_idx in range(batch_size):
        bag_label = torch.multinomial(class_weights, 1)
        sample: Dict[str, Iterable] = {
            TilesDataset.SLIDE_ID_COLUMN: [str(slide_idx)] * bag_size,
            TilesDataset.TILE_ID_COLUMN: [f"{slide_idx}-{tile_idx}"
                                          for tile_idx in range(bag_size)],
            TilesDataset.IMAGE_COLUMN: rand(bag_size, *input_dim),
            TilesDataset.LABEL_COLUMN: bag_label.expand(bag_size),
        }
        sample[TilesDataset.PATH_COLUMN] = [tile_id + '.png'
                                            for tile_id in sample[TilesDataset.TILE_ID_COLUMN]]
        bags.append(sample)
    batch = default_collate(bags)

    # ================
    # Test that the module metrics match manually computed metrics with the correct inputs
    module_metrics_dict = module.test_metrics
    independent_metrics_dict = module.get_metrics()

    # Patch the metrics to check that the inputs are valid. In particular, test that the scores
    # do not have integral values, which would suggest that hard labels were passed instead.
    for metric_obj in module_metrics_dict.values():
        metric_obj.update = add_callback(metric_obj.update, validate_metric_inputs)

    results = module.test_step(batch, 0)
    predicted_probs = results[ResultsKey.PROB]
    true_labels = results[ResultsKey.TRUE_LABEL]

    for key, metric_obj in module_metrics_dict.items():
        value = metric_obj.compute()
        expected_value = independent_metrics_dict[key](predicted_probs, true_labels.view(batch_size,))
        assert torch.allclose(value, expected_value), f"Discrepancy in '{key}' metric"


def move_batch_to_expected_device(batch: Dict[str, List], use_gpu: bool) -> Dict:
    device = "cuda" if use_gpu else "cpu"
    return {
        key: [
            value.to(device) if isinstance(value, Tensor) else value for value in values
        ]
        for key, values in batch.items()
    }


<<<<<<< HEAD
def assert_train_step(module: BaseDeepMILModule, data_module: HistoDataModule, use_gpu: bool) -> None:
=======
def assert_train_step(module: DeepMILModule, data_module: TilesDataModule, use_gpu: bool) -> None:
>>>>>>> 8722c8b5
    train_data_loader = data_module.train_dataloader()
    for batch_idx, batch in enumerate(train_data_loader):
        batch = move_batch_to_expected_device(batch, use_gpu)
        loss = module.training_step(batch, batch_idx)
        loss.retain_grad()
        loss.backward()
        assert loss.grad is not None
        assert loss.shape == (1, 1)
        assert isinstance(loss, Tensor)
        break


<<<<<<< HEAD
def assert_validation_step(module: BaseDeepMILModule, data_module: HistoDataModule, use_gpu: bool) -> None:
=======
def assert_validation_step(module: DeepMILModule, data_module: TilesDataModule, use_gpu: bool) -> None:
>>>>>>> 8722c8b5
    val_data_loader = data_module.val_dataloader()
    for batch_idx, batch in enumerate(val_data_loader):
        batch = move_batch_to_expected_device(batch, use_gpu)
        outputs_dict = module.validation_step(batch, batch_idx)
        loss = outputs_dict[ResultsKey.LOSS]  # noqa
        assert loss.shape == (1, 1)  # noqa
        assert isinstance(loss, Tensor)
        break


<<<<<<< HEAD
def assert_test_step(module: BaseDeepMILModule, data_module: HistoDataModule, use_gpu: bool) -> None:
=======
def assert_test_step(module: DeepMILModule, data_module: TilesDataModule, use_gpu: bool) -> None:
>>>>>>> 8722c8b5
    test_data_loader = data_module.test_dataloader()
    for batch_idx, batch in enumerate(test_data_loader):
        batch = move_batch_to_expected_device(batch, use_gpu)
        outputs_dict = module.test_step(batch, batch_idx)
        loss = outputs_dict[ResultsKey.LOSS]  # noqa
        assert loss.shape == (1, 1) # noqa
        assert isinstance(loss, Tensor)
        break


CONTAINER_DATASET_DIR = {
    DeepSMILETilesPanda: PANDA_TILES_DATASET_DIR,
    DeepSMILECrck: TCGA_CRCK_DATASET_DIR,
}


@pytest.mark.parametrize("container_type", [DeepSMILETilesPanda,
                                            DeepSMILECrck])
@pytest.mark.parametrize("use_gpu", [True, False])
def test_container(container_type: Type[LightningContainer], use_gpu: bool) -> None:
    dataset_dir = CONTAINER_DATASET_DIR[container_type]
    if not os.path.isdir(dataset_dir):
        pytest.skip(
            f"Dataset for container {container_type.__name__} "
            f"is unavailable: {dataset_dir}"
        )
    if container_type is DeepSMILECrck:
        container = container_type(encoder_type=ImageNetEncoder.__name__)
    elif container_type is DeepSMILETilesPanda:
        container = DeepSMILETilesPanda(encoder_type=ImageNetEncoder.__name__)
    else:
        container = container_type()

    container.setup()

    data_module: TilesDataModule = container.get_data_module()  # type: ignore
    data_module.max_bag_size = 10

    module = container.create_model()
    module.trainer = MagicMock(world_size=1)  # type: ignore
    module.log = MagicMock()  # type: ignore
    if use_gpu:
        module.cuda()

    assert_train_step(module, data_module, use_gpu)  # type: ignore
    assert_validation_step(module, data_module, use_gpu)  # type: ignore
    assert_test_step(module, data_module, use_gpu)  # type: ignore


<<<<<<< HEAD
def _test_mock_panda_container(use_gpu: bool, mock_container: BaseDeepSMILEPanda, tmp_path: Path) -> None:
    container = mock_container(tmp_path=tmp_path)
=======
@pytest.mark.skipif(True, reason="hot-fix: pathmnist link is down")
@pytest.mark.parametrize("use_gpu", [True, False])
def test_mock_panda_container(use_gpu: bool, mock_panda_tiles_root_dir: Path) -> None:
    if use_gpu and no_gpu:
        pytest.skip(
            f"test_mock_container with use_gpu = {use_gpu} will be skipped because no gpu is available."
        )
    container = MockDeepSMILEPanda(tmp_path=mock_panda_tiles_root_dir)
>>>>>>> 8722c8b5
    container.setup()
    data_module = container.get_data_module()
    module = container.create_model()

    module.trainer = MagicMock(world_size=1)  # type: ignore
    module.log = MagicMock()  # type: ignore
    if use_gpu:
        module.cuda()

    assert_train_step(module, data_module, use_gpu)
    assert_validation_step(module, data_module, use_gpu)
    assert_test_step(module, data_module, use_gpu)


@pytest.mark.skipif(no_gpu, reason="Test requires GPU")
@pytest.mark.gpu
@pytest.mark.parametrize("mock_container, tmp_path", [(MockDeepSMILETilesPanda, "mock_panda_tiles_root_dir"),
                                                      (MockDeepSMILESlidesPanda, "mock_panda_slides_root_dir")])
def test_mock_panda_container_gpu(mock_container: BaseDeepSMILEPanda,
                                  tmp_path: str,
                                  request: pytest.FixtureRequest) -> None:
    _test_mock_panda_container(use_gpu=True, mock_container=mock_container, tmp_path=request.getfixturevalue(tmp_path))


@pytest.mark.parametrize("mock_container, tmp_path", [(MockDeepSMILETilesPanda, "mock_panda_tiles_root_dir"),
                                                      (MockDeepSMILESlidesPanda, "mock_panda_slides_root_dir")])
def test_mock_panda_container_cpu(mock_container: BaseDeepSMILEPanda,
                                  tmp_path: str,
                                  request: pytest.FixtureRequest) -> None:
    _test_mock_panda_container(use_gpu=False, mock_container=mock_container, tmp_path=request.getfixturevalue(tmp_path))


def test_class_weights_binary() -> None:
    class_weights = Tensor([0.5, 3.5])
    n_classes = 1

    # hard-coded here to avoid test explosion; correctness of other pooling layers is tested elsewhere
    pooling_layer, num_features = get_attention_pooling_layer(pool_out_dim=1)

    module = TilesDeepMILModule(
        encoder=get_supervised_imagenet_encoder(),
        label_column="label",
        n_classes=n_classes,
        pooling_layer=pooling_layer,
        num_features=num_features,
        class_weights=class_weights,
    )
    logits = Tensor(randn(1, n_classes))
    bag_label = randint(n_classes + 1, size=(1,))

    pos_weight = Tensor([class_weights[1] / (class_weights[0] + 1e-5)])
    loss_weighted = module.loss_fn(logits.squeeze(1), bag_label.float())
    criterion_unweighted = nn.BCEWithLogitsLoss()
    loss_unweighted = criterion_unweighted(logits.squeeze(1), bag_label.float())
    if bag_label.item() == 1:
        assert allclose(loss_weighted, pos_weight * loss_unweighted)
    else:
        assert allclose(loss_weighted, loss_unweighted)


def test_class_weights_multiclass() -> None:
    class_weights = Tensor([0.33, 0.33, 0.33])
    n_classes = 3

    # hard-coded here to avoid test explosion; correctness of other pooling layers is tested elsewhere
    pooling_layer, num_features = get_attention_pooling_layer(pool_out_dim=1)

    module = TilesDeepMILModule(
        encoder=get_supervised_imagenet_encoder(),
        label_column="label",
        n_classes=n_classes,
        pooling_layer=pooling_layer,
        num_features=num_features,
        class_weights=class_weights,
    )
    logits = Tensor(randn(1, n_classes))
    bag_label = randint(n_classes, size=(1,))

    loss_weighted = module.loss_fn(logits, bag_label)
    criterion_unweighted = nn.CrossEntropyLoss()
    loss_unweighted = criterion_unweighted(logits, bag_label)
    # The weighted and unweighted loss functions give the same loss values for batch_size = 1.
    # https://stackoverflow.com/questions/67639540/pytorch-cross-entropy-loss-weights-not-working
    # TODO: the test should reflect actual weighted loss operation for the class weights after
    # batch_size > 1 is implemented.
    assert allclose(loss_weighted, loss_unweighted)<|MERGE_RESOLUTION|>--- conflicted
+++ resolved
@@ -269,11 +269,7 @@
     }
 
 
-<<<<<<< HEAD
 def assert_train_step(module: BaseDeepMILModule, data_module: HistoDataModule, use_gpu: bool) -> None:
-=======
-def assert_train_step(module: DeepMILModule, data_module: TilesDataModule, use_gpu: bool) -> None:
->>>>>>> 8722c8b5
     train_data_loader = data_module.train_dataloader()
     for batch_idx, batch in enumerate(train_data_loader):
         batch = move_batch_to_expected_device(batch, use_gpu)
@@ -286,11 +282,7 @@
         break
 
 
-<<<<<<< HEAD
 def assert_validation_step(module: BaseDeepMILModule, data_module: HistoDataModule, use_gpu: bool) -> None:
-=======
-def assert_validation_step(module: DeepMILModule, data_module: TilesDataModule, use_gpu: bool) -> None:
->>>>>>> 8722c8b5
     val_data_loader = data_module.val_dataloader()
     for batch_idx, batch in enumerate(val_data_loader):
         batch = move_batch_to_expected_device(batch, use_gpu)
@@ -301,11 +293,7 @@
         break
 
 
-<<<<<<< HEAD
 def assert_test_step(module: BaseDeepMILModule, data_module: HistoDataModule, use_gpu: bool) -> None:
-=======
-def assert_test_step(module: DeepMILModule, data_module: TilesDataModule, use_gpu: bool) -> None:
->>>>>>> 8722c8b5
     test_data_loader = data_module.test_dataloader()
     for batch_idx, batch in enumerate(test_data_loader):
         batch = move_batch_to_expected_device(batch, use_gpu)
@@ -355,19 +343,8 @@
     assert_test_step(module, data_module, use_gpu)  # type: ignore
 
 
-<<<<<<< HEAD
 def _test_mock_panda_container(use_gpu: bool, mock_container: BaseDeepSMILEPanda, tmp_path: Path) -> None:
     container = mock_container(tmp_path=tmp_path)
-=======
-@pytest.mark.skipif(True, reason="hot-fix: pathmnist link is down")
-@pytest.mark.parametrize("use_gpu", [True, False])
-def test_mock_panda_container(use_gpu: bool, mock_panda_tiles_root_dir: Path) -> None:
-    if use_gpu and no_gpu:
-        pytest.skip(
-            f"test_mock_container with use_gpu = {use_gpu} will be skipped because no gpu is available."
-        )
-    container = MockDeepSMILEPanda(tmp_path=mock_panda_tiles_root_dir)
->>>>>>> 8722c8b5
     container.setup()
     data_module = container.get_data_module()
     module = container.create_model()
@@ -382,7 +359,7 @@
     assert_test_step(module, data_module, use_gpu)
 
 
-@pytest.mark.skipif(no_gpu, reason="Test requires GPU")
+@pytest.mark.skipif(no_gpu or True, reason="Test requires GPU | hot-fix: pathmnist link is down")
 @pytest.mark.gpu
 @pytest.mark.parametrize("mock_container, tmp_path", [(MockDeepSMILETilesPanda, "mock_panda_tiles_root_dir"),
                                                       (MockDeepSMILESlidesPanda, "mock_panda_slides_root_dir")])
@@ -392,6 +369,7 @@
     _test_mock_panda_container(use_gpu=True, mock_container=mock_container, tmp_path=request.getfixturevalue(tmp_path))
 
 
+@pytest.mark.skipif(True, reason="hot-fix: pathmnist link is down")
 @pytest.mark.parametrize("mock_container, tmp_path", [(MockDeepSMILETilesPanda, "mock_panda_tiles_root_dir"),
                                                       (MockDeepSMILESlidesPanda, "mock_panda_slides_root_dir")])
 def test_mock_panda_container_cpu(mock_container: BaseDeepSMILEPanda,
