#  ------------------------------------------------------------------------------------------
#  Copyright (c) Microsoft Corporation. All rights reserved.
#  Licensed under the MIT License (MIT). See LICENSE in the repo root for license information.
#  ------------------------------------------------------------------------------------------
import numpy as np
import pandas as pd
import torch
from torch._C import dtype
from torch.utils.data.dataset import TensorDataset

from enum import Enum
from pathlib import Path
from typing import Optional
from torch.utils.data import DataLoader
from health_azure.datasets import DatasetConfig

from health_azure.utils import get_workspace


class MockHistoDataType(Enum):
    PATHMNIST = "PathMNIST"
    FAKE = "fake"


class MockHistoDataGenerator:
    """Base class for mock histo data generation.

    :param MASK_COLUMN: CSV column name for relative path to mask file.
    :param DATA_PROVIDER: CSV column name for data provider.
    :param ISUP_GRADE: CSV column name for isup grade.
    :param GLEASON_SCORE: CSV column name for gleason score.
    :param DATA_PROVIDERS_VALUES: Possible values to be assigned to data provider column. The values mapped to
    :param ISUP_GRADE_MAPPING: Possible values to be assigned to isup grade column. The values mapped to
    isup_grades are the possible gleason_scores.
    """

    MASK_COLUMN = "mask"
    OCCUPANCY = "occupancy"
    DATA_PROVIDER = "data_provider"
    ISUP_GRADE = "slide_isup_grade"
    GLEASON_SCORE = "gleason_score"

    DATA_PROVIDERS_VALUES = ["site_0", "site_1"]
    ISUP_GRADE_MAPPING = {
        0: ["0+0", "negative"],
        4: ["4+4", "5+3", "3+5"],
        1: ["3+3"],
        3: ["4+3"],
        2: ["3+4"],
        5: ["4+5", "5+4", "5+5"],
    }

    _RELATIVE_ROOT_FOLDER = ""

    def __init__(
        self,
        tmp_path: Path,
        mock_type: MockHistoDataType = MockHistoDataType.PATHMNIST,
        seed: int = 42,
        n_tiles: int = 1,
        n_slides: int = 4,
        n_channels: int = 3,
        tile_size: int = 28,
    ) -> None:
        """
        :param tmp_path: A temporary directory to store all generated data.
        :param mock_type: The wsi generator mock type. Supported mock types are:
            WSIMockType.PATHMNIST: for creating mock WSI by stitching tiles from pathmnist.
            WSIMockType.FAKE: for creating mock WSI by stitching fake tiles.
        :param seed: pseudorandom number generator seed to use for mocking random metadata, defaults to 42.
        :param n_tiles: how many tiles per slide to load from pathmnist dataloader, defaults to 1.
            if n_tiles > 1 WSIs are generated from different tiles in the subclass MockWSIGenerator.
        :param n_slides: Number of random slides to generate, defaults to 4.
        :param n_channels: Number of channels, defaults to 3.
        :param tile_size: The tile size, defaults to 28.
        """
        np.random.seed(seed)
        self.tmp_path = tmp_path
        self.mock_type = mock_type
        self.n_tiles = n_tiles
        self.total_tiles = n_tiles
        self.n_slides = n_slides
        self.n_channels = n_channels
        self.tile_size = tile_size

        self.validate()
        self.set_tmp_path()

        self.dataframe = self.create_mock_metadata_dataframe()

        if self.mock_type == MockHistoDataType.PATHMNIST:
            self.mount_pathmnist_dataset()

        self.dataloader = self.get_dataloader()

    def validate(self) -> None:
        pass

    def set_tmp_path(self) -> None:
        pass

    def create_mock_metadata_dataframe(self) -> pd.DataFrame:
        """Create a mock dataframe with random metadata."""
        raise NotImplementedError

    def get_dataloader(self) -> Optional[DataLoader]:
        if self.mock_type == MockHistoDataType.PATHMNIST:
            return self._get_pathmnist_dataloader()
        elif self.mock_type == MockHistoDataType.FAKE:
            # we don't need a dataloader for MockHistoDataType.FAKE, a random fake value is picked (l.137 in MockWSI)
            return None
        else:
            raise NotImplementedError

    def generate_mock_histo_data(self) -> None:
        """Create mock histo data and save it in the corresponding format: tiff for wsi and png for tiles"""
        raise NotImplementedError

    def mount_pathmnist_dataset(self) -> None:
        ws = get_workspace()
        dataset = DatasetConfig(
            name=self.mock_type.value, target_folder=self.tmp_path / self.mock_type.value, use_mounting=True
        )
        dataset_mount_folder, mount_ctx = dataset.to_input_dataset_local(ws)
        assert mount_ctx is not None  # for mypy
        mount_ctx.start()
        print(f"Dataset mounted in {dataset_mount_folder}")  # TODO remove this print

    def _create_pathmnist_dataset(self, split: str) -> TensorDataset:
        """Create pathmnist torch dataset from mounted dataset.

        :param split: The split subset. It takes values in ["train", "val", "test"]
        :return: A TensorDataset for pathmnist tiles.
        """
        assert split in ["train", "val", "test"], "Please choose a split string among [train, val, test]"
        npz_file = np.load(self.tmp_path / self.mock_type.value / f"{self.mock_type.value.lower()}.npz")

        imgs = torch.Tensor(npz_file[f"{split}_images"]).permute(0, 3, 1, 2).int()
        labels = torch.Tensor(npz_file[f"{split}_labels"])

        return TensorDataset(imgs, labels)

    def _get_pathmnist_dataloader(self) -> DataLoader:
        """Get a dataloader for pathmnist dataset. It returns tiles of shape (self.n_tiles, 3, 28, 28).
        :return: A dataloader to sample pathmnist tiles.
        """
<<<<<<< HEAD
        return DataLoader(dataset=self._create_pathmnist_dataset(split="train"), batch_size=self.n_tiles, shuffle=True)
=======
        info = medmnist.INFO["pathmnist"]
        PathMNISTDataset = getattr(medmnist, info["python_class"])
        dataset = PathMNISTDataset(split="train", transform=transforms.ToTensor(), download=True)
        return DataLoader(dataset=dataset, batch_size=self.total_tiles, shuffle=True)

    def generate_mock_histo_data(self) -> None:
        """Create mock histo data and save it in the corresponding format: tiff for wsi and png for tiles"""
        raise NotImplementedError
>>>>>>> 39911d21
<|MERGE_RESOLUTION|>--- conflicted
+++ resolved
@@ -5,7 +5,6 @@
 import numpy as np
 import pandas as pd
 import torch
-from torch._C import dtype
 from torch.utils.data.dataset import TensorDataset
 
 from enum import Enum
@@ -144,15 +143,4 @@
         """Get a dataloader for pathmnist dataset. It returns tiles of shape (self.n_tiles, 3, 28, 28).
         :return: A dataloader to sample pathmnist tiles.
         """
-<<<<<<< HEAD
-        return DataLoader(dataset=self._create_pathmnist_dataset(split="train"), batch_size=self.n_tiles, shuffle=True)
-=======
-        info = medmnist.INFO["pathmnist"]
-        PathMNISTDataset = getattr(medmnist, info["python_class"])
-        dataset = PathMNISTDataset(split="train", transform=transforms.ToTensor(), download=True)
-        return DataLoader(dataset=dataset, batch_size=self.total_tiles, shuffle=True)
-
-    def generate_mock_histo_data(self) -> None:
-        """Create mock histo data and save it in the corresponding format: tiff for wsi and png for tiles"""
-        raise NotImplementedError
->>>>>>> 39911d21
+        return DataLoader(dataset=self._create_pathmnist_dataset(split="train"), batch_size=self.n_tiles, shuffle=True)