#  ------------------------------------------------------------------------------------------
#  Copyright (c) Microsoft Corporation. All rights reserved.
#  Licensed under the MIT License (MIT). See LICENSE in the repo root for license information.
#  ------------------------------------------------------------------------------------------
"""
Utility functions for interacting with AzureML runs
"""
import hashlib
import json
import logging
import os
import re
import shutil
import sys
import tempfile
from argparse import (_UNRECOGNIZED_ARGS_ATTR, OPTIONAL, SUPPRESS, ArgumentDefaultsHelpFormatter, ArgumentError,
                      ArgumentParser, Namespace)
from collections import defaultdict
from contextlib import contextmanager
from dataclasses import dataclass
from enum import Enum
from itertools import islice
from pathlib import Path
from typing import (Any, Callable, DefaultDict, Dict, Generator, Iterable, List, Optional, Set, Tuple, Type, TypeVar,
                    Union)

import conda_merge
import mlflow
import pandas as pd
import param

from azureml._restclient.constants import RunStatus
from azureml.core import Environment, Experiment, Run, Workspace, get_run
from azureml.core.authentication import InteractiveLoginAuthentication, ServicePrincipalAuthentication
from azureml.core.conda_dependencies import CondaDependencies
from azureml.core.run import _OfflineRun
from azureml.data.azure_storage_datastore import AzureBlobDatastore
from azureml.train.hyperdrive import HyperDriveRun


from azure.ai.ml import MLClient
from azure.ai.ml.entities import AzureBlobDatastore, Job  #, Environment, Workspace
from azure.identity import ClientSecretCredential, DeviceCodeCredential
from mlflow.entities import Run as MLFlowRun
from mlflow.tracking import MlflowClient

T = TypeVar("T")

EXPERIMENT_RUN_SEPARATOR = ":"
DEFAULT_UPLOAD_TIMEOUT_SECONDS: int = 36_000  # 10 Hours

# The version to use when creating an AzureML Python environment. We create all environments with a unique hashed
# name, hence version will always be fixed
ENVIRONMENT_VERSION = "1"

# Environment variables used for authentication
ENV_SERVICE_PRINCIPAL_ID = "HIML_SERVICE_PRINCIPAL_ID"
ENV_SERVICE_PRINCIPAL_PASSWORD = "HIML_SERVICE_PRINCIPAL_PASSWORD"
ENV_TENANT_ID = "HIML_TENANT_ID"
ENV_RESOURCE_GROUP = "HIML_RESOURCE_GROUP"
ENV_SUBSCRIPTION_ID = "HIML_SUBSCRIPTION_ID"
ENV_WORKSPACE_NAME = "HIML_WORKSPACE_NAME"

# Environment variables used for multi-node training
ENV_AZ_BATCHAI_MPI_MASTER_NODE = "AZ_BATCHAI_MPI_MASTER_NODE"
ENV_AZ_BATCH_MASTER_NODE = "AZ_BATCH_MASTER_NODE"
ENV_MASTER_ADDR = "MASTER_ADDR"
ENV_MASTER_IP = "MASTER_IP"
ENV_MASTER_PORT = "MASTER_PORT"
ENV_OMPI_COMM_WORLD_RANK = "OMPI_COMM_WORLD_RANK"
ENV_NODE_RANK = "NODE_RANK"
ENV_GLOBAL_RANK = "GLOBAL_RANK"
ENV_LOCAL_RANK = "LOCAL_RANK"
MASTER_PORT_DEFAULT = 6105

# Environment variables used by Amulet
ENV_AMLT_PROJECT_NAME = "AZUREML_ARM_PROJECT_NAME"
ENV_AMLT_INPUT_OUTPUT = "AZURE_ML_INPUT_OUTPUT"
ENV_AMLT_OUTPUT_DIR = "AMLT_OUTPUT_DIR"
ENV_AMLT_SNAPSHOT_DIR = "SNAPSHOT_DIR"
ENV_AMLT_AZ_BATCHAI_DIR = "AZ_BATCHAI_JOB_WORK_DIR"
ENV_AMLT_DATAREFERENCE_DATA = 'AZUREML_DATAREFERENCE_data'
ENV_AMLT_DATAREFERENCE_OUTPUT = "AZUREML_DATAREFERENCE_output"

# Other Azure ML related variables
ENVIRONMENT_VERSION = "1"
FINAL_MODEL_FOLDER = "final_model"
MODEL_ID_KEY_NAME = "model_id"
PYTHON_ENVIRONMENT_NAME = "python_environment_name"
RUN_CONTEXT: Run = Run.get_context()
PARENT_RUN_CONTEXT = getattr(RUN_CONTEXT, "parent", None)
WORKSPACE_CONFIG_JSON = "config.json"

# Names for sections in a Conda environment definition
CONDA_NAME = "name"
CONDA_CHANNELS = "channels"
CONDA_DEPENDENCIES = "dependencies"
CONDA_PIP = "pip"

VALID_LOG_FILE_PATHS = [Path("user_logs/std_log.txt"), Path("azureml-logs/70_driver_log.txt")]

# By default, define several environment variables that work around known issues in the software stack
DEFAULT_ENVIRONMENT_VARIABLES = {
    "AZUREML_OUTPUT_UPLOAD_TIMEOUT_SEC": "3600",
    # Occasionally uploading data during the run takes too long, and makes the job fail. Default is 300.
    "AZUREML_RUN_KILL_SIGNAL_TIMEOUT_SEC": "900",
    "MKL_SERVICE_FORCE_INTEL": "1",
    # Switching to a new software stack in AML for mounting datasets
    "RSLEX_DIRECT_VOLUME_MOUNT": "true",
    "RSLEX_DIRECT_VOLUME_MOUNT_MAX_CACHE_SIZE": "1",
    "DATASET_MOUNT_CACHE_SIZE": "1",
    "AZUREML_COMPUTE_USE_COMMON_RUNTIME": "false"
}

PathOrString = Union[Path, str]


class IntTuple(param.NumericTuple):
    """
    Parameter class that must always have integer values
    """

    def _validate(self, val: Any) -> None:
        """
        Check that input "val" is indeed a tuple of integers. If it is a tuple of some other type, raises
        a ValueError

        :param val: The value to be checked
        """
        super()._validate(val)
        if val is not None:
            for i, n in enumerate(val):
                if not isinstance(n, int):
                    raise ValueError(
                        f"{self.name}: tuple element at index {i} with value {n} in {val} is not an integer"
                    )


class GenericConfig(param.Parameterized):
    def __init__(self, should_validate: bool = True, throw_if_unknown_param: bool = False, **params: Any):
        """
        Instantiates the config class, ignoring parameters that are not overridable.

        :param should_validate: If True, the validate() method is called directly after init.
        :param throw_if_unknown_param: If True, raise an error if the provided "params" contains any key that does not
                                correspond to an attribute of the class.
        :param params: Parameters to set.
        """
        # check if illegal arguments are passed in
        legal_params = self.get_overridable_parameters()
        current_param_names = self.param.values().keys()
        illegal = [k for k, v in params.items() if (k in current_param_names) and (k not in legal_params)]

        if illegal:
            raise ValueError(
                "The following parameters cannot be overridden as they are either "
                f"readonly, constant, or private members : {illegal}"
            )
        if throw_if_unknown_param:
            # check if parameters not defined by the config class are passed in
            unknown = [k for k, v in params.items() if (k not in current_param_names)]
            if unknown:
                raise ValueError(f"The following parameters do not exist: {unknown}")
        # set known arguments
        super().__init__(**{k: v for k, v in params.items() if k in legal_params.keys()})
        if should_validate:
            self.validate()

    def validate(self) -> None:
        """
        Validation method called directly after init to be overridden by children if required
        """
        pass


def set_fields_and_validate(config: param.Parameterized, fields_to_set: Dict[str, Any], validate: bool = True) -> None:
    """
    Add further parameters and, if validate is True, validate. We first try set_param, but that
    fails when the parameter has a setter.

    :param config: The model configuration
    :param fields_to_set: A dictionary of key, value pairs where each key represents a parameter to be added
        and val represents its value
    :param validate: Whether to validate the value of the parameter after adding.
    """
    assert isinstance(config, param.Parameterized)
    for key, value in fields_to_set.items():
        try:
            config.set_param(key, value)
        except ValueError:
            setattr(config, key, value)
    if validate:
        config.validate()


def create_argparser(
    config: param.Parameterized,
    usage: Optional[str] = None,
    description: Optional[str] = None,
    epilog: Optional[str] = None
) -> ArgumentParser:
    """
    Creates an ArgumentParser with all fields of the given config that are overridable.

    :param config: The config whose parameters should be used to populate the argument parser
    :param usage: Brief information about correct usage that is printed if the script started with "--help". If not
    provided, this is auto-generated from the complete set of arguments.
    :param description: A description of the program that is printed if the script is started with "--help"
    :param epilog: A text that is printed after the argument details if the script is started with "--help"
    :return: ArgumentParser
    """
    assert isinstance(config, param.Parameterized)
    parser = ArgumentParser(
        formatter_class=ArgumentDefaultsHelpFormatter,
        usage=usage,
        description=description,
        epilog=epilog
    )
    _add_overrideable_config_args_to_parser(config, parser)
    return parser


def _add_overrideable_config_args_to_parser(config: param.Parameterized, parser: ArgumentParser) -> ArgumentParser:
    """
    Adds all overridable fields of the config class to the given argparser.
    Fields that are marked as readonly, constant or private are ignored.

    :param parser: Parser to add properties to.
    """

    def parse_bool(x: str) -> bool:
        """
        Parse a string as a bool. Supported values are case insensitive and one of:
        'on', 't', 'true', 'y', 'yes', '1' for True
        'off', 'f', 'false', 'n', 'no', '0' for False.

        :param x: string to test.
        :return: Bool value if string valid, otherwise a ValueError is raised.
        """
        sx = str(x).lower()
        if sx in ("on", "t", "true", "y", "yes", "1"):
            return True
        if sx in ("off", "f", "false", "n", "no", "0"):
            return False
        raise ValueError(f"Invalid value {x}, please supply one of True, true, false or False.")

    def _get_basic_type(_p: param.Parameter) -> Union[type, Callable]:
        """
        Given a parameter, get its basic Python type, e.g.: param.Boolean -> bool.
        Throw exception if it is not supported.

        :param _p: parameter to get type and nargs for.
        :return: Type
        """
        get_type: Callable
        if isinstance(_p, param.Boolean):
            get_type = parse_bool
        elif isinstance(_p, param.Integer):
            def to_int(x: str) -> int:
                return _p.default if x == "" else int(x)
            get_type = to_int
        elif isinstance(_p, param.Number):
            def to_float(x: str) -> float:
                return _p.default if x == "" else float(x)
            get_type = to_float
        elif isinstance(_p, param.String):
            get_type = str
        elif isinstance(_p, param.List):
            def to_list(x: str) -> List[Any]:
                return [_p.class_(item) for item in x.split(",") if item]
            get_type = to_list
        elif isinstance(_p, param.NumericTuple):

            def float_or_int(y: str) -> Union[int, float]:
                return int(y) if isinstance(_p, IntTuple) else float(y)

            def to_tuple(x: str) -> Tuple:
                return tuple([float_or_int(item) for item in x.split(",")])
            get_type = to_tuple
        elif isinstance(_p, param.ClassSelector):
            get_type = _p.class_
        elif isinstance(_p, CustomTypeParam):
            get_type = _p.from_string

        else:
            raise TypeError(f"Parameter of type {_p} is not supported")

        return get_type

    def add_boolean_argument(parser: ArgumentParser, k: str, p: param.Parameter) -> None:
        """
        Add a boolean argument.
        If the parameter default is False then allow --flag (to set it True) and --flag=Bool as usual.
        If the parameter default is True then allow --no-flag (to set it to False) and --flag=Bool as usual.

        :param parser: parser to add a boolean argument to.
        :param k: argument name.
        :param p: boolean parameter.
        """
        if not p.default:
            # If the parameter default is False then use nargs="?" (OPTIONAL).
            # This means that the argument is optional.
            # If it is not supplied, i.e. in the --flag mode, use the "const" value, i.e. True.
            # Otherwise, i.e. in the --flag=value mode, try to parse the argument as a bool.
            parser.add_argument("--" + k, help=p.doc, type=parse_bool, default=False, nargs=OPTIONAL, const=True)
        else:
            # If the parameter default is True then create an exclusive group of arguments.
            # Either --flag=value as usual
            # Or --no-flag to store False in the parameter k.
            group = parser.add_mutually_exclusive_group(required=False)
            group.add_argument("--" + k, help=p.doc, type=parse_bool)
            group.add_argument("--no-" + k, dest=k, action="store_false")
            parser.set_defaults(**{k: p.default})

    for k, p in get_overridable_parameters(config).items():
        # param.Booleans need to be handled separately, they are more complicated because they have
        # an optional argument.
        if isinstance(p, param.Boolean):
            add_boolean_argument(parser, k, p)
        else:
            parser.add_argument("--" + k, help=p.doc, type=_get_basic_type(p), default=p.default)

    return parser


@dataclass
class ParserResult:
    """
    Stores the results of running an argument parser, broken down into a argument-to-value dictionary,
    arguments that the parser does not recognize.
    """

    args: Dict[str, Any]
    unknown: List[str]
    overrides: Dict[str, Any]


def _create_default_namespace(parser: ArgumentParser) -> Namespace:
    """
    Creates an argparse Namespace with all parser-specific default values set.

    :param parser: The parser to work with.
    :return: the Namespace object
    """
    # This is copy/pasted from parser.parse_known_args
    namespace = Namespace()
    for action in parser._actions:
        if action.dest is not SUPPRESS:
            if not hasattr(namespace, action.dest):
                if action.default is not SUPPRESS:
                    setattr(namespace, action.dest, action.default)
    for dest in parser._defaults:
        if not hasattr(namespace, dest):
            setattr(namespace, dest, parser._defaults[dest])
    return namespace


def parse_arguments(
    parser: ArgumentParser, fail_on_unknown_args: bool = False, args: Optional[List[str]] = None
) -> ParserResult:
    """
    Parses a list of commandline arguments with a given parser. Returns results broken down into a full
    arguments dictionary, a dictionary of arguments that were set to non-default values, and unknown
    arguments.

    :param parser: The parser to use
    :param fail_on_unknown_args: If True, raise an exception if the parser encounters an argument that it does
        not recognize. If False, unrecognized arguments will be ignored, and added to the "unknown" field of
        the parser result.
    :param args: Arguments to parse. If not given, use those in sys.argv
    :return: The parsed arguments, and overrides
    """
    if args is None:
        args = sys.argv[1:]
    # The following code is a slightly modified version of what happens in parser.parse_known_args. This had to be
    # copied here because otherwise we would not be able to achieve the priority order that we desire.
    namespace = _create_default_namespace(parser)

    try:
        namespace, unknown = parser._parse_known_args(args, namespace)
        if hasattr(namespace, _UNRECOGNIZED_ARGS_ATTR):
            unknown.extend(getattr(namespace, _UNRECOGNIZED_ARGS_ATTR))
            delattr(namespace, _UNRECOGNIZED_ARGS_ATTR)
    except ArgumentError:
        parser.print_usage(sys.stderr)
        err = sys.exc_info()[1]
        parser._print_message(str(err), sys.stderr)
        raise
    # Parse the arguments a second time, without supplying defaults, to see which arguments actually differ
    # from defaults.
    namespace_without_defaults, _ = parser._parse_known_args(args, Namespace())
    parsed_args = vars(namespace).copy()
    overrides = vars(namespace_without_defaults).copy()
    if len(unknown) > 0 and fail_on_unknown_args:
        raise ValueError(f"Unknown arguments: {unknown}")
    return ParserResult(
        args=parsed_args,
        unknown=unknown,
        overrides=overrides,
    )


def parse_args_and_update_config(config: Any, args: List[str]) -> Any:
    """
    Given a model config and a list of command line arguments, creates an argparser, adds arguments from the config
    parses the list of provided args and updates the config accordingly. Returns the updated config

    :param config: The model configuration
    :param args: A list of command line args to parse
    :return: The config, updated with the values of the provided args
    """
    parser = create_argparser(config)
    parser_results = parse_arguments(parser, args=args)
    _ = apply_overrides(config, parser_results.args)
    return config


def get_overridable_parameters(config: Any) -> Dict[str, param.Parameter]:
    """
    Get properties that are not constant, readonly or private (eg: prefixed with an underscore).

    :param config: The model configuration
    :return: A dictionary of parameter names and their definitions.
    """
    assert isinstance(config, param.Parameterized)
    return dict((k, v) for k, v in config.param.params().items() if reason_not_overridable(v) is None)


def reason_not_overridable(value: param.Parameter) -> Optional[str]:
    """
    Given a parameter, check for attributes that denote it is not overrideable (e.g. readonly, constant,
    private etc). If such an attribute exists, return a string containing a single-word description of the
    reason. Otherwise returns None.

    :param value: a parameter value
    :return: None if the parameter is overridable; otherwise a one-word string explaining why not.
    """
    if value.readonly:
        return "readonly"
    elif value.constant:
        return "constant"
    elif is_private_field_name(value.name):
        return "private"
    elif isinstance(value, param.Callable):
        return "callable"
    return None


def apply_overrides(
    config: Any,
    overrides_to_apply: Optional[Dict[str, Any]],
    should_validate: bool = False,
    keys_to_ignore: Optional[Set[str]] = None,
) -> Dict[str, Any]:
    """
    Applies the provided `values` overrides to the config.
    Only properties that are marked as overridable are actually overwritten.

    :param config: The model configuration
    :param overrides_to_apply: A dictionary mapping from field name to value.
    :param should_validate: If true, run the .validate() method after applying overrides.
    :param keys_to_ignore: keys to ignore in reporting failed overrides. If None, do not report.
    :return: A dictionary with all the fields that were modified.
    """

    def _apply(_overrides: Optional[Dict[str, Any]]) -> Dict[str, Any]:
        applied: Dict[str, Any] = {}
        if _overrides is not None:
            overridable_parameters = get_overridable_parameters(config).keys()
            for k, v in _overrides.items():
                if k in overridable_parameters:
                    applied[k] = v
                    setattr(config, k, v)

        return applied

    actual_overrides = _apply(overrides_to_apply)
    if keys_to_ignore is not None:
        report_on_overrides(config, overrides_to_apply, keys_to_ignore)  # type: ignore
    if should_validate:
        config.validate()
    return actual_overrides


def report_on_overrides(config: Any, overrides_to_apply: Dict[str, Any], keys_to_ignore: Set[str]) -> None:
    """
    Logs a warning for every parameter whose value is not as given in "overrides_to_apply", other than those
    in keys_to_ignore.

    :param config: The model configuration
    :param overrides_to_apply: override dictionary, parameter names to values
    :param keys_to_ignore: set of dictionary keys not to report on
    """
    assert isinstance(config, param.Parameterized)
    current_params = config.param.params()
    for key, desired in overrides_to_apply.items():
        if key in keys_to_ignore:
            continue
        actual = getattr(config, key, None)
        if actual == desired:
            continue
        if key not in current_params:
            reason = "parameter is undefined"
        else:
            val = current_params[key]
            reason = reason_not_overridable(val)  # type: ignore
            if reason is None:
                reason = "for UNKNOWN REASONS"
            else:
                reason = f"parameter is {reason}"
        # We could raise an error here instead - to be discussed.
        logging.warning(f"Override {key}={desired} failed: {reason} in class {config.__class__.name}")


def create_from_matching_params(from_object: param.Parameterized, cls_: Type[T]) -> T:
    """
    Creates an object of the given target class, and then copies all attributes from the `from_object` to
    the newly created object, if there is a matching attribute. The target class must be a subclass of
    param.Parameterized.

    :param from_object: The object to read attributes from.
    :param cls_: The name of the class for the newly created object.
    :return: An instance of cls_
    """
    c = cls_()
    if not isinstance(c, param.Parameterized):
        raise ValueError(f"The created object must be a subclass of param.Parameterized, but got {type(c)}")
    for param_name, p in c.param.params().items():  # type: ignore
        if not p.constant and not p.readonly:
            setattr(c, param_name, getattr(from_object, param_name))
    return c


class CustomTypeParam(param.Parameter):
    def _validate(self, val: Any) -> None:
        """
        Validate that the input "val" has the expected format. For example, if this custom type should represent a
        list, verify here that it is so.

        :param val: the value to be verified
        """
        super()._validate(val)

    def from_string(self, x: str) -> Any:
        """
        Base method for taking an input string and returning it evaluated as its expected type (e.g. from_string("3")
        would most likely return int("3")"

        :param x: The string to be evaluated
        :return: The evaluated format of the string
        """
        raise NotImplementedError()


class ListOrDictParam(CustomTypeParam):
    """
    Wrapper class to allow either a List or Dict inside of a Parameterized object.
    """

    def _validate(self, val: Any) -> None:
        """
        Checks that input "val" is indeed a List or Dict object

        :param val: the value to be checked
        """

        if val is None:
            if not self.allow_None:
                raise ValueError("Value must not be None")
            else:
                return
        if not (isinstance(val, List) or isinstance(val, Dict)):
            raise ValueError(f"{val} must be an instance of List or Dict, found {type(val)}")
        super()._validate(val)

    def from_string(self, x: str) -> Union[Dict, List]:
        """
        Parse a string as either a dictionary or list or, if not possible, raise a ValueError.

        For example:
            - from_string('{"x":3, "y":2}') will return a dictionary object
            - from_string('["a", "b", "c"]') will return a list object
            - from_string("['foo']") will return a list object
            - from_string('["foo","bar"') will raise an Exception (missing close bracket)
            - from_string({'learning':3"') will raise an Exception (missing close bracket)

        :param x: the string to parse
        :return: a List or Dict object, as evaluated from the input string
        """
        if x.startswith("{") or x.startswith("["):
            res = json.loads(x.replace("'", '"'))
        else:
            res = [str(item) for item in x.split(",")]
        if isinstance(res, Dict):
            return res
        elif isinstance(res, List):
            return res
        else:
            raise ValueError("Parameter should resolve to List or Dict")


class RunIdOrListParam(CustomTypeParam):
    """
    Wrapper class to allow either a List or string inside of a Parameterized object.
    """

    def _validate(self, val: Any) -> None:
        """
        Checks that the input "val" is indeed a non-empty list or string

        :param val: The value to check
        """
        if val is None:
            if not self.allow_None:
                raise ValueError("Value must not be None")
            else:
                return
        if len(val) == 0 or not (isinstance(val, str) or isinstance(val, list)):
            raise ValueError(f"{val} must be an instance of List or string, found {type(val)}")
        super()._validate(val)

    def from_string(self, x: str) -> List[str]:
        """
        Given a string representing one or more run_ids, first attempts to split into a list, and then
        evaluates each item in the list as a genuine run id

        :param x: The string to evaluate
        :return: a list of one or more strings representing run ids
        """
        res = [str(item) for item in x.split(",")]
        return [determine_run_id_type(x) for x in res]


def is_private_field_name(name: str) -> bool:
    """
    A private field is any Python class member that starts with an underscore eg: _hello

    :param name: a string representing the name of the class member
    """
    return name.startswith("_")


def determine_run_id_type(run_or_recovery_id: str) -> str:
    """
    Determine whether a run id is of type "run id" or "run recovery id". Run recovery ideas take the form
    "experiment_name:run_id". If the input
    string takes the format of a run recovery id, only the run id part will be returned. If it is a run id already,
    it will be returned without transformation.

    :param run_or_recovery_id: The id to determine as either a run id or a run recovery id
    :return: A string representing the run id
    """
    if run_or_recovery_id is None:
        raise ValueError("Expected run_id or run_recovery_id but got None")
    parts = run_or_recovery_id.split(EXPERIMENT_RUN_SEPARATOR)
    if len(parts) > 1:
        # return only the run_id, which comes after the colon
        return parts[1]
    return run_or_recovery_id


def find_file_in_parent_folders(file_name: str, stop_at_path: List[Path],
                                start_at_path: Optional[Path] = None) -> Optional[Path]:
    """Searches for a file of the given name in the current working directory, or any of its parent folders.
    Searching stops if either the file is found, or no parent folder can be found, or the search has reached any
    of the given folders in stop_at_path.

    :param file_name: The name of the file to find.
    :param stop_at_path: A list of folders. If any of them is reached, search stops.
    :param start_at_path: An optional path to the directory in which to start searching. If not supplied,
        will use the current working directory.
    :return: The absolute path of the file if found, or None if it was not found.
    """
    start_at_path = start_at_path or Path.cwd()

    def return_file_or_parent(start_at: Path) -> Optional[Path]:
        logging.debug(f"Searching for file {file_name} in {start_at}")
        expected = start_at / file_name
        if expected.is_file() and expected.name == file_name:
            return expected
        if start_at.parent == start_at or start_at in stop_at_path:
            return None
        return return_file_or_parent(start_at.parent)

    return return_file_or_parent(start_at=start_at_path)


def find_file_in_parent_to_pythonpath(file_name: str) -> Optional[Path]:
    """
    Recurse up the file system, starting at the current working directory, to find a file. Stop when we hit
    any of the folders in PYTHONPATH.

    :param file_name: The file name of the file to find.
    :return: The path to the file, or None if it cannot be found.
    """
    pythonpaths: List[Path] = []
    if "PYTHONPATH" in os.environ:
        pythonpaths = [Path(path_string) for path_string in os.environ["PYTHONPATH"].split(os.pathsep)]
    return find_file_in_parent_folders(file_name=file_name, stop_at_path=pythonpaths)


def get_workspace(aml_workspace: Optional[Workspace] = None, workspace_config_path: Optional[Path] = None
) -> Workspace:
    """
    Retrieve an Azure ML Workspace from one of several places:
      1. If the function has been called during an AML run (i.e. on an Azure agent), returns the associated workspace
      2. If a Workspace object has been provided by the user, return that
      3. If a path to a Workspace config file has been provided, load the workspace according to that.

    If not running inside AML and neither a workspace nor the config file are provided, the code will try to locate a
    config.json file in any of the parent folders of the current working directory. If that succeeds, that config.json
    file will be used to instantiate the workspace.

    :param aml_workspace: If provided this is returned as the AzureML Workspace.
    :param workspace_config_path: If not provided with an AzureML Workspace, then load one given the information in this
        config
    :return: An AzureML workspace.
    """
    if is_running_in_azure_ml(RUN_CONTEXT):
        return RUN_CONTEXT.experiment.workspace

    if aml_workspace:
        return aml_workspace

    if workspace_config_path is None:
        workspace_config_path = find_file_in_parent_to_pythonpath(WORKSPACE_CONFIG_JSON)
        if workspace_config_path:
            logging.info(f"Using the workspace config file {str(workspace_config_path.absolute())}")
        else:
            raise ValueError("No workspace config file given, nor can we find one.")

    if not isinstance(workspace_config_path, Path):
        raise ValueError("Workspace config path is not a path, check your input.")
    elif workspace_config_path.is_file():
        auth = get_authentication()
        workspace = Workspace.from_config(path=str(workspace_config_path), auth=auth)
        logging.info(f"Logged into AzureML workspace {workspace.name}")
        return workspace

    raise ValueError("Workspace config file does not exist or cannot be read.")


def create_run_recovery_id(run: Run) -> str:
    """
     Creates a unique ID for a run, from which the experiment name and the run ID can be re-created

    :param run: an instantiated run.
    :return: recovery id for a given run in format: [experiment name]:[run id]
    """
    return str(run.experiment.name + EXPERIMENT_RUN_SEPARATOR + run.id)


def split_recovery_id(id_str: str) -> Tuple[str, str]:
    """
    Splits a run ID into the experiment name and the actual run.
    The argument can be in the format 'experiment_name:run_id',
    or just a run ID like user_branch_abcde12_123. In the latter case, everything before the last
    two alphanumeric parts is assumed to be the experiment name.

    :param id_str: The string run ID.
    :return: experiment name and run name
    """
    components = id_str.strip().split(EXPERIMENT_RUN_SEPARATOR)
    if len(components) > 2:
        raise ValueError(f"recovery_id must be in the format: 'experiment_name:run_id', but got: {id_str}")
    elif len(components) == 2:
        return components[0], components[1]
    else:
        recovery_id_regex = r"^(\w+)_\d+_[0-9a-f]+$|^(\w+)_\d+$"
        match = re.match(recovery_id_regex, id_str)
        if not match:
            raise ValueError(f"The recovery ID was not in the expected format: {id_str}")
        return (match.group(1) or match.group(2)), id_str


def fetch_run(workspace: Workspace, run_recovery_id: str) -> Run:
    """
    Finds an existing run in an experiment, based on a recovery ID that contains the experiment ID and the actual RunId.
    The run can be specified either in the experiment_name:run_id format, or just the run_id.

    :param workspace: the configured AzureML workspace to search for the experiment.
    :param run_recovery_id: The Run to find. Either in the full recovery ID format, experiment_name:run_id or
        just the run_id
    :return: The AzureML run.
    """
    experiment, run = split_recovery_id(run_recovery_id)
    try:
        experiment_to_recover = Experiment(workspace, experiment)
    except Exception as ex:
        raise Exception(f"Unable to retrieve run {run} in experiment {experiment}: {str(ex)}")
    run_to_recover = fetch_run_for_experiment(experiment_to_recover, run)
    logging.info(f"Fetched run #{run_to_recover.number} {run} from experiment {experiment}.")
    return run_to_recover


def fetch_run_for_experiment(experiment_to_recover: Experiment, run_id: str) -> Run:
    """
    Gets an AzureML Run object for a given run ID in an experiment.

    :param experiment_to_recover: an experiment
    :param run_id: a string representing the Run ID of one of the runs of the experiment
    :return: the run matching run_id_or_number; raises an exception if not found
    """
    try:
        return get_run(experiment=experiment_to_recover, run_id=run_id, rehydrate=True)
    except Exception:
        available_runs = experiment_to_recover.get_runs()
        available_ids = ", ".join([run.id for run in available_runs])
        raise Exception(
            f"Run {run_id} not found for experiment: {experiment_to_recover.name}. Available runs are: {available_ids}"
        )


def get_authentication() -> Union[InteractiveLoginAuthentication, ServicePrincipalAuthentication]:
    """
    Creates a service principal authentication object with the application ID stored in the present object. The
    application key is read from the environment.

    :return: A ServicePrincipalAuthentication object that has the application ID and key or None if the key is not
        present
    """
    service_principal_id = get_secret_from_environment(ENV_SERVICE_PRINCIPAL_ID, allow_missing=True)
    tenant_id = get_secret_from_environment(ENV_TENANT_ID, allow_missing=True)
    service_principal_password = get_secret_from_environment(ENV_SERVICE_PRINCIPAL_PASSWORD, allow_missing=True)
    if service_principal_id and tenant_id and service_principal_password:
        return ServicePrincipalAuthentication(
            tenant_id=tenant_id,
            service_principal_id=service_principal_id,
            service_principal_password=service_principal_password,
        )
    logging.info(
        "Using interactive login to Azure. To use Service Principal authentication, set the environment "
        f"variables {ENV_SERVICE_PRINCIPAL_ID}, {ENV_SERVICE_PRINCIPAL_PASSWORD}, and {ENV_TENANT_ID}"
    )
    return InteractiveLoginAuthentication()


def get_secret_from_environment(name: str, allow_missing: bool = False) -> Optional[str]:
    """
    Gets a password or key from the secrets file or environment variables.

    :param name: The name of the environment variable to read. It will be converted to uppercase.
    :param allow_missing: If true, the function returns None if there is no entry of the given name in any of the
        places searched. If false, missing entries will raise a ValueError.
    :return: Value of the secret. None, if there is no value and allow_missing is True.
    """
    name = name.upper()
    value = os.environ.get(name, None)
    if not value and not allow_missing:
        raise ValueError(f"There is no value stored for the secret named '{name}'")
    return value


def to_azure_friendly_string(x: Optional[str]) -> Optional[str]:
    """
    Given a string, ensure it can be used in Azure by replacing everything apart from a-z, A-Z, 0-9, or _ with _,
    and replace multiple _ with a single _.

    :param x: Optional string to be converted.
    :return: Converted string, if one supplied. None otherwise.
    """
    if x is None:
        return x
    else:
        return re.sub("_+", "_", re.sub(r"\W+", "_", x))


def _log_conda_dependencies_stats(conda: CondaDependencies, message_prefix: str) -> None:
    """
    Write number of conda and pip packages to logs.

    :param conda: A conda dependencies object
    :param message_prefix: A message to prefix to the log string.
    """
    conda_packages_count = len(list(conda.conda_packages))
    pip_packages_count = len(list(conda.pip_packages))
    logging.info(f"{message_prefix}: {conda_packages_count} conda packages, {pip_packages_count} pip packages")
    logging.debug("  Conda packages:")
    for p in conda.conda_packages:
        logging.debug(f"    {p}")
    logging.debug("  Pip packages:")
    for p in conda.pip_packages:
        logging.debug(f"    {p}")


def _split_dependency(dep_str: str) -> Tuple[str, ...]:
    """Splits a string like those coming from PIP constraints into 3 parts: package name, operator, version.
    The operator and version fields can be empty if no constraint is found at all

    :param dep_str: A pip constraint string, like "package-name>=1.0.1"
    :return: A tuple of [package name, operator, version]
    """
    parts: List[str] = re.split('(<=|==|=|>=|<|>|;)', dep_str)
    if len(parts) == 1:
        return (parts[0].strip(), "", "")
    if len(parts) >= 3:
        return tuple(p.strip() for p in parts)
    raise ValueError(f"Unable to split this package string: {dep_str}")


class PackageDependency:
    """Class to hold information from a single line of a conda/pip environment file  (i.e. a single package spec)"""

    def __init__(self, dependency_str: str) -> None:
        self.package_name = ""
        self.operator = ""
        self.version = ""
        self._split_dependency_str(dependency_str)

    def _split_dependency_str(self, dependency_str: str) -> None:
        """
        Split the requirement string into package name, and optionally operator (e.g. ==, > etc) and version
        if available, and store these values

        :param dependency_str: A conda/pip constraint string, like "package-name>=1.0.1"
        """
        parts = _split_dependency(dependency_str)
        self.package_name = parts[0]
        self.operator = parts[1]
        self.version = parts[2]
        self.suffix = ''.join(parts[3:]) if len(parts) > 3 else ""

    def name_operator_version_str(self) -> str:
        """Concatenate the stored package name, operator and version and return it"""
        return f"{self.package_name}{self.operator}{self.version}{self.suffix}"


class PinnedOperator(Enum):
    CONDA = "="
    PIP = "=="


def _resolve_package_clash(duplicate_dependencies: List[PackageDependency], pinned_operator: PinnedOperator
                           ) -> PackageDependency:
    """Given a list of duplicate package names with conflicting versions, if exactly one of these
    is pinned, return that, otherwise raise a ValueError

    :param duplicate_dependencies: a list of PackageDependency objects with the same package name
    :raises ValueError: if none of the depencencies specify a pinned version
    :return: A single PackageDependency object specifying a pinned version (e.g. 'pkg==0.1')
    """
    found_pinned_dependecy = None
    for dependency in duplicate_dependencies:
        if dependency.operator == pinned_operator.value:
            if not found_pinned_dependecy:
                found_pinned_dependecy = dependency
            else:
                raise ValueError(f"Found more than one pinned dependency for package: {dependency.package_name}")
    if found_pinned_dependecy:
        return found_pinned_dependecy
    else:
        num_clashes = len(duplicate_dependencies)
        pkg_name = duplicate_dependencies[0].package_name
        raise ValueError(
            f"Encountered {num_clashes} requirements for package {pkg_name}, none of which specify"
            " a pinned version.")


def _resolve_dependencies(all_dependencies: Dict[str, List[PackageDependency]], pinned_operator: PinnedOperator
                          ) -> List[PackageDependency]:
    """Apply conflict resolution for pip package versions. Given a dictionary of package name: PackageDependency
    objects, applies the following logic:
        - if the package only appears once in all definitions, keep that package version
        - if the package appears in multiple definitions, and is pinned only once, keep that package version
        - otherwise, raise a ValueError

    :param all_dependencies: a dictionary of package name: list of PackageDependency objects including description of
        the specified names and versions for that package
    :return: a list of unique PackageDependency objects
    """
    unique_dependencies = []
    for dep_name, dep_list in all_dependencies.items():
        if len(dep_list) == 1:
            keep_dependency = dep_list[0]
            unique_dependencies.append(keep_dependency)
        else:
            keep_dependency = _resolve_package_clash(dep_list, pinned_operator)
            unique_dependencies.append(keep_dependency)
    return unique_dependencies


def _retrieve_unique_deps(dependencies: List[str], pinned_operator: PinnedOperator) -> List[str]:
    """
    Given a list of conda dependencies, which may contain duplicate versions
    of the same package name with the same or different versions, returns a
    list of them where each package name occurs only once. If a
    package name appears more than once, a simple resolution strategy will be applied:
    If any of the versions is listed with an equality constraint, that will be kept, irrespective
    of the other constraints, even if they clash with the equality constraint. Multiple equality
    constraints raise an error.

    :param dependencies: the original list of package names to deduplicate
    :return: a list of package specifications in which each package name occurs only once
    """
    all_deps: DefaultDict[str, List[PackageDependency]] = defaultdict()
    for dep in dependencies:
        dependency = PackageDependency(dep)

        dependency_name = dependency.package_name
        if dependency_name in all_deps:
            all_deps[dependency_name].append(dependency)
        else:
            all_deps[dependency_name] = [dependency]

    unique_deps: List[PackageDependency] = _resolve_dependencies(all_deps, pinned_operator)

    unique_deps_list = [dep.name_operator_version_str() for dep in unique_deps]
    return unique_deps_list


def _get_pip_dependencies(parsed_yaml: Any) -> Optional[Tuple[int, List[Any]]]:
    """Gets the first pip dependencies section of a Conda yaml file. Returns the index at which the pip section
    was found, and the pip section itself. If no pip section was found, returns None

    :param parsed_yaml: the conda yaml file to get the pip requirements from
    :return: the index at which the pip section was found, and the pip section itself
    """
    if CONDA_DEPENDENCIES in parsed_yaml:
        for i, dep in enumerate(parsed_yaml.get(CONDA_DEPENDENCIES)):
            if isinstance(dep, dict) and CONDA_PIP in dep:
                return i, dep[CONDA_PIP]
    return None


def is_pip_include_dependency(package: str) -> bool:
    """Returns True if the given package name (as used in a Conda environment file) relies on PIP includes,
    in the format "-r requirements.txt"

    :param package: The name of the PIP dependency to check.
    :return: True if the package name is a PIP include statement.
    """
    return package.strip().startswith("-r ")


def is_conda_file_with_pip_include(conda_file: Path) -> Tuple[bool, Dict]:
    """Checks if the given Conda environment file uses the "include" syntax in the pip section, like
    `-r requirements.txt`. If it uses pip includes, the function returns True and a modified Conda yaml
    without all the pip include statements. If no pip include statements are found, False is returned and the
    unmodified Conda yaml.

    :param conda_file: The path of a Conda environment file.
    :return: True if the file uses pip includes, False if not. Seconda return value is the modified Conda environment
    without the PIP include statements.
    """
    conda_yaml = conda_merge.read_file(str(conda_file))
    pip_dep = _get_pip_dependencies(conda_yaml)
    if pip_dep is not None:
        pip_index, pip = pip_dep
        pip_without_include = [package for package in pip if not is_pip_include_dependency(package)]
        if len(pip) != len(pip_without_include):
            if len(pip_without_include) == 0:
                # Avoid empty PIP dependencies section, this causes a failure in conda_merge
                conda_yaml.get(CONDA_DEPENDENCIES).pop(pip_index)
            else:
                conda_yaml.get(CONDA_DEPENDENCIES)[pip_index] = {CONDA_PIP: pip_without_include}
            return True, conda_yaml
    return False, conda_yaml


def create_python_environment(
    conda_environment_file: Path,
    pip_extra_index_url: str = "",
    workspace: Optional[Workspace] = None,
    private_pip_wheel_path: Optional[Path] = None,
    docker_base_image: str = "",
) -> Environment:
    """
    Creates a description for the Python execution environment in AzureML, based on the arguments.
    The environment will have a name that uniquely identifies it (it is based on hashing the contents of the
    Conda file, the docker base image, environment variables and private wheels.

    :param docker_base_image: The Docker base image that should be used when creating a new Docker image.
    :param pip_extra_index_url: If provided, use this PIP package index to find additional packages when building
        the Docker image.
    :param workspace: The AzureML workspace to work in, required if private_pip_wheel_path is supplied.
    :param private_pip_wheel_path: If provided, add this wheel as a private package to the AzureML environment.
    :param conda_environment_file: The file that contains the Conda environment definition.
    """
    conda_dependencies = CondaDependencies(conda_dependencies_file_path=conda_environment_file)
    yaml_contents = conda_environment_file.read_text()
    if pip_extra_index_url:
        # When an extra-index-url is supplied, swap the order in which packages are searched for.
        # This is necessary if we need to consume packages from extra-index that clash with names of packages on
        # pypi
        conda_dependencies.set_pip_option(f"--index-url {pip_extra_index_url}")
        conda_dependencies.set_pip_option("--extra-index-url https://pypi.org/simple")
    # See if this package as a whl exists, and if so, register it with AzureML environment.
    if private_pip_wheel_path is not None:
        if not private_pip_wheel_path.is_file():
            raise FileNotFoundError(f"Cannot add private wheel: {private_pip_wheel_path} is not a file.")
        if workspace is None:
            raise ValueError("To use a private pip wheel, an AzureML workspace must be provided.")
        whl_url = Environment.add_private_pip_wheel(
            workspace=workspace, file_path=str(private_pip_wheel_path), exist_ok=True
        )
        conda_dependencies.add_pip_package(whl_url)
        logging.info(f"Added add_private_pip_wheel {private_pip_wheel_path} to AzureML environment.")
    # Create a name for the environment that will likely uniquely identify it. AzureML does hashing on top of that,
    # and will re-use existing environments even if they don't have the same name.
    # Hashing should include everything that can reasonably change. Rely on hashlib here, because the built-in
    hash_string = "\n".join(
        [
            yaml_contents,
            docker_base_image,
            # Changing the index URL can lead to differences in package version resolution
            pip_extra_index_url,
            # Use the path of the private wheel as a proxy. This could lead to problems if
            # a new environment uses the same private wheel file name, but the wheel has different
            # contents. In hi-ml PR builds, the wheel file name is unique to the build, so it
            # should not occur there.
            str(private_pip_wheel_path),
        ]
    )
    # Python's hash function gives different results for the same string in different python instances,
    # hence need to use hashlib
    sha1 = hashlib.sha1(hash_string.encode("utf8"))
    overall_hash = sha1.hexdigest()[:32]
    unique_env_name = f"HealthML-{overall_hash}"
    env = Environment(name=unique_env_name)
    env.python.conda_dependencies = conda_dependencies
    if docker_base_image:
        env.docker.base_image = docker_base_image
    return env


def register_environment(workspace: Workspace, environment: Environment) -> Environment:
    """
    Try to get the AzureML environment by name and version from the AzureML workspace. If it succeeds, return that
    environment object. If that fails, register the environment on the workspace. If the version is not specified
    on the environment object, uses the value of ENVIRONMENT_VERSION.

    :param workspace: The AzureML workspace to use.
    :param environment: An AzureML execution environment.
    :return: An AzureML Environment object. If the environment did already exist on the workspace, returns that,
        otherwise returns the newly registered environment.
    """
    try:
        env = Environment.get(workspace, name=environment.name, version=environment.version)
        logging.info(f"Using existing Python environment '{env.name}' with version '{env.version}'.")
        return env
    # If environment doesn't exist, AML raises a generic Exception
    except Exception:  # type: ignore
        if environment.version is None:
            environment.version = ENVIRONMENT_VERSION
        logging.info(
            f"Python environment '{environment.name}' does not yet exist, creating and registering it"
            f" with version '{environment.version}'"
        )
        return environment.register(workspace)


def run_duration_string_to_seconds(s: str) -> Optional[int]:
    """
    Parse a string that represents a timespan, and returns it converted into seconds. The string is expected to be
    floating point number with a single character suffix s, m, h, d for seconds, minutes, hours, day.
    Examples: '3.5h', '2d'. If the argument is an empty string, None is returned.

    :param s: The string to parse.
    :return: The timespan represented in the string converted to seconds.
    """
    s = s.strip()
    if not s:
        return None
    suffix = s[-1]
    if suffix == "s":
        multiplier = 1
    elif suffix == "m":
        multiplier = 60
    elif suffix == "h":
        multiplier = 60 * 60
    elif suffix == "d":
        multiplier = 24 * 60 * 60
    else:
        raise ValueError("s", f"Invalid suffix: Must be one of 's', 'm', 'h', 'd', but got: {s}")  # type: ignore
    return int(float(s[:-1]) * multiplier)


def set_environment_variables_for_multi_node() -> None:
    """
    Sets the environment variables that PyTorch Lightning needs for multi-node training.
    """
    if ENV_AZ_BATCH_MASTER_NODE in os.environ:
        master_node = os.environ[ENV_AZ_BATCH_MASTER_NODE]
        logging.debug(
            f"Found AZ_BATCH_MASTER_NODE: {master_node} in environment variables")
        # For AML BATCHAI
        split_master_node_addr = master_node.split(":")
        if len(split_master_node_addr) == 2:
            master_addr, port = split_master_node_addr
            os.environ[ENV_MASTER_PORT] = port
        elif len(split_master_node_addr) == 1:
            master_addr = split_master_node_addr[0]
        else:
            raise ValueError(f"Format not recognized: {master_node}")
        os.environ[ENV_MASTER_ADDR] = master_addr
    elif ENV_AZ_BATCHAI_MPI_MASTER_NODE in os.environ and os.environ.get(ENV_AZ_BATCHAI_MPI_MASTER_NODE) != "localhost":
        mpi_master_node = os.environ[ENV_AZ_BATCHAI_MPI_MASTER_NODE]
        logging.debug(
            f"Found AZ_BATCHAI_MPI_MASTER_NODE: {mpi_master_node} in environment variables")
        # For AML BATCHAI
        os.environ[ENV_MASTER_ADDR] = mpi_master_node
    elif ENV_MASTER_IP in os.environ:
        master_ip = os.environ[ENV_MASTER_IP]
        logging.debug(
            f"Found MASTER_IP: {master_ip} in environment variables")
        # AKS
        os.environ[ENV_MASTER_ADDR] = master_ip
    else:
        logging.info("No settings for the MPI central node found. Assuming that this is a single node training job.")
        return

    if ENV_MASTER_PORT not in os.environ:
        os.environ[ENV_MASTER_PORT] = str(MASTER_PORT_DEFAULT)

    if ENV_OMPI_COMM_WORLD_RANK in os.environ:
        world_rank = os.environ[ENV_OMPI_COMM_WORLD_RANK]
        logging.debug(f"Found OMPI_COMM_WORLD_RANK: {world_rank} in environment variables")
        os.environ[ENV_NODE_RANK] = world_rank  # node rank is the world_rank from mpi run

    env_vars = ", ".join(f"{var} = {os.environ[var]}" for var in [ENV_MASTER_ADDR, ENV_MASTER_PORT, ENV_NODE_RANK])
    logging.info(f"Distributed training: {env_vars}")


def is_run_and_child_runs_completed(run: Run) -> bool:
    """
    Checks if the given run has successfully completed. If the run has child runs, it also checks if the child runs
    completed successfully.

    :param run: The AzureML run to check.
    :return: True if the run and all child runs completed successfully.
    """

    def is_completed(run_: Run) -> bool:
        status = run_.get_status()
        if run_.status == RunStatus.COMPLETED:
            return True
        logging.info(f"Run {run_.id} in experiment {run_.experiment.name} finished with status {status}.")
        return False

    runs = list(run.get_children())
    runs.append(run)
    return all(is_completed(run) for run in runs)


def get_most_recent_run_id(run_recovery_file: Path) -> str:
    """
    Gets the string name of the most recently executed AzureML run. This is picked up from the `most_recent_run.txt`
    file.

    :param run_recovery_file: The path of the run recovery file
    :return: The run id
    """
    assert run_recovery_file.is_file(), f"No such file: {run_recovery_file}"

    run_id = run_recovery_file.read_text().strip()
    logging.info(f"Read this run ID from file: {run_id}.")
    return run_id


def get_most_recent_run(run_recovery_file: Path, workspace: Workspace) -> Run:
    """
    Gets the name of the most recently executed AzureML run, instantiates that Run object and returns it.

    :param run_recovery_file: The path of the run recovery file
    :param workspace: Azure ML Workspace
    :return: The Run
    """
    run_or_recovery_id = get_most_recent_run_id(run_recovery_file)
    return get_aml_run_from_run_id(run_or_recovery_id, aml_workspace=workspace)


def get_aml_run_from_run_id(
    run_id: str, aml_workspace: Optional[Workspace] = None, workspace_config_path: Optional[Path] = None
) -> Run:
    """
    Returns an AML Run object, given the run id (run recovery id will also be accepted but is not recommended
    since AML no longer requires the experiment name in order to find the run from a workspace).

    If not running inside AML and neither a workspace nor the config file are provided, the code will try to locate a
    config.json file in any of the parent folders of the current working directory. If that succeeds, that config.json
    file will be used to create the workspace.

    :param run_id: The run id of the run to download. Can optionally be a run recovery id
    :param aml_workspace: Optional AML Workspace object
    :param workspace_config_path: Optional path to config file containing AML Workspace settings
    :return: An Azure ML Run object
    """
    run_id_ = determine_run_id_type(run_id)
    workspace = get_workspace(aml_workspace=aml_workspace, workspace_config_path=workspace_config_path)
    return workspace.get_run(run_id_)


def get_latest_aml_runs_from_experiment(
    experiment_name: str,
    num_runs: int = 1,
    tags: Optional[Dict[str, str]] = None,
    aml_workspace: Optional[Workspace] = None,
    workspace_config_path: Optional[Path] = None,
) -> List[Run]:
    """
    Retrieves the experiment <experiment_name> from the identified workspace and returns <num_runs> latest
    runs from it, optionally filtering by tags - e.g. {'tag_name':'tag_value'}

    If not running inside AML and neither a workspace nor the config file are provided, the code will try to locate a
    config.json file in any of the parent folders of the current working directory. If that succeeds, that config.json
    file will be used to create the workspace.

    :param experiment_name: The experiment name to download runs from
    :param num_runs: The number of most recent runs to return
    :param tags: Optional tags to filter experiments by
    :param aml_workspace: Optional Azure ML Workspace object
    :param workspace_config_path: Optional config file containing settings for the AML Workspace
    :return: a list of one or more Azure ML Run objects
    """
    workspace = get_workspace(aml_workspace=aml_workspace, workspace_config_path=workspace_config_path)
    experiment: Experiment = workspace.experiments[experiment_name]
    return list(islice(experiment.get_runs(tags=tags), num_runs))


def get_run_file_names(run: Run, prefix: str = "") -> List[str]:
    """
    Get the remote path to all files for a given Run which optionally start with a given prefix

    :param run: The AML Run to look up associated files for
    :param prefix: The optional prefix to filter Run files by
    :return: A list of paths within the Run's container
    """
    all_files = run.get_file_names()
    print(f"Selecting files with prefix {prefix}")
    return [f for f in all_files if f.startswith(prefix)] if prefix else all_files


def _download_files_from_run(run: Run, output_dir: Path, prefix: str = "", validate_checksum: bool = False) -> None:
    """
    Download all files for a given AML run, where the filenames may optionally start with a given
    prefix.

    :param run: The AML Run to download associated files for
    :param output_dir: Local directory to which the Run files should be downloaded.
    :param prefix: Optional prefix to filter Run files by
    :param validate_checksum: Whether to validate the content from HTTP response
    """
    run_paths = get_run_file_names(run, prefix=prefix)
    if len(run_paths) == 0:
        prefix_string = f' with prefix "{prefix}"' if prefix else ""
        raise FileNotFoundError(f"No files{prefix_string} were found for run with ID {run.id}")

    for run_path in run_paths:
        output_path = output_dir / run_path
        _download_file_from_run(run, run_path, output_path, validate_checksum=validate_checksum)


def download_files_from_run_id(
    run_id: str,
    output_folder: Path,
    prefix: str = "",
    workspace: Optional[Workspace] = None,
    workspace_config_path: Optional[Path] = None,
    validate_checksum: bool = False,
) -> None:
    """
    For a given Azure ML run id, first retrieve the Run, and then download all files, which optionally start
    with a given prefix. E.g. if the Run creates a folder called "outputs", which you wish to download all
    files from, specify prefix="outputs". To download all files associated with the run, leave prefix empty.

    If not running inside AML and neither a workspace nor the config file are provided, the code will try to locate a
    config.json file in any of the parent folders of the current working directory. If that succeeds, that config.json
    file will be used to instantiate the workspace.

    If function is called in a distributed PyTorch training script, the files will only be downloaded once per node
    (i.e, all process where is_local_rank_zero() == True). All processes will exit this function once all downloads
    are completed.

    :param run_id: The id of the Azure ML Run
    :param output_folder: Local directory to which the Run files should be downloaded.
    :param prefix: Optional prefix to filter Run files by
    :param workspace: Optional Azure ML Workspace object
    :param workspace_config_path: Optional path to settings for Azure ML Workspace
    :param validate_checksum: Whether to validate the content from HTTP response
    """
    workspace = get_workspace(aml_workspace=workspace, workspace_config_path=workspace_config_path)
    run = get_aml_run_from_run_id(run_id, aml_workspace=workspace)
    _download_files_from_run(run, output_folder, prefix=prefix, validate_checksum=validate_checksum)
    torch_barrier()


def get_driver_log_file_text(run: Run, download_file: bool = True) -> Optional[str]:
    """
    Returns text stored in run log driver file.

    :param run: Run object representing the current run.
    :param download_file: If ``True``, download log file from the run.
    :return: Driver log file text if a file exists, ``None`` otherwise.
    """
    with tempfile.TemporaryDirectory() as tmp_dir_name:

        for log_file_path in VALID_LOG_FILE_PATHS:
            if download_file:
                run.download_files(
                    prefix=str(log_file_path),
                    output_directory=tmp_dir_name,
                    append_prefix=False,
                )
            tmp_log_file_path = tmp_dir_name / log_file_path
            if tmp_log_file_path.is_file():
                return tmp_log_file_path.read_text()

    files_as_str = ', '.join(f"'{log_file_path}'" for log_file_path in VALID_LOG_FILE_PATHS)
    logging.warning(
        "Tried to get driver log file for run {run.id} text when no such file exists. Expected to find "
        f"one of the following: {files_as_str}"
    )
    return None


def _download_file_from_run(
    run: Run, filename: str, output_file: Path, validate_checksum: bool = False
) -> Optional[Path]:
    """
    Download a single file from an Azure ML Run, optionally validating the content to ensure the file is not
    corrupted during download. If running inside a distributed setting, will only attempt to download the file
    onto the node with local_rank==0. This prevents multiple processes on the same node from trying to download
    the same file, which can lead to errors.

    :param run: The AML Run to download associated file for
    :param filename: The name of the file as it exists in Azure storage
    :param output_file: Local path to which the file should be downloaded
    :param validate_checksum: Whether to validate the content from HTTP response
    :return: The path to the downloaded file if local rank is zero, else None
    """
    if not is_local_rank_zero():
        return None

    run.download_file(filename, output_file_path=str(output_file), _validate_checksum=validate_checksum)
    return output_file


def download_file_if_necessary(run: Run, filename: str, output_file: Path, overwrite: bool = False) -> Path:
    """Download any file from an Azure ML run if it doesn't exist locally.

    :param run: AML Run object.
    :param remote_dir: Remote directory from where the file is downloaded.
    :param download_dir: Local directory where to save the downloaded file.
    :param filename: Name of the file to be downloaded (e.g. `"outputs/test_output.csv"`).
    :param overwrite: Whether to force the download even if the file already exists locally.
    :return: Local path to the downloaded file.
    """
    if not overwrite and output_file.exists():
        print("File already exists at", output_file)
    else:
        output_file.parent.mkdir(exist_ok=True, parents=True)
        _download_file_from_run(run, filename, output_file, validate_checksum=True)
        assert output_file.exists()
        print("File is downloaded at", output_file)
    return output_file


def is_global_rank_zero() -> bool:
    """
    Tries to guess if the current process is running as DDP rank zero, before the training has actually started,
    by looking at environment variables.

    :return: True if the current process is global rank 0.
    """
    # When doing multi-node training, this indicates which node the present job is on. This is set in
    # set_environment_variables_for_multi_node
    node_rank = os.getenv(ENV_NODE_RANK, "0")
    return is_local_rank_zero() and node_rank == "0"


def is_local_rank_zero() -> bool:
    """
    Tries to guess if the current process is running as DDP local rank zero (i.e., the process that is responsible for
    GPU 0 on each node).

    :return: True if the current process is local rank 0.
    """
    # The per-node jobs for rank zero do not have any of the rank-related environment variables set. PL will
    # set them only once starting its child processes.
    global_rank = os.getenv(ENV_GLOBAL_RANK)
    local_rank = os.getenv(ENV_LOCAL_RANK)
    return global_rank is None and local_rank is None


def download_from_datastore(
    datastore_name: str,
    file_prefix: str,
    output_folder: Path,
    aml_workspace: Optional[Workspace] = None,
    workspace_config_path: Optional[Path] = None,
    overwrite: bool = False,
    show_progress: bool = False,
) -> None:
    """
    Download file(s) from an Azure ML Datastore that are registered within a given Workspace. The path
    to the file(s) to be downloaded, relative to the datastore <datastore_name>, is specified by the parameter
    "prefix".  Azure will search for files within the Datastore whose paths begin with this string.
    If you wish to download multiple files from the same folder, set <prefix> equal to that folder's path
    within the Datastore. If you wish to download a single file, include both the path to the folder it
    resides in, as well as the filename itself. If the relevant file(s) are found, they will be downloaded to
    the folder specified by <output_folder>. If this directory does not already exist, it will be created.
    E.g. if your datastore contains the paths ["foo/bar/1.txt", "foo/bar/2.txt"] and you call this
    function with file_prefix="foo/bar" and output_folder="outputs", you would end up with the
    files ["outputs/foo/bar/1.txt", "outputs/foo/bar/2.txt"]

    If not running inside AML and neither a workspace nor the config file are provided, the code will try to locate a
    config.json file in any of the parent folders of the current working directory. If that succeeds, that config.json
    file will be used to instantiate the workspace.

    :param datastore_name: The name of the Datastore containing the blob to be downloaded. This Datastore itself
        must be an instance of an AzureBlobDatastore.
    :param file_prefix: The prefix to the blob to be downloaded
    :param output_folder: The directory into which the blob should be downloaded
    :param aml_workspace: Optional Azure ML Workspace object
    :param workspace_config_path: Optional path to settings for Azure ML Workspace
    :param overwrite: If True, will overwrite any existing file at the same remote path.
        If False, will skip any duplicate file.
    :param show_progress: If True, will show the progress of the file download
    """
    workspace = get_workspace(aml_workspace=aml_workspace, workspace_config_path=workspace_config_path)
    datastore = workspace.datastores[datastore_name]
    assert isinstance(
        datastore, AzureBlobDatastore
    ), "Invalid datastore type. Can only download from AzureBlobDatastore"  # for mypy
    datastore.download(str(output_folder), prefix=file_prefix, overwrite=overwrite, show_progress=show_progress)
    logging.info(f"Downloaded data to {str(output_folder)}")


def upload_to_datastore(
    datastore_name: str,
    local_data_folder: Path,
    remote_path: Path,
    aml_workspace: Optional[Workspace] = None,
    workspace_config_path: Optional[Path] = None,
    overwrite: bool = False,
    show_progress: bool = False,
) -> None:
    """
    Upload a folder to an Azure ML Datastore that is registered within a given Workspace. Note that this will upload
    all files within the folder, but will not copy the folder itself. E.g. if you specify the local_data_dir="foo/bar"
    and that contains the files ["1.txt", "2.txt"], and you specify the remote_path="baz", you would see the
    following paths uploaded to your Datastore: ["baz/1.txt", "baz/2.txt"]

    If not running inside AML and neither a workspace nor the config file are provided, the code will try to locate a
    config.json file in any of the parent folders of the current working directory. If that succeeds, that config.json
    file will be used to instantiate the workspace.

    :param datastore_name: The name of the Datastore to which the blob should be uploaded. This Datastore itself
        must be an instance of an AzureBlobDatastore
    :param local_data_folder: The path to the local directory containing the data to be uploaded
    :param remote_path: The path to which the blob should be uploaded
    :param aml_workspace: Optional Azure ML Workspace object
    :param workspace_config_path: Optional path to settings for Azure ML Workspace
    :param overwrite: If True, will overwrite any existing file at the same remote path.
        If False, will skip any duplicate files and continue to the next.
    :param show_progress: If True, will show the progress of the file download
    """
    if not local_data_folder.is_dir():
        raise TypeError("local_path must be a directory")

    workspace = get_workspace(aml_workspace=aml_workspace, workspace_config_path=workspace_config_path)
    datastore = workspace.datastores[datastore_name]
    assert isinstance(
        datastore, AzureBlobDatastore
    ), "Invalid datastore type. Can only upload to AzureBlobDatastore"  # for mypy
    datastore.upload(
        str(local_data_folder), target_path=str(remote_path), overwrite=overwrite, show_progress=show_progress
    )
    logging.info(f"Uploaded data to {str(remote_path)}")


class AmlRunScriptConfig(param.Parameterized):
    """
    Base config for a script that handles Azure ML Runs, which can be retrieved with either a run id, latest_run_file,
    or by giving the experiment name (optionally alongside tags and number of runs to retrieve). A config file path can
    also be presented, to specify the Workspace settings. It is assumed that every AML script would have these
    parameters by default. This class can be inherited from if you wish to add additional command line arguments
    to your script (see HimlDownloadConfig and HimlTensorboardConfig for examples)
    """

    latest_run_file: Path = param.ClassSelector(
        class_=Path,
        default=None,
        instantiate=False,
        doc="Optional path to most_recent_run.txt where the ID of the" "latest run is stored",
    )
    experiment: str = param.String(
        default=None, allow_None=True, doc="The name of the AML Experiment that you wish to download Run files from"
    )
    num_runs: int = param.Integer(
        default=1, allow_None=True, doc="The number of runs to download from the " "named experiment"
    )
    config_file: Path = param.ClassSelector(
        class_=Path, default=None, instantiate=False, doc="Path to config.json where Workspace name is defined"
    )
    tags: Dict[str, Any] = param.Dict()
    run: List[str] = RunIdOrListParam(
        default=None,
        allow_None=True,
        doc="Either single or multiple run id(s). Will be stored as a list"
        " of strings. Also supports run_recovery_ids but this is not "
        "recommended",
    )


def _get_runs_from_script_config(script_config: AmlRunScriptConfig, workspace: Workspace) -> List[Run]:
    """
    Given an AMLRunScriptConfig object, retrieve a run id, given the supplied arguments. For example,
    if "run" has been specified, retrieve the AML Run that corresponds to the supplied run id(s). Alternatively,
    if "experiment" has been specified, retrieve "num_runs" (defaults to 1) latest runs from that experiment. If
    neither is supplied, looks for a file named "most_recent_run.txt" in the current directory and its parents.
    If found, reads the latest run id from there are retrieves the corresponding run. Otherwise, raises a ValueError.

    :param script_config: The AMLRunScriptConfig object which contains the parsed arguments
    :param workspace: an AML Workspace object
    :return: a List of one or more retrieved AML Runs
    """
    if script_config.run is None:
        if script_config.experiment is None:
            # default to latest run file
            latest_run_file = find_file_in_parent_to_pythonpath("most_recent_run.txt")
            if latest_run_file is None:
                raise ValueError("Could not find most_recent_run.txt")
            runs = [get_most_recent_run(latest_run_file, workspace)]
        else:
            # get latest runs from experiment
            runs = get_latest_aml_runs_from_experiment(
                script_config.experiment,
                tags=script_config.tags,
                num_runs=script_config.num_runs,
                aml_workspace=workspace,
            )
    else:
        run_ids: List[str]
        run_ids = script_config.run if isinstance(script_config.run, list) else [script_config.run]  # type: ignore
        runs = [get_aml_run_from_run_id(run_id, aml_workspace=workspace) for run_id in run_ids]
    return runs


def download_checkpoints_from_run_id(
    run_id: str,
    checkpoint_path_or_folder: str,
    output_folder: Path,
    aml_workspace: Optional[Workspace] = None,
    workspace_config_path: Optional[Path] = None,
) -> None:
    """
    Given an Azure ML run id, download all files from a given checkpoint directory within that run, to
    the path specified by output_path.
    If running in AML, will take the current workspace. Otherwise, if neither aml_workspace nor
    workspace_config_path are provided, will try to locate a config.json file in any of the
    parent folders of the current working directory.

    :param run_id: The id of the run to download checkpoints from
    :param checkpoint_path_or_folder: The path to the either a single checkpoint file, or a directory of
        checkpoints within the run files. If a folder is provided, all files within it will be downloaded.
    :param output_folder: The path to which the checkpoints should be stored
    :param aml_workspace: Optional AML workspace object
    :param workspace_config_path: Optional workspace config file
    """
    workspace = get_workspace(aml_workspace=aml_workspace, workspace_config_path=workspace_config_path)
    download_files_from_run_id(
        run_id, output_folder, prefix=checkpoint_path_or_folder, workspace=workspace, validate_checksum=True
    )


def is_running_in_azure_ml(aml_run: Run = RUN_CONTEXT) -> bool:
    """
    Returns True if the given run is inside of an AzureML machine, or False if it is on a machine outside AzureML.
    When called without arguments, this functions returns True if the present code is running in AzureML.
    Note that in runs with "compute_target='local'" this function will also return True. Such runs execute outside
    of AzureML, but are able to log all their metrics, etc to an AzureML run.

    :param aml_run: The run to check. If omitted, use the default run in RUN_CONTEXT
    :return: True if the given run is inside of an AzureML machine, or False if it is a machine outside AzureML.
    """
    return hasattr(aml_run, "experiment")


def is_running_on_azure_agent() -> bool:
    """
    Determine whether the current code is running on an Azure agent by examing the environment variable
    for AGENT_OS, that all Azure hosted agents define.

    :return: True if the code appears to be running on an Azure build agent, and False otherwise.
    """
    return bool(os.environ.get("AGENT_OS", None))


def torch_barrier() -> None:
    """
    This is a barrier to use in distributed jobs. Use it to make all processes that participate in a distributed
    pytorch job to wait for each other. When torch.distributed is not set up or not found, the function exits
    immediately.
    """
    try:
        from torch import distributed
    except ModuleNotFoundError:
        logging.info("Skipping the barrier because PyTorch is not available.")
        return
    if distributed.is_available() and distributed.is_initialized():
        distributed.barrier()


def get_tags_from_hyperdrive_run(run: Run, arg_name: str) -> str:
    """
    Given a child Run that was instantiated as part of a HyperDrive run, retrieve the "hyperparameters" tag
    that AML automatically tags it with, and retrieve a specific tag from within that. The available tags are
    determined by the hyperparameters you specified to perform sampling on. E.g. if you defined AML's
    [Grid Sampling](
    https://docs.microsoft.com/en-us/azure/machine-learning/how-to-tune-hyperparameters#grid-sampling)
    over the space {"learning_rate": choice[1, 2, 3]}, each of your 3 child runs will be tagged with
    hyperparameters: {"learning_rate": 0} and so on


    :param run: An AML run object, representing the child of a HyperDrive run
    :param arg_name: The name of the tag that you want to retrieve - representing one of the hyperparameters you
        specified in sampling.
    :return: A string representing the value of the tag, if found.
    """
    return json.loads(run.tags.get("hyperparameters")).get(arg_name)


def aggregate_hyperdrive_metrics(
    child_run_arg_name: str,
    run_id: Optional[str] = None,
    run: Optional[Run] = None,
    keep_metrics: Optional[List[str]] = None,
    aml_workspace: Optional[Workspace] = None,
    workspace_config_path: Optional[Path] = None,
) -> pd.DataFrame:
    """
    For a given HyperDriveRun object, or id of a HyperDriveRun, retrieves the metrics from each of its children and
    then aggregates it. Optionally filters the metrics logged in the Run, by providing a list of metrics to keep.
    Returns a DataFrame where each column is one child run, and each row is a metric logged by that child run.
    For example, for a HyperDrive run with 2 children, where each logs epoch, accuracy and loss, the result
    would look like::

        |              | 0               | 1                  |
        |--------------|-----------------|--------------------|
        | epoch        | [1, 2, 3]       | [1, 2, 3]          |
        | accuracy     | [0.7, 0.8, 0.9] | [0.71, 0.82, 0.91] |
        | loss         | [0.5, 0.4, 0.3] | [0.45, 0.37, 0.29] |

    here each column is one of the splits/ child runs, and each row is one of the metrics you have logged to the run.

    It is possible to log rows and tables in Azure ML by calling run.log_table and run.log_row respectively.
    In this case, the DataFrame will contain a Dictionary entry instead of a list, where the keys are the
    table columns (or keywords provided to log_row), and the values are the table values. E.g.::

        |                | 0                                        | 1                                         |
        |----------------|------------------------------------------|-------------------------------------------|
        | accuracy_table |{'epoch': [1, 2], 'accuracy': [0.7, 0.8]} | {'epoch': [1, 2], 'accuracy': [0.8, 0.9]} |

    It is also possible to log plots in Azure ML by calling run.log_image and passing in a matplotlib plot. In
    this case, the DataFrame will contain a string representing the path to the artifact that is generated by AML
    (the saved plot in the Logs & Outputs pane of your run on the AML portal). E.g.::

        |                | 0                                       | 1                                     |
        |----------------|-----------------------------------------|---------------------------------------|
        | accuracy_plot  | aml://artifactId/ExperimentRun/dcid.... | aml://artifactId/ExperimentRun/dcid...|

    :param child_run_arg_name: the name of the argument given to each child run to denote its position relative
        to other child runs (e.g. this arg could equal 'child_run_index' - then each of your child runs should expect
        to receive the arg '--child_run_index' with a value <= the total number of child runs)
    :param run: An Azure ML HyperDriveRun object to aggregate the metrics from. Either this or run_id must be provided
    :param run_id: The id (type: str) of a parent/ HyperDrive run. Either this or run must be provided.
    :param keep_metrics: An optional list of metric names to filter the returned metrics by
    :param aml_workspace: If run_id is provided, this is an optional AML Workspace object to retrieve the Run from
    :param workspace_config_path: If run_id is provided, this is an optional path to a config containing details of the
        AML Workspace object to retrieve the Run from.
    :return: A Pandas DataFrame containing the aggregated metrics from each child run
    """
    if run is None:
        assert run_id is not None, "Either run or run_id must be provided"
        workspace = get_workspace(aml_workspace=aml_workspace, workspace_config_path=workspace_config_path)
        run = get_aml_run_from_run_id(run_id, aml_workspace=workspace)
    assert isinstance(run, HyperDriveRun)
    metrics: DefaultDict = defaultdict()
    for child_run in run.get_children():  # type: ignore
        child_run_metrics = child_run.get_metrics()
        keep_metrics = keep_metrics or child_run_metrics.keys()

        child_run_tag = get_tags_from_hyperdrive_run(child_run, child_run_arg_name)
        for metric_name, metric_val in child_run_metrics.items():
            if metric_name in keep_metrics:
                if metric_name not in metrics:
                    metrics[metric_name] = {}
                metrics[metric_name][child_run_tag] = metric_val

    df = pd.DataFrame.from_dict(metrics, orient="index")
    return df


def get_metrics_for_childless_run(
    run_id: Optional[str] = None,
    run: Optional[Run] = None,
    keep_metrics: Optional[List[str]] = None,
    aml_workspace: Optional[Workspace] = None,
    workspace_config_path: Optional[Path] = None,
) -> pd.DataFrame:
    """
    For a given Run object or id, retrieves the metrics from that Run and returns them as a pandas DataFrame.
    Optionally filters the metrics logged in the Run, by providing a list of metrics to keep. This function
    expects a childless AML Run. If you wish to aggregate metrics for a Run with children (i.e. a HyperDriveRun),
    please use the function ``aggregate_hyperdrive_metrics``.

    :param run: A (childless) Run object to retrieve the metrics from. Either this or run_id must be provided
    :param run_id: The id (type: str) of a (childless) AML Run. Either this or run must be provided.
    :param keep_metrics: An optional list of metric names to filter the returned metrics by
    :param aml_workspace: If run_id is provided, this is an optional AML Workspace object to retrieve the Run from
    :param workspace_config_path: If run_id is provided, this is an optional path to a config containing details of the
        AML Workspace object to retrieve the Run from.
    :return: A Pandas DataFrame containing the metrics
    """
    if run is None:
        assert run_id is not None, "Either run or run_id must be provided"
        workspace = get_workspace(aml_workspace=aml_workspace, workspace_config_path=workspace_config_path)
        run = get_aml_run_from_run_id(run_id, aml_workspace=workspace)
    if isinstance(run, _OfflineRun):
        logging.warning("Can't get metrics for _OfflineRun object")
        return pd.DataFrame({})
    metrics = {}
    run_metrics = run.get_metrics()  # type: ignore
    keep_metrics = keep_metrics or run_metrics.keys()
    for metric_name, metric_val in run_metrics.items():
        if metric_name in keep_metrics:
            metrics[metric_name] = metric_val
    df = pd.DataFrame.from_dict(metrics, orient="index")
    return df


def download_files_from_hyperdrive_children(
    run: Run, remote_file_paths: str, local_download_folder: Path, hyperparam_name: str = ""
) -> List[str]:
    """
    Download a specified file or folder from each of the children of an Azure ML Hyperdrive run. For each child
    run, create a separate folder within your report folder, based on the value of whatever hyperparameter
    was being sampled. E.g. if you sampled over batch sizes 10, 50 and 100, you'll see 3 folders in your
    report folder, named 10, 50 and 100 respectively. If remote_file_path represents a path to a folder, the
    entire folder and all the files within it will be downloaded

    :param run: An AML Run object whose type equals "hyperdrive"
    :param remote_file_paths: A string of one or more paths to the content in the Datastore associated with your
        run outputs, separated by commas
    :param local_download_folder: The local folder to download the files to
    :param hyperparam_name: The name of one of the hyperparameters that was sampled during the HyperDrive
        run. This is used to ensure files are downloaded into logically-named folders
    :return: A list of paths to the downloaded files
    """
    if len(hyperparam_name) == 0:
        raise ValueError(
            "To download results from a HyperDrive run you must provide the hyperparameter name" "that was sampled over"
        )

    # For each child run we create a directory in the local_download_folder named after value of the
    # hyperparam sampled for this child.
    downloaded_file_paths = []
    for child_run in run.get_children():
        child_run_index = get_tags_from_hyperdrive_run(child_run, hyperparam_name)
        if child_run_index is None:
            raise ValueError("Child run expected to have the tag {child_run_tag}")

        # The artifact will be downloaded into a child folder within local_download_folder
        # strip any special characters from the hyperparam index name
        local_folder_child_run = local_download_folder / re.sub("[^A-Za-z0-9]+", "", str(child_run_index))
        local_folder_child_run.mkdir(exist_ok=True)
        for remote_file_path in remote_file_paths.split(","):
            download_files_from_run_id(child_run.id, local_folder_child_run, prefix=remote_file_path)
            downloaded_file_path = local_folder_child_run / remote_file_path
            if not downloaded_file_path.exists():
                logging.warning(
                    f"Unable to download the file {remote_file_path} from the datastore associated" "with this run."
                )
            else:
                downloaded_file_paths.append(str(downloaded_file_path))

    return downloaded_file_paths


def replace_directory(source: Path, target: Path) -> None:
    """
    Safely move the contents of a source directory, deleting any files at the target location.

    Because of how Azure ML mounts output folders, it is impossible to move or rename existing files. Therefore, if
    running in Azure ML, this function creates a copy of the contents of `source`, then deletes the original files.

    :param source: Source directory whose contents should be moved.
    :param target: Target directory into which the contents should be moved. If not empty, all of its contents will be
        deleted first.
    """
    if not source.is_dir():
        raise ValueError(f"Source must be a directory, but got {source}")

    if is_running_in_azure_ml():
        if target.exists():
            shutil.rmtree(target)
        assert not target.exists()

        shutil.copytree(source, target)
        shutil.rmtree(source, ignore_errors=True)
    else:
        # Outside of Azure ML, it should be much faster to rename the directory
        # than to copy all contents then delete, especially for large dirs.
        source.replace(target)

    assert target.exists()
    assert not source.exists()


def create_aml_run_object(
    experiment_name: str,
    run_name: Optional[str] = None,
    workspace: Optional[Workspace] = None,
    workspace_config_path: Optional[Path] = None,
    snapshot_directory: Optional[PathOrString] = None,
) -> Run:
    """
    Creates an AzureML Run object in the given workspace, or in the workspace given by the AzureML config file.
    This Run object can be used to write metrics to AzureML, upload files, etc, when the code is not running in
    AzureML. After finishing all operations, use `run.flush()` to write metrics to the cloud, and `run.complete()` or
    `run.fail()`.

    Example:
    >>>run = create_aml_run_object(experiment_name="run_on_my_vm", run_name="try1")
    >>>run.log("foo", 1.23)
    >>>run.flush()
    >>>run.complete()

    :param experiment_name: The AzureML experiment that should hold the run that will be created.
    :param run_name: An optional name for the run (this will be used as the display name in the AzureML UI)
    :param workspace: If provided, use this workspace to create the run in. If not provided, use the workspace
        specified by the `config.json` file in the folder or its parent folder(s).
    :param workspace_config_path: If not provided with an AzureML workspace, then load one given the information in this
        config file.
    :param snapshot_directory: The folder that should be included as the code snapshot. By default, no snapshot
        is created (snapshot_directory=None or snapshot_directory=""). Set this to the folder that contains all the
        code your experiment uses. You can use a file .amlignore to skip specific files or folders, akin to .gitignore
    :return: An AzureML Run object.
    """
    actual_workspace = get_workspace(aml_workspace=workspace, workspace_config_path=workspace_config_path)
    exp = Experiment(workspace=actual_workspace, name=experiment_name)
    if snapshot_directory is None or snapshot_directory == "":
        snapshot_directory = tempfile.mkdtemp()
    return exp.start_logging(display_name=run_name, snapshot_directory=str(snapshot_directory))  # type: ignore


def aml_workspace_for_unittests() -> Workspace:
    """
    Gets the default AzureML workspace that is used for unit testing. It first tries to locate a workspace config.json
    file in the present folder or its parents, and create a workspace from that if found. If no config.json file
    is found, the workspace details are read from environment variables. Authentication information is also read
    from environment variables.
    """
    config_json = find_file_in_parent_to_pythonpath(WORKSPACE_CONFIG_JSON)
    if config_json is not None:
        return Workspace.from_config(path=str(config_json))
    else:
        workspace_name = get_secret_from_environment(ENV_WORKSPACE_NAME, allow_missing=False)
        subscription_id = get_secret_from_environment(ENV_SUBSCRIPTION_ID, allow_missing=False)
        resource_group = get_secret_from_environment(ENV_RESOURCE_GROUP, allow_missing=False)
        auth = get_authentication()
        return Workspace.get(
            name=workspace_name, auth=auth, subscription_id=subscription_id, resource_group=resource_group
        )


class UnitTestWorkspaceWrapper:
    """
    Wrapper around aml_workspace so that it is lazily loaded only once. Used for unit testing only.
    """

    def __init__(self) -> None:
        """
        Init.
        """
        self._workspace: Workspace = None

    @property
    def workspace(self) -> Workspace:
        """
        Lazily load the aml_workspace.
        """
        if self._workspace is None:
            self._workspace = aml_workspace_for_unittests()
        return self._workspace


@contextmanager
def check_config_json(script_folder: Path, shared_config_json: Path) -> Generator:
    """
    Create a workspace config.json file exists in the folder where we expect a test script. This is either copied
    from the location given in shared_config_json (this should be the case when executing a test on a dev machine),
    or created from environment variables (this should trigger in builds on the github agents).

    :param script_folder: This is the folder in which the config.json file should be created
    :param shared_config_json: Path to a shared config.json file
    """
    target_config_json = script_folder / WORKSPACE_CONFIG_JSON
    target_config_exists = target_config_json.is_file()
    if target_config_exists:
        pass
    elif shared_config_json.exists():
        # This will execute on local dev machines
        logging.info(f"Copying {shared_config_json} to folder {script_folder}")
        shutil.copy(shared_config_json, target_config_json)
    else:
        # This will execute on github agents
        logging.info(f"Creating {str(target_config_json)} from environment variables.")
        subscription_id = os.getenv(ENV_SUBSCRIPTION_ID, "")
        resource_group = os.getenv(ENV_RESOURCE_GROUP, "")
        workspace_name = os.getenv(ENV_WORKSPACE_NAME, "")
        if subscription_id and resource_group and workspace_name:
            with open(str(target_config_json), 'w', encoding="utf-8") as file:
                config = {
                    "subscription_id": subscription_id,
                    "resource_group": resource_group,
                    "workspace_name": workspace_name
                }
                json.dump(config, file)
        else:
            raise ValueError("Either a shared config.json must be present, or all 3 environment variables for "
                             "workspace creation must exist.")
    try:
        yield
    finally:
        if not target_config_exists:
            target_config_json.unlink()


def check_is_any_of(message: str, actual: Optional[str], valid: Iterable[Optional[str]]) -> None:
    """
    Raises an exception if 'actual' is not any of the given valid values.
    :param message: The prefix for the error message.
    :param actual: The actual value.
    :param valid: The set of valid strings that 'actual' is allowed to take on.
    :return:
    """
    if actual not in valid:
        all_valid = ", ".join(["<None>" if v is None else v for v in valid])
        raise ValueError("{} must be one of [{}], but got: {}".format(message, all_valid, actual))

<<<<<<< HEAD
###################################################################################################
##################################### NEW UTILS ##################################################
###################################################################################################

def get_credential() -> Union[ClientSecretCredential, DeviceCodeCredential]:
    service_principal_id = get_secret_from_environment(ENV_SERVICE_PRINCIPAL_ID, allow_missing=True)
    tenant_id = get_secret_from_environment(ENV_TENANT_ID, allow_missing=True)
    service_principal_password = get_secret_from_environment(ENV_SERVICE_PRINCIPAL_PASSWORD, allow_missing=True)
    if service_principal_id and tenant_id and service_principal_password:
        return ClientSecretCredential(
            tenant_id=tenant_id,
            client_id=service_principal_id,
            client_secret=service_principal_password)
    # try:
    #     credential = DefaultAzureCredential()
    #     # Check if given credential can get token successfully.
    #     credential.get_token("https://management.azure.com/.default")
    # except Exception as ex:
    logging.info(
        "Using interactive login to Azure. To use Service Principal authentication, set the environment "
        f"variables {ENV_SERVICE_PRINCIPAL_ID}, {ENV_SERVICE_PRINCIPAL_PASSWORD}, and {ENV_TENANT_ID}"
    )
    return DeviceCodeCredential()


def get_workspace_client(workspace_config_path: str = None, subscription_id: str = None, resource_group: str = None,
                         workspace_name: str = None) -> MLClient:
        credential = get_credential()
        if workspace_config_path:
            workspace = MLClient.from_config(credential=credential, path=str(workspace_config_path))
        else:
            workspace = MLClient(
                subscription_id=subscription_id,
                resource_group_name=resource_group,
                workspace_name=workspace_name,
                credential=credential)
        logging.info(f"Logged into AzureML workspace {workspace.workspace_name}")
        return workspace


def retrieve_workspace_from_client(client: MLClient) -> Workspace:
    workspace_name = client.workspace_name
    workspace = client.workspaces.get(workspace_name)
    return workspace


# def get_workspace(aml_workspace: Optional[Workspace] = None, workspace_config_path: Optional[PathOrString] = None
#     ) -> Workspace:
#     """
#     Retrieve an Azure ML workspace from one of several places:
#       1. If the function has been called during an AML run (i.e. on an Azure agent), returns the associated workspace
#       2. If a Workspace object has been provided by the user, return that
#       3. If a path to a Workspace config file has been provided, load the workspace according to that.
#     If not running inside AML and neither a workspace nor the config file are provided, the code will try to locate a
#     config.json file in any of the parent folders of the current working directory. If that succeeds, that config.json
#     file will be used to instantiate the workspace.
#     :param aml_workspace: If provided this is returned as the AzureML Workspace.
#     :param workspace_config_path: If not provided with an AzureML Workspace, then load one given the information in this
#         config
#     :return: An AzureML workspace.
#     """
#     if is_running_in_azure_ml(RUN_CONTEXT):
#         return RUN_CONTEXT.experiment.workspace

#     if aml_workspace:
#         return aml_workspace

#     if workspace_config_path is None:
#         workspace_config_path = find_file_in_parent_to_pythonpath(WORKSPACE_CONFIG_JSON)
#         if workspace_config_path:
#             logging.info(f"Using the workspace config file {str(workspace_config_path.absolute())}")
#         else:
#             raise ValueError("No workspace config file given, nor can we find one.")

#     if isinstance(workspace_config_path, Path):
#         workspace_config_path = str(workspace_config_path)
#     if Path(workspace_config_path).is_file():
#         workspace_client = get_workspace_client(workspace_config_path)
#         workspace = retrieve_workspace_from_client(workspace_client)
#         return workspace

#     raise ValueError("Workspace config file does not exist or cannot be read.")


def fetch_job(client: MLClient, run_id: str) -> Job:
    job = client.jobs.get(run_id)
    return job


def get_credential() -> Union[ClientSecretCredential, DeviceCodeCredential]:
    service_principal_id = get_secret_from_environment(ENV_SERVICE_PRINCIPAL_ID, allow_missing=True)
    tenant_id = get_secret_from_environment(ENV_TENANT_ID, allow_missing=True)
    service_principal_password = get_secret_from_environment(ENV_SERVICE_PRINCIPAL_PASSWORD, allow_missing=True)
    if service_principal_id and tenant_id and service_principal_password:
        return ClientSecretCredential(
            tenant_id=tenant_id,
            client_id=service_principal_id,
            client_secret=service_principal_password)
    # try:
    #     credential = DefaultAzureCredential()
    #     # Check if given credential can get token successfully.
    #     credential.get_token("https://management.azure.com/.default")
    # except Exception as ex:
    logging.info(
        "Using interactive login to Azure. To use Service Principal authentication, set the environment "
        f"variables {ENV_SERVICE_PRINCIPAL_ID}, {ENV_SERVICE_PRINCIPAL_PASSWORD}, and {ENV_TENANT_ID}"
    )
    return DeviceCodeCredential()


def set_mlflow_tracking_uri(mlflow_client: MlflowClient) -> None:
    if not mlflow_client.get_tracking_uri():
        mlflow_client.set_tracking_uri()


def get_mlflow_run(mlflow_run_id: str) -> MLFlowRun:
    mlflow_client = MlflowClient()
    mlflow_run = MlflowClient().get_run(mlflow_run_id)
    return mlflow_run


def get_last_metrics_from_mlflow_run(mlflow_run: MLFlowRun) -> Dict[str, Any]:
    metrics = mlflow_run.data.metrics
    # tags = mlflow_run.data.tags
    # params = mlflow_run.data.params
    return metrics


def get_metric_from_mlflow_run(mlflow_client: MlflowClient) -> Dict[str, Any]:
    metric_history = mlflow_client.get_metric_history()
    return metric_history


def start_mlflow_run(experiment_name: str):
    """
    Set an MLFlow experiment to log to, and start a run
    :param experiment_name: _description_
    :return: _description_
    """
    mlflow.set_experiment(experiment_name)
    mlflow_run = mlflow.strt_run()
    return mlflow_run
=======

def get_amlt_aml_working_dir() -> Optional[Path]:
    """
    For a job submitted by Amulet, return the path to the Azure ML working directory (i.e. where Azure ML is storing the
    code for the Run). The environment variable that contains this value differs depending on whether the job is
    distributed or not.

    :return: A string representing the path to the Azure ML working directory if the job is submited by Amulet,
        otherwise an empty string
    """
    if ENV_AMLT_SNAPSHOT_DIR in os.environ:
        # A non-distributed job submitted by Amulet
        print(f"Found {ENV_AMLT_SNAPSHOT_DIR} in env vars: {os.environ[ENV_AMLT_SNAPSHOT_DIR]}")
        return Path(os.environ[ENV_AMLT_SNAPSHOT_DIR])
    elif ENV_AMLT_AZ_BATCHAI_DIR in os.environ:
        # A distributed job submitted by Amulet
        print(f"Found {ENV_AMLT_AZ_BATCHAI_DIR} in env vars: {os.environ[ENV_AMLT_AZ_BATCHAI_DIR]}")
        return Path(os.environ[ENV_AMLT_AZ_BATCHAI_DIR])
    return None


def get_amulet_keys_not_set() -> Set[str]:
    """
    Check environment variables for a given set associated with Amulet jobs. Returns a set containing any keys
    that are not available
    """
    amulet_keys = {ENV_AMLT_PROJECT_NAME, ENV_AMLT_INPUT_OUTPUT, ENV_AMLT_OUTPUT_DIR}
    return amulet_keys.difference(os.environ)


def is_amulet_job() -> bool:
    """
    Checks whether a given set of environment variables associated with Amulet are available. If not, this is not
    an Amulet job so returns False. Otherwise returns True
    """
    missing_amlt_env_vars = get_amulet_keys_not_set()
    amlt_aml_working_dir = get_amlt_aml_working_dir()
    if len(missing_amlt_env_vars) == 0 and amlt_aml_working_dir is not None:
        return True
    return False
>>>>>>> 69890392
<|MERGE_RESOLUTION|>--- conflicted
+++ resolved
@@ -2040,7 +2040,6 @@
         all_valid = ", ".join(["<None>" if v is None else v for v in valid])
         raise ValueError("{} must be one of [{}], but got: {}".format(message, all_valid, actual))
 
-<<<<<<< HEAD
 ###################################################################################################
 ##################################### NEW UTILS ##################################################
 ###################################################################################################
@@ -2183,7 +2182,6 @@
     mlflow.set_experiment(experiment_name)
     mlflow_run = mlflow.strt_run()
     return mlflow_run
-=======
 
 def get_amlt_aml_working_dir() -> Optional[Path]:
     """
@@ -2223,5 +2221,4 @@
     amlt_aml_working_dir = get_amlt_aml_working_dir()
     if len(missing_amlt_env_vars) == 0 and amlt_aml_working_dir is not None:
         return True
-    return False
->>>>>>> 69890392
+    return False