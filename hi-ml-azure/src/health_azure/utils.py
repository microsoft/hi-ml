#  ------------------------------------------------------------------------------------------
#  Copyright (c) Microsoft Corporation. All rights reserved.
#  Licensed under the MIT License (MIT). See LICENSE in the repo root for license information.
#  ------------------------------------------------------------------------------------------
"""
Utility functions for interacting with AzureML runs
"""
import hashlib
import json
import logging
import os
import re
import shutil
import sys
import tempfile
from argparse import (_UNRECOGNIZED_ARGS_ATTR, OPTIONAL, SUPPRESS, ArgumentDefaultsHelpFormatter, ArgumentError,
                      ArgumentParser, Namespace)
from collections import defaultdict
from contextlib import contextmanager
from dataclasses import dataclass
from enum import Enum
from itertools import islice
from pathlib import Path
from typing import (Any, Callable, DefaultDict, Dict, Generator, Iterable, List, Optional, Set, Tuple, Type, TypeVar,
                    Union)

import conda_merge
import pandas as pd
import param

from azureml._restclient.constants import RunStatus
from azureml.core import Environment, Experiment, Run, Workspace, get_run
from azureml.core.authentication import InteractiveLoginAuthentication, ServicePrincipalAuthentication
from azureml.core.conda_dependencies import CondaDependencies
from azureml.core.run import _OfflineRun
from azureml.train.hyperdrive import HyperDriveRun


from azure.ai.ml import MLClient
from azure.ai.ml.entities import AzureBlobDatastore, Job
from azure.identity import (ClientSecretCredential, DeviceCodeCredential, DefaultAzureCredential,
                            ManagedIdentityCredential)
from mlflow.entities import Run as MLFlowRun
from mlflow.tracking import MlflowClient

T = TypeVar("T")

EXPERIMENT_RUN_SEPARATOR = ":"
DEFAULT_UPLOAD_TIMEOUT_SECONDS: int = 36_000  # 10 Hours

# The version to use when creating an AzureML Python environment. We create all environments with a unique hashed
# name, hence version will always be fixed
ENVIRONMENT_VERSION = "1"

# Environment variables used for authentication
ENV_SERVICE_PRINCIPAL_ID = "HIML_SERVICE_PRINCIPAL_ID"
ENV_SERVICE_PRINCIPAL_PASSWORD = "HIML_SERVICE_PRINCIPAL_PASSWORD"
ENV_TENANT_ID = "HIML_TENANT_ID"
ENV_RESOURCE_GROUP = "HIML_RESOURCE_GROUP"
ENV_SUBSCRIPTION_ID = "HIML_SUBSCRIPTION_ID"
ENV_WORKSPACE_NAME = "HIML_WORKSPACE_NAME"

# Environment variables used for multi-node training
ENV_AZ_BATCHAI_MPI_MASTER_NODE = "AZ_BATCHAI_MPI_MASTER_NODE"
ENV_AZ_BATCH_MASTER_NODE = "AZ_BATCH_MASTER_NODE"
ENV_MASTER_ADDR = "MASTER_ADDR"
ENV_MASTER_IP = "MASTER_IP"
ENV_MASTER_PORT = "MASTER_PORT"
ENV_OMPI_COMM_WORLD_RANK = "OMPI_COMM_WORLD_RANK"
ENV_NODE_RANK = "NODE_RANK"
ENV_GLOBAL_RANK = "GLOBAL_RANK"
ENV_LOCAL_RANK = "LOCAL_RANK"
ENV_RANK = "RANK"
MASTER_PORT_DEFAULT = 6105

# Other Azure ML related variables
ENVIRONMENT_VERSION = "1"
FINAL_MODEL_FOLDER = "final_model"
MODEL_ID_KEY_NAME = "model_id"
PYTHON_ENVIRONMENT_NAME = "python_environment_name"
RUN_CONTEXT: Run = Run.get_context()
PARENT_RUN_CONTEXT = getattr(RUN_CONTEXT, "parent", None)
WORKSPACE_CONFIG_JSON = "config.json"

# Names for sections in a Conda environment definition
CONDA_NAME = "name"
CONDA_CHANNELS = "channels"
CONDA_DEPENDENCIES = "dependencies"
CONDA_PIP = "pip"

VALID_LOG_FILE_PATHS = [Path("user_logs/std_log.txt"), Path("azureml-logs/70_driver_log.txt")]

# By default, define several environment variables that work around known issues in the software stack
DEFAULT_ENVIRONMENT_VARIABLES = {
    "AZUREML_OUTPUT_UPLOAD_TIMEOUT_SEC": "3600",
    # Occasionally uploading data during the run takes too long, and makes the job fail. Default is 300.
    "AZUREML_RUN_KILL_SIGNAL_TIMEOUT_SEC": "900",
    "MKL_SERVICE_FORCE_INTEL": "1",
    # Switching to a new software stack in AML for mounting datasets
    "RSLEX_DIRECT_VOLUME_MOUNT": "true",
    "RSLEX_DIRECT_VOLUME_MOUNT_MAX_CACHE_SIZE": "1",
    "DATASET_MOUNT_CACHE_SIZE": "1",
    "AZUREML_COMPUTE_USE_COMMON_RUNTIME": "false"
}

PathOrString = Union[Path, str]


class IntTuple(param.NumericTuple):
    """
    Parameter class that must always have integer values
    """

    def _validate(self, val: Any) -> None:
        """
        Check that input "val" is indeed a tuple of integers. If it is a tuple of some other type, raises
        a ValueError

        :param val: The value to be checked
        """
        super()._validate(val)
        if val is not None:
            for i, n in enumerate(val):
                if not isinstance(n, int):
                    raise ValueError(
                        f"{self.name}: tuple element at index {i} with value {n} in {val} is not an integer"
                    )


class GenericConfig(param.Parameterized):
    def __init__(self, should_validate: bool = True, throw_if_unknown_param: bool = False, **params: Any):
        """
        Instantiates the config class, ignoring parameters that are not overridable.

        :param should_validate: If True, the validate() method is called directly after init.
        :param throw_if_unknown_param: If True, raise an error if the provided "params" contains any key that does not
                                correspond to an attribute of the class.
        :param params: Parameters to set.
        """
        # check if illegal arguments are passed in
        legal_params = self.get_overridable_parameters()
        current_param_names = self.param.values().keys()
        illegal = [k for k, v in params.items() if (k in current_param_names) and (k not in legal_params)]

        if illegal:
            raise ValueError(
                "The following parameters cannot be overridden as they are either "
                f"readonly, constant, or private members : {illegal}"
            )
        if throw_if_unknown_param:
            # check if parameters not defined by the config class are passed in
            unknown = [k for k, v in params.items() if (k not in current_param_names)]
            if unknown:
                raise ValueError(f"The following parameters do not exist: {unknown}")
        # set known arguments
        super().__init__(**{k: v for k, v in params.items() if k in legal_params.keys()})
        if should_validate:
            self.validate()

    def validate(self) -> None:
        """
        Validation method called directly after init to be overridden by children if required
        """
        pass


def set_fields_and_validate(config: param.Parameterized, fields_to_set: Dict[str, Any], validate: bool = True) -> None:
    """
    Add further parameters and, if validate is True, validate. We first try set_param, but that
    fails when the parameter has a setter.

    :param config: The model configuration
    :param fields_to_set: A dictionary of key, value pairs where each key represents a parameter to be added
        and val represents its value
    :param validate: Whether to validate the value of the parameter after adding.
    """
    assert isinstance(config, param.Parameterized)
    for key, value in fields_to_set.items():
        try:
            config.set_param(key, value)
        except ValueError:
            setattr(config, key, value)
    if validate:
        config.validate()


def create_argparser(
    config: param.Parameterized,
    usage: Optional[str] = None,
    description: Optional[str] = None,
    epilog: Optional[str] = None
) -> ArgumentParser:
    """
    Creates an ArgumentParser with all fields of the given config that are overridable.

    :param config: The config whose parameters should be used to populate the argument parser
    :param usage: Brief information about correct usage that is printed if the script started with "--help". If not
    provided, this is auto-generated from the complete set of arguments.
    :param description: A description of the program that is printed if the script is started with "--help"
    :param epilog: A text that is printed after the argument details if the script is started with "--help"
    :return: ArgumentParser
    """
    assert isinstance(config, param.Parameterized)
    parser = ArgumentParser(
        formatter_class=ArgumentDefaultsHelpFormatter,
        usage=usage,
        description=description,
        epilog=epilog
    )
    _add_overrideable_config_args_to_parser(config, parser)
    return parser


def _add_overrideable_config_args_to_parser(config: param.Parameterized, parser: ArgumentParser) -> ArgumentParser:
    """
    Adds all overridable fields of the config class to the given argparser.
    Fields that are marked as readonly, constant or private are ignored.

    :param parser: Parser to add properties to.
    """

    def parse_bool(x: str) -> bool:
        """
        Parse a string as a bool. Supported values are case insensitive and one of:
        'on', 't', 'true', 'y', 'yes', '1' for True
        'off', 'f', 'false', 'n', 'no', '0' for False.

        :param x: string to test.
        :return: Bool value if string valid, otherwise a ValueError is raised.
        """
        sx = str(x).lower()
        if sx in ("on", "t", "true", "y", "yes", "1"):
            return True
        if sx in ("off", "f", "false", "n", "no", "0"):
            return False
        raise ValueError(f"Invalid value {x}, please supply one of True, true, false or False.")

    def _get_basic_type(_p: param.Parameter) -> Union[type, Callable]:
        """
        Given a parameter, get its basic Python type, e.g.: param.Boolean -> bool.
        Throw exception if it is not supported.

        :param _p: parameter to get type and nargs for.
        :return: Type
        """
        get_type: Callable
        if isinstance(_p, param.Boolean):
            get_type = parse_bool
        elif isinstance(_p, param.Integer):
            def to_int(x: str) -> int:
                return _p.default if x == "" else int(x)
            get_type = to_int
        elif isinstance(_p, param.Number):
            def to_float(x: str) -> float:
                return _p.default if x == "" else float(x)
            get_type = to_float
        elif isinstance(_p, param.String):
            get_type = str
        elif isinstance(_p, param.List):
            def to_list(x: str) -> List[Any]:
                return [_p.class_(item) for item in x.split(",") if item]
            get_type = to_list
        elif isinstance(_p, param.NumericTuple):

            def float_or_int(y: str) -> Union[int, float]:
                return int(y) if isinstance(_p, IntTuple) else float(y)

            def to_tuple(x: str) -> Tuple:
                return tuple([float_or_int(item) for item in x.split(",")])
            get_type = to_tuple
        elif isinstance(_p, param.ClassSelector):
            get_type = _p.class_
        elif isinstance(_p, CustomTypeParam):
            get_type = _p.from_string

        else:
            raise TypeError(f"Parameter of type {_p} is not supported")

        return get_type

    def add_boolean_argument(parser: ArgumentParser, k: str, p: param.Parameter) -> None:
        """
        Add a boolean argument.
        If the parameter default is False then allow --flag (to set it True) and --flag=Bool as usual.
        If the parameter default is True then allow --no-flag (to set it to False) and --flag=Bool as usual.

        :param parser: parser to add a boolean argument to.
        :param k: argument name.
        :param p: boolean parameter.
        """
        if not p.default:
            # If the parameter default is False then use nargs="?" (OPTIONAL).
            # This means that the argument is optional.
            # If it is not supplied, i.e. in the --flag mode, use the "const" value, i.e. True.
            # Otherwise, i.e. in the --flag=value mode, try to parse the argument as a bool.
            parser.add_argument("--" + k, help=p.doc, type=parse_bool, default=False, nargs=OPTIONAL, const=True)
        else:
            # If the parameter default is True then create an exclusive group of arguments.
            # Either --flag=value as usual
            # Or --no-flag to store False in the parameter k.
            group = parser.add_mutually_exclusive_group(required=False)
            group.add_argument("--" + k, help=p.doc, type=parse_bool)
            group.add_argument("--no-" + k, dest=k, action="store_false")
            parser.set_defaults(**{k: p.default})

    for k, p in get_overridable_parameters(config).items():
        # param.Booleans need to be handled separately, they are more complicated because they have
        # an optional argument.
        if isinstance(p, param.Boolean):
            add_boolean_argument(parser, k, p)
        else:
            parser.add_argument("--" + k, help=p.doc, type=_get_basic_type(p), default=p.default)

    return parser


@dataclass
class ParserResult:
    """
    Stores the results of running an argument parser, broken down into a argument-to-value dictionary,
    arguments that the parser does not recognize.
    """

    args: Dict[str, Any]
    unknown: List[str]
    overrides: Dict[str, Any]


def _create_default_namespace(parser: ArgumentParser) -> Namespace:
    """
    Creates an argparse Namespace with all parser-specific default values set.

    :param parser: The parser to work with.
    :return: the Namespace object
    """
    # This is copy/pasted from parser.parse_known_args
    namespace = Namespace()
    for action in parser._actions:
        if action.dest is not SUPPRESS:
            if not hasattr(namespace, action.dest):
                if action.default is not SUPPRESS:
                    setattr(namespace, action.dest, action.default)
    for dest in parser._defaults:
        if not hasattr(namespace, dest):
            setattr(namespace, dest, parser._defaults[dest])
    return namespace


def parse_arguments(
    parser: ArgumentParser, fail_on_unknown_args: bool = False, args: Optional[List[str]] = None
) -> ParserResult:
    """
    Parses a list of commandline arguments with a given parser. Returns results broken down into a full
    arguments dictionary, a dictionary of arguments that were set to non-default values, and unknown
    arguments.

    :param parser: The parser to use
    :param fail_on_unknown_args: If True, raise an exception if the parser encounters an argument that it does
        not recognize. If False, unrecognized arguments will be ignored, and added to the "unknown" field of
        the parser result.
    :param args: Arguments to parse. If not given, use those in sys.argv
    :return: The parsed arguments, and overrides
    """
    if args is None:
        args = sys.argv[1:]
    # The following code is a slightly modified version of what happens in parser.parse_known_args. This had to be
    # copied here because otherwise we would not be able to achieve the priority order that we desire.
    namespace = _create_default_namespace(parser)

    try:
        namespace, unknown = parser._parse_known_args(args, namespace)
        if hasattr(namespace, _UNRECOGNIZED_ARGS_ATTR):
            unknown.extend(getattr(namespace, _UNRECOGNIZED_ARGS_ATTR))
            delattr(namespace, _UNRECOGNIZED_ARGS_ATTR)
    except ArgumentError:
        parser.print_usage(sys.stderr)
        err = sys.exc_info()[1]
        parser._print_message(str(err), sys.stderr)
        raise
    # Parse the arguments a second time, without supplying defaults, to see which arguments actually differ
    # from defaults.
    namespace_without_defaults, _ = parser._parse_known_args(args, Namespace())
    parsed_args = vars(namespace).copy()
    overrides = vars(namespace_without_defaults).copy()
    if len(unknown) > 0 and fail_on_unknown_args:
        raise ValueError(f"Unknown arguments: {unknown}")
    return ParserResult(
        args=parsed_args,
        unknown=unknown,
        overrides=overrides,
    )


def parse_args_and_update_config(config: Any, args: List[str]) -> Any:
    """
    Given a model config and a list of command line arguments, creates an argparser, adds arguments from the config
    parses the list of provided args and updates the config accordingly. Returns the updated config

    :param config: The model configuration
    :param args: A list of command line args to parse
    :return: The config, updated with the values of the provided args
    """
    parser = create_argparser(config)
    parser_results = parse_arguments(parser, args=args)
    _ = apply_overrides(config, parser_results.args)
    return config


def get_overridable_parameters(config: Any) -> Dict[str, param.Parameter]:
    """
    Get properties that are not constant, readonly or private (eg: prefixed with an underscore).

    :param config: The model configuration
    :return: A dictionary of parameter names and their definitions.
    """
    assert isinstance(config, param.Parameterized)
    return dict((k, v) for k, v in config.param.params().items() if reason_not_overridable(v) is None)


def reason_not_overridable(value: param.Parameter) -> Optional[str]:
    """
    Given a parameter, check for attributes that denote it is not overrideable (e.g. readonly, constant,
    private etc). If such an attribute exists, return a string containing a single-word description of the
    reason. Otherwise returns None.

    :param value: a parameter value
    :return: None if the parameter is overridable; otherwise a one-word string explaining why not.
    """
    if value.readonly:
        return "readonly"
    elif value.constant:
        return "constant"
    elif is_private_field_name(value.name):
        return "private"
    elif isinstance(value, param.Callable):
        return "callable"
    return None


def apply_overrides(
    config: Any,
    overrides_to_apply: Optional[Dict[str, Any]],
    should_validate: bool = False,
    keys_to_ignore: Optional[Set[str]] = None,
) -> Dict[str, Any]:
    """
    Applies the provided `values` overrides to the config.
    Only properties that are marked as overridable are actually overwritten.

    :param config: The model configuration
    :param overrides_to_apply: A dictionary mapping from field name to value.
    :param should_validate: If true, run the .validate() method after applying overrides.
    :param keys_to_ignore: keys to ignore in reporting failed overrides. If None, do not report.
    :return: A dictionary with all the fields that were modified.
    """

    def _apply(_overrides: Optional[Dict[str, Any]]) -> Dict[str, Any]:
        applied: Dict[str, Any] = {}
        if _overrides is not None:
            overridable_parameters = get_overridable_parameters(config).keys()
            for k, v in _overrides.items():
                if k in overridable_parameters:
                    applied[k] = v
                    setattr(config, k, v)

        return applied

    actual_overrides = _apply(overrides_to_apply)
    if keys_to_ignore is not None:
        report_on_overrides(config, overrides_to_apply, keys_to_ignore)  # type: ignore
    if should_validate:
        config.validate()
    return actual_overrides


def report_on_overrides(config: Any, overrides_to_apply: Dict[str, Any], keys_to_ignore: Set[str]) -> None:
    """
    Logs a warning for every parameter whose value is not as given in "overrides_to_apply", other than those
    in keys_to_ignore.

    :param config: The model configuration
    :param overrides_to_apply: override dictionary, parameter names to values
    :param keys_to_ignore: set of dictionary keys not to report on
    """
    assert isinstance(config, param.Parameterized)
    current_params = config.param.params()
    for key, desired in overrides_to_apply.items():
        if key in keys_to_ignore:
            continue
        actual = getattr(config, key, None)
        if actual == desired:
            continue
        if key not in current_params:
            reason = "parameter is undefined"
        else:
            val = current_params[key]
            reason = reason_not_overridable(val)  # type: ignore
            if reason is None:
                reason = "for UNKNOWN REASONS"
            else:
                reason = f"parameter is {reason}"
        # We could raise an error here instead - to be discussed.
        logging.warning(f"Override {key}={desired} failed: {reason} in class {config.__class__.name}")


def create_from_matching_params(from_object: param.Parameterized, cls_: Type[T]) -> T:
    """
    Creates an object of the given target class, and then copies all attributes from the `from_object` to
    the newly created object, if there is a matching attribute. The target class must be a subclass of
    param.Parameterized.

    :param from_object: The object to read attributes from.
    :param cls_: The name of the class for the newly created object.
    :return: An instance of cls_
    """
    c = cls_()
    if not isinstance(c, param.Parameterized):
        raise ValueError(f"The created object must be a subclass of param.Parameterized, but got {type(c)}")
    for param_name, p in c.param.params().items():  # type: ignore
        if not p.constant and not p.readonly:
            setattr(c, param_name, getattr(from_object, param_name))
    return c


class CustomTypeParam(param.Parameter):
    def _validate(self, val: Any) -> None:
        """
        Validate that the input "val" has the expected format. For example, if this custom type should represent a
        list, verify here that it is so.

        :param val: the value to be verified
        """
        super()._validate(val)

    def from_string(self, x: str) -> Any:
        """
        Base method for taking an input string and returning it evaluated as its expected type (e.g. from_string("3")
        would most likely return int("3")"

        :param x: The string to be evaluated
        :return: The evaluated format of the string
        """
        raise NotImplementedError()


class ListOrDictParam(CustomTypeParam):
    """
    Wrapper class to allow either a List or Dict inside of a Parameterized object.
    """

    def _validate(self, val: Any) -> None:
        """
        Checks that input "val" is indeed a List or Dict object

        :param val: the value to be checked
        """

        if val is None:
            if not self.allow_None:
                raise ValueError("Value must not be None")
            else:
                return
        if not (isinstance(val, List) or isinstance(val, Dict)):
            raise ValueError(f"{val} must be an instance of List or Dict, found {type(val)}")
        super()._validate(val)

    def from_string(self, x: str) -> Union[Dict, List]:
        """
        Parse a string as either a dictionary or list or, if not possible, raise a ValueError.

        For example:
            - from_string('{"x":3, "y":2}') will return a dictionary object
            - from_string('["a", "b", "c"]') will return a list object
            - from_string("['foo']") will return a list object
            - from_string('["foo","bar"') will raise an Exception (missing close bracket)
            - from_string({'learning':3"') will raise an Exception (missing close bracket)

        :param x: the string to parse
        :return: a List or Dict object, as evaluated from the input string
        """
        if x.startswith("{") or x.startswith("["):
            res = json.loads(x.replace("'", '"'))
        else:
            res = [str(item) for item in x.split(",")]
        if isinstance(res, Dict):
            return res
        elif isinstance(res, List):
            return res
        else:
            raise ValueError("Parameter should resolve to List or Dict")


class RunIdOrListParam(CustomTypeParam):
    """
    Wrapper class to allow either a List or string inside of a Parameterized object.
    """

    def _validate(self, val: Any) -> None:
        """
        Checks that the input "val" is indeed a non-empty list or string

        :param val: The value to check
        """
        if val is None:
            if not self.allow_None:
                raise ValueError("Value must not be None")
            else:
                return
        if len(val) == 0 or not (isinstance(val, str) or isinstance(val, list)):
            raise ValueError(f"{val} must be an instance of List or string, found {type(val)}")
        super()._validate(val)

    def from_string(self, x: str) -> List[str]:
        """
        Given a string representing one or more run_ids, first attempts to split into a list, and then
        evaluates each item in the list as a genuine run id

        :param x: The string to evaluate
        :return: a list of one or more strings representing run ids
        """
        res = [str(item) for item in x.split(",")]
        return [determine_run_id_type(x) for x in res]


def is_private_field_name(name: str) -> bool:
    """
    A private field is any Python class member that starts with an underscore eg: _hello

    :param name: a string representing the name of the class member
    """
    return name.startswith("_")


def determine_run_id_type(run_or_recovery_id: str) -> str:
    """
    Determine whether a run id is of type "run id" or "run recovery id". Run recovery ideas take the form
    "experiment_name:run_id". If the input
    string takes the format of a run recovery id, only the run id part will be returned. If it is a run id already,
    it will be returned without transformation.

    :param run_or_recovery_id: The id to determine as either a run id or a run recovery id
    :return: A string representing the run id
    """
    if run_or_recovery_id is None:
        raise ValueError("Expected run_id or run_recovery_id but got None")
    parts = run_or_recovery_id.split(EXPERIMENT_RUN_SEPARATOR)
    if len(parts) > 1:
        # return only the run_id, which comes after the colon
        return parts[1]
    return run_or_recovery_id


def find_file_in_parent_folders(file_name: str, stop_at_path: List[Path],
                                start_at_path: Optional[Path] = None) -> Optional[Path]:
    """Searches for a file of the given name in the current working directory, or any of its parent folders.
    Searching stops if either the file is found, or no parent folder can be found, or the search has reached any
    of the given folders in stop_at_path.

    :param file_name: The name of the file to find.
    :param stop_at_path: A list of folders. If any of them is reached, search stops.
    :param start_at_path: An optional path to the directory in which to start searching. If not supplied,
        will use the current working directory.
    :return: The absolute path of the file if found, or None if it was not found.
    """
    start_at_path = start_at_path or Path.cwd()

    def return_file_or_parent(start_at: Path) -> Optional[Path]:
        logging.debug(f"Searching for file {file_name} in {start_at}")
        expected = start_at / file_name
        if expected.is_file() and expected.name == file_name:
            return expected
        if start_at.parent == start_at or start_at in stop_at_path:
            return None
        return return_file_or_parent(start_at.parent)

    return return_file_or_parent(start_at=start_at_path)


def find_file_in_parent_to_pythonpath(file_name: str) -> Optional[Path]:
    """
    Recurse up the file system, starting at the current working directory, to find a file. Stop when we hit
    any of the folders in PYTHONPATH.

    :param file_name: The file name of the file to find.
    :return: The path to the file, or None if it cannot be found.
    """
    pythonpaths: List[Path] = []
    if "PYTHONPATH" in os.environ:
        pythonpaths = [Path(path_string) for path_string in os.environ["PYTHONPATH"].split(os.pathsep)]
    return find_file_in_parent_folders(file_name=file_name, stop_at_path=pythonpaths)


def get_workspace(aml_workspace: Optional[Workspace] = None, workspace_config_path: Optional[Path] = None) -> Workspace:
    """
    Retrieve an Azure ML Workspace from one of several places:
      1. If the function has been called during an AML run (i.e. on an Azure agent), returns the associated workspace
      2. If a Workspace object has been provided by the user, return that
      3. If a path to a Workspace config file has been provided, load the workspace according to that.

    If not running inside AML and neither a workspace nor the config file are provided, the code will try to locate a
    config.json file in any of the parent folders of the current working directory. If that succeeds, that config.json
    file will be used to instantiate the workspace.

    :param aml_workspace: If provided this is returned as the AzureML Workspace.
    :param workspace_config_path: If not provided with an AzureML Workspace, then load one given the information in this
        config
    :return: An AzureML workspace.
    """
    if is_running_in_azure_ml(RUN_CONTEXT):
        return RUN_CONTEXT.experiment.workspace

    # If aml_workspace has been provided, use that
    if aml_workspace:
        return aml_workspace

    if workspace_config_path is None:
        workspace_config_path = find_file_in_parent_to_pythonpath(WORKSPACE_CONFIG_JSON)
        if workspace_config_path:
            logging.info(f"Using the workspace config file {str(workspace_config_path.absolute())}")
        else:
            raise ValueError("No workspace config file given, nor can we find one.")

    if not isinstance(workspace_config_path, Path):
        raise ValueError("Workspace config path is not a path, check your input.")
    elif workspace_config_path.is_file():
        auth = get_authentication()
        workspace = Workspace.from_config(path=str(workspace_config_path), auth=auth)
        logging.info(f"Logged into AzureML workspace {workspace.name}")
        return workspace

    raise ValueError("Workspace config file does not exist or cannot be read.")


def create_run_recovery_id(run: Run) -> str:
    """
     Creates a unique ID for a run, from which the experiment name and the run ID can be re-created

    :param run: an instantiated run.
    :return: recovery id for a given run in format: [experiment name]:[run id]
    """
    return str(run.experiment.name + EXPERIMENT_RUN_SEPARATOR + run.id)


def split_recovery_id(id_str: str) -> Tuple[str, str]:
    """
    Splits a run ID into the experiment name and the actual run.
    The argument can be in the format 'experiment_name:run_id',
    or just a run ID like user_branch_abcde12_123. In the latter case, everything before the last
    two alphanumeric parts is assumed to be the experiment name.

    :param id_str: The string run ID.
    :return: experiment name and run name
    """
    components = id_str.strip().split(EXPERIMENT_RUN_SEPARATOR)
    if len(components) > 2:
        raise ValueError(f"recovery_id must be in the format: 'experiment_name:run_id', but got: {id_str}")
    elif len(components) == 2:
        return components[0], components[1]
    else:
        recovery_id_regex = r"^(\w+)_\d+_[0-9a-f]+$|^(\w+)_\d+$"
        match = re.match(recovery_id_regex, id_str)
        if not match:
            raise ValueError(f"The recovery ID was not in the expected format: {id_str}")
        return (match.group(1) or match.group(2)), id_str


def fetch_run(workspace: Workspace, run_recovery_id: str) -> Run:
    """
    Finds an existing run in an experiment, based on a recovery ID that contains the experiment ID and the actual RunId.
    The run can be specified either in the experiment_name:run_id format, or just the run_id.

    :param workspace: the configured AzureML workspace to search for the experiment.
    :param run_recovery_id: The Run to find. Either in the full recovery ID format, experiment_name:run_id or
        just the run_id
    :return: The AzureML run.
    """
    experiment, run = split_recovery_id(run_recovery_id)
    try:
        experiment_to_recover = Experiment(workspace, experiment)
    except Exception as ex:
        raise Exception(f"Unable to retrieve run {run} in experiment {experiment}: {str(ex)}")
    run_to_recover = fetch_run_for_experiment(experiment_to_recover, run)
    logging.info(f"Fetched run #{run_to_recover.number} {run} from experiment {experiment}.")
    return run_to_recover


def fetch_run_for_experiment(experiment_to_recover: Experiment, run_id: str) -> Run:
    """
    Gets an AzureML Run object for a given run ID in an experiment.

    :param experiment_to_recover: an experiment
    :param run_id: a string representing the Run ID of one of the runs of the experiment
    :return: the run matching run_id_or_number; raises an exception if not found
    """
    try:
        return get_run(experiment=experiment_to_recover, run_id=run_id, rehydrate=True)
    except Exception:
        available_runs = experiment_to_recover.get_runs()
        available_ids = ", ".join([run.id for run in available_runs])
        raise Exception(
            f"Run {run_id} not found for experiment: {experiment_to_recover.name}. Available runs are: {available_ids}"
        )


def get_authentication() -> Union[InteractiveLoginAuthentication, ServicePrincipalAuthentication]:
    """
    Creates a service principal authentication object with the application ID stored in the present object. The
    application key is read from the environment.

    :return: A ServicePrincipalAuthentication object that has the application ID and key or None if the key is not
        present
    """
    service_principal_id = get_secret_from_environment(ENV_SERVICE_PRINCIPAL_ID, allow_missing=True)
    tenant_id = get_secret_from_environment(ENV_TENANT_ID, allow_missing=True)
    service_principal_password = get_secret_from_environment(ENV_SERVICE_PRINCIPAL_PASSWORD, allow_missing=True)
    if service_principal_id and tenant_id and service_principal_password:
        return ServicePrincipalAuthentication(
            tenant_id=tenant_id,
            service_principal_id=service_principal_id,
            service_principal_password=service_principal_password,
        )
    logging.info(
        "Using interactive login to Azure. To use Service Principal authentication, set the environment "
        f"variables {ENV_SERVICE_PRINCIPAL_ID}, {ENV_SERVICE_PRINCIPAL_PASSWORD}, and {ENV_TENANT_ID}"
    )
    return InteractiveLoginAuthentication()


def get_secret_from_environment(name: str, allow_missing: bool = False) -> Optional[str]:
    """
    Gets a password or key from the secrets file or environment variables.

    :param name: The name of the environment variable to read. It will be converted to uppercase.
    :param allow_missing: If true, the function returns None if there is no entry of the given name in any of the
        places searched. If false, missing entries will raise a ValueError.
    :return: Value of the secret. None, if there is no value and allow_missing is True.
    """
    name = name.upper()
    value = os.environ.get(name, None)
    if not value and not allow_missing:
        raise ValueError(f"There is no value stored for the secret named '{name}'")
    return value


def to_azure_friendly_string(x: Optional[str]) -> Optional[str]:
    """
    Given a string, ensure it can be used in Azure by replacing everything apart from a-z, A-Z, 0-9, or _ with _,
    and replace multiple _ with a single _.

    :param x: Optional string to be converted.
    :return: Converted string, if one supplied. None otherwise.
    """
    if x is None:
        return x
    else:
        return re.sub("_+", "_", re.sub(r"\W+", "_", x))


def _log_conda_dependencies_stats(conda: CondaDependencies, message_prefix: str) -> None:
    """
    Write number of conda and pip packages to logs.

    :param conda: A conda dependencies object
    :param message_prefix: A message to prefix to the log string.
    """
    conda_packages_count = len(list(conda.conda_packages))
    pip_packages_count = len(list(conda.pip_packages))
    logging.info(f"{message_prefix}: {conda_packages_count} conda packages, {pip_packages_count} pip packages")
    logging.debug("  Conda packages:")
    for p in conda.conda_packages:
        logging.debug(f"    {p}")
    logging.debug("  Pip packages:")
    for p in conda.pip_packages:
        logging.debug(f"    {p}")


def _split_dependency(dep_str: str) -> Tuple[str, ...]:
    """Splits a string like those coming from PIP constraints into 3 parts: package name, operator, version.
    The operator and version fields can be empty if no constraint is found at all

    :param dep_str: A pip constraint string, like "package-name>=1.0.1"
    :return: A tuple of [package name, operator, version]
    """
    parts: List[str] = re.split('(<=|==|=|>=|<|>|;)', dep_str)
    if len(parts) == 1:
        return (parts[0].strip(), "", "")
    if len(parts) >= 3:
        return tuple(p.strip() for p in parts)
    raise ValueError(f"Unable to split this package string: {dep_str}")


class PackageDependency:
    """Class to hold information from a single line of a conda/pip environment file  (i.e. a single package spec)"""

    def __init__(self, dependency_str: str) -> None:
        self.package_name = ""
        self.operator = ""
        self.version = ""
        self._split_dependency_str(dependency_str)

    def _split_dependency_str(self, dependency_str: str) -> None:
        """
        Split the requirement string into package name, and optionally operator (e.g. ==, > etc) and version
        if available, and store these values

        :param dependency_str: A conda/pip constraint string, like "package-name>=1.0.1"
        """
        parts = _split_dependency(dependency_str)
        self.package_name = parts[0]
        self.operator = parts[1]
        self.version = parts[2]
        self.suffix = ''.join(parts[3:]) if len(parts) > 3 else ""

    def name_operator_version_str(self) -> str:
        """Concatenate the stored package name, operator and version and return it"""
        return f"{self.package_name}{self.operator}{self.version}{self.suffix}"


class PinnedOperator(Enum):
    CONDA = "="
    PIP = "=="


def _resolve_package_clash(duplicate_dependencies: List[PackageDependency], pinned_operator: PinnedOperator
                           ) -> PackageDependency:
    """Given a list of duplicate package names with conflicting versions, if exactly one of these
    is pinned, return that, otherwise raise a ValueError

    :param duplicate_dependencies: a list of PackageDependency objects with the same package name
    :raises ValueError: if none of the depencencies specify a pinned version
    :return: A single PackageDependency object specifying a pinned version (e.g. 'pkg==0.1')
    """
    found_pinned_dependecy = None
    for dependency in duplicate_dependencies:
        if dependency.operator == pinned_operator.value:
            if not found_pinned_dependecy:
                found_pinned_dependecy = dependency
            else:
                raise ValueError(f"Found more than one pinned dependency for package: {dependency.package_name}")
    if found_pinned_dependecy:
        return found_pinned_dependecy
    else:
        num_clashes = len(duplicate_dependencies)
        pkg_name = duplicate_dependencies[0].package_name
        raise ValueError(
            f"Encountered {num_clashes} requirements for package {pkg_name}, none of which specify"
            " a pinned version.")


def _resolve_dependencies(all_dependencies: Dict[str, List[PackageDependency]], pinned_operator: PinnedOperator
                          ) -> List[PackageDependency]:
    """Apply conflict resolution for pip package versions. Given a dictionary of package name: PackageDependency
    objects, applies the following logic:
        - if the package only appears once in all definitions, keep that package version
        - if the package appears in multiple definitions, and is pinned only once, keep that package version
        - otherwise, raise a ValueError

    :param all_dependencies: a dictionary of package name: list of PackageDependency objects including description of
        the specified names and versions for that package
    :return: a list of unique PackageDependency objects
    """
    unique_dependencies = []
    for dep_name, dep_list in all_dependencies.items():
        if len(dep_list) == 1:
            keep_dependency = dep_list[0]
            unique_dependencies.append(keep_dependency)
        else:
            keep_dependency = _resolve_package_clash(dep_list, pinned_operator)
            unique_dependencies.append(keep_dependency)
    return unique_dependencies


def _retrieve_unique_deps(dependencies: List[str], pinned_operator: PinnedOperator) -> List[str]:
    """
    Given a list of conda dependencies, which may contain duplicate versions
    of the same package name with the same or different versions, returns a
    list of them where each package name occurs only once. If a
    package name appears more than once, a simple resolution strategy will be applied:
    If any of the versions is listed with an equality constraint, that will be kept, irrespective
    of the other constraints, even if they clash with the equality constraint. Multiple equality
    constraints raise an error.

    :param dependencies: the original list of package names to deduplicate
    :return: a list of package specifications in which each package name occurs only once
    """
    all_deps: DefaultDict[str, List[PackageDependency]] = defaultdict()
    for dep in dependencies:
        dependency = PackageDependency(dep)

        dependency_name = dependency.package_name
        if dependency_name in all_deps:
            all_deps[dependency_name].append(dependency)
        else:
            all_deps[dependency_name] = [dependency]

    unique_deps: List[PackageDependency] = _resolve_dependencies(all_deps, pinned_operator)

    unique_deps_list = [dep.name_operator_version_str() for dep in unique_deps]
    return unique_deps_list


def _get_pip_dependencies(parsed_yaml: Any) -> Optional[Tuple[int, List[Any]]]:
    """Gets the first pip dependencies section of a Conda yaml file. Returns the index at which the pip section
    was found, and the pip section itself. If no pip section was found, returns None

    :param parsed_yaml: the conda yaml file to get the pip requirements from
    :return: the index at which the pip section was found, and the pip section itself
    """
    if CONDA_DEPENDENCIES in parsed_yaml:
        for i, dep in enumerate(parsed_yaml.get(CONDA_DEPENDENCIES)):
            if isinstance(dep, dict) and CONDA_PIP in dep:
                return i, dep[CONDA_PIP]
    return None


def is_pip_include_dependency(package: str) -> bool:
    """Returns True if the given package name (as used in a Conda environment file) relies on PIP includes,
    in the format "-r requirements.txt"

    :param package: The name of the PIP dependency to check.
    :return: True if the package name is a PIP include statement.
    """
    return package.strip().startswith("-r ")


def is_conda_file_with_pip_include(conda_file: Path) -> Tuple[bool, Dict]:
    """Checks if the given Conda environment file uses the "include" syntax in the pip section, like
    `-r requirements.txt`. If it uses pip includes, the function returns True and a modified Conda yaml
    without all the pip include statements. If no pip include statements are found, False is returned and the
    unmodified Conda yaml.

    :param conda_file: The path of a Conda environment file.
    :return: True if the file uses pip includes, False if not. Seconda return value is the modified Conda environment
    without the PIP include statements.
    """
    conda_yaml = conda_merge.read_file(str(conda_file))
    pip_dep = _get_pip_dependencies(conda_yaml)
    if pip_dep is not None:
        pip_index, pip = pip_dep
        pip_without_include = [package for package in pip if not is_pip_include_dependency(package)]
        if len(pip) != len(pip_without_include):
            if len(pip_without_include) == 0:
                # Avoid empty PIP dependencies section, this causes a failure in conda_merge
                conda_yaml.get(CONDA_DEPENDENCIES).pop(pip_index)
            else:
                conda_yaml.get(CONDA_DEPENDENCIES)[pip_index] = {CONDA_PIP: pip_without_include}
            return True, conda_yaml
    return False, conda_yaml


def create_python_environment(
    conda_environment_file: Path,
    pip_extra_index_url: str = "",
    workspace: Optional[Workspace] = None,
    private_pip_wheel_path: Optional[Path] = None,
    docker_base_image: str = "",
) -> Environment:
    """
    Creates a description for the Python execution environment in AzureML, based on the arguments.
    The environment will have a name that uniquely identifies it (it is based on hashing the contents of the
    Conda file, the docker base image, environment variables and private wheels.

    :param docker_base_image: The Docker base image that should be used when creating a new Docker image.
    :param pip_extra_index_url: If provided, use this PIP package index to find additional packages when building
        the Docker image.
    :param workspace: The AzureML workspace to work in, required if private_pip_wheel_path is supplied.
    :param private_pip_wheel_path: If provided, add this wheel as a private package to the AzureML environment.
    :param conda_environment_file: The file that contains the Conda environment definition.
    """
    conda_dependencies = CondaDependencies(conda_dependencies_file_path=conda_environment_file)
    yaml_contents = conda_environment_file.read_text()
    if pip_extra_index_url:
        # When an extra-index-url is supplied, swap the order in which packages are searched for.
        # This is necessary if we need to consume packages from extra-index that clash with names of packages on
        # pypi
        conda_dependencies.set_pip_option(f"--index-url {pip_extra_index_url}")
        conda_dependencies.set_pip_option("--extra-index-url https://pypi.org/simple")
    # See if this package as a whl exists, and if so, register it with AzureML environment.
    if private_pip_wheel_path is not None:
        if not private_pip_wheel_path.is_file():
            raise FileNotFoundError(f"Cannot add private wheel: {private_pip_wheel_path} is not a file.")
        if workspace is None:
            raise ValueError("To use a private pip wheel, an AzureML workspace must be provided.")
        whl_url = Environment.add_private_pip_wheel(
            workspace=workspace, file_path=str(private_pip_wheel_path), exist_ok=True
        )
        conda_dependencies.add_pip_package(whl_url)
        logging.info(f"Added add_private_pip_wheel {private_pip_wheel_path} to AzureML environment.")
    # Create a name for the environment that will likely uniquely identify it. AzureML does hashing on top of that,
    # and will re-use existing environments even if they don't have the same name.
    # Hashing should include everything that can reasonably change. Rely on hashlib here, because the built-in
    hash_string = "\n".join(
        [
            yaml_contents,
            docker_base_image,
            # Changing the index URL can lead to differences in package version resolution
            pip_extra_index_url,
            # Use the path of the private wheel as a proxy. This could lead to problems if
            # a new environment uses the same private wheel file name, but the wheel has different
            # contents. In hi-ml PR builds, the wheel file name is unique to the build, so it
            # should not occur there.
            str(private_pip_wheel_path),
        ]
    )
    # Python's hash function gives different results for the same string in different python instances,
    # hence need to use hashlib
    sha1 = hashlib.sha1(hash_string.encode("utf8"))
    overall_hash = sha1.hexdigest()[:32]
    unique_env_name = f"HealthML-{overall_hash}"
    env = Environment(name=unique_env_name)
    env.python.conda_dependencies = conda_dependencies
    if docker_base_image:
        env.docker.base_image = docker_base_image
    return env


def register_environment(workspace: Workspace, environment: Environment) -> Environment:
    """
    Try to get the AzureML environment by name and version from the AzureML workspace. If it succeeds, return that
    environment object. If that fails, register the environment on the workspace. If the version is not specified
    on the environment object, uses the value of ENVIRONMENT_VERSION.

    :param workspace: The AzureML workspace to use.
    :param environment: An AzureML execution environment.
    :return: An AzureML Environment object. If the environment did already exist on the workspace, returns that,
        otherwise returns the newly registered environment.
    """
    try:
        env = Environment.get(workspace, name=environment.name, version=environment.version)
        logging.info(f"Using existing Python environment '{env.name}' with version '{env.version}'.")
        return env
    # If environment doesn't exist, AML raises a generic Exception
    except Exception:  # type: ignore
        if environment.version is None:
            environment.version = ENVIRONMENT_VERSION
        logging.info(
            f"Python environment '{environment.name}' does not yet exist, creating and registering it"
            f" with version '{environment.version}'"
        )
        return environment.register(workspace)


def run_duration_string_to_seconds(s: str) -> Optional[int]:
    """
    Parse a string that represents a timespan, and returns it converted into seconds. The string is expected to be
    floating point number with a single character suffix s, m, h, d for seconds, minutes, hours, day.
    Examples: '3.5h', '2d'. If the argument is an empty string, None is returned.

    :param s: The string to parse.
    :return: The timespan represented in the string converted to seconds.
    """
    s = s.strip()
    if not s:
        return None
    suffix = s[-1]
    if suffix == "s":
        multiplier = 1
    elif suffix == "m":
        multiplier = 60
    elif suffix == "h":
        multiplier = 60 * 60
    elif suffix == "d":
        multiplier = 24 * 60 * 60
    else:
        raise ValueError("s", f"Invalid suffix: Must be one of 's', 'm', 'h', 'd', but got: {s}")  # type: ignore
    return int(float(s[:-1]) * multiplier)


def set_environment_variables_for_multi_node() -> None:
    """
    Sets the environment variables that PyTorch Lightning needs for multi-node training.
    """
    if ENV_AZ_BATCH_MASTER_NODE in os.environ:
        master_node = os.environ[ENV_AZ_BATCH_MASTER_NODE]
        logging.debug(
            f"Found AZ_BATCH_MASTER_NODE: {master_node} in environment variables")
        # For AML BATCHAI
        split_master_node_addr = master_node.split(":")
        if len(split_master_node_addr) == 2:
            master_addr, port = split_master_node_addr
            os.environ[ENV_MASTER_PORT] = port
        elif len(split_master_node_addr) == 1:
            master_addr = split_master_node_addr[0]
        else:
            raise ValueError(f"Format not recognized: {master_node}")
        os.environ[ENV_MASTER_ADDR] = master_addr
    elif ENV_AZ_BATCHAI_MPI_MASTER_NODE in os.environ and os.environ.get(ENV_AZ_BATCHAI_MPI_MASTER_NODE) != "localhost":
        mpi_master_node = os.environ[ENV_AZ_BATCHAI_MPI_MASTER_NODE]
        logging.debug(
            f"Found AZ_BATCHAI_MPI_MASTER_NODE: {mpi_master_node} in environment variables")
        # For AML BATCHAI
        os.environ[ENV_MASTER_ADDR] = mpi_master_node
    elif ENV_MASTER_IP in os.environ:
        master_ip = os.environ[ENV_MASTER_IP]
        logging.debug(
            f"Found MASTER_IP: {master_ip} in environment variables")
        # AKS
        os.environ[ENV_MASTER_ADDR] = master_ip
    else:
        logging.info("No settings for the MPI central node found. Assuming that this is a single node training job.")
        return

    if ENV_MASTER_PORT not in os.environ:
        os.environ[ENV_MASTER_PORT] = str(MASTER_PORT_DEFAULT)

    if ENV_OMPI_COMM_WORLD_RANK in os.environ:
        world_rank = os.environ[ENV_OMPI_COMM_WORLD_RANK]
        logging.debug(f"Found OMPI_COMM_WORLD_RANK: {world_rank} in environment variables")
        os.environ[ENV_NODE_RANK] = world_rank  # node rank is the world_rank from mpi run

    env_vars = ", ".join(f"{var} = {os.environ[var]}" for var in [ENV_MASTER_ADDR, ENV_MASTER_PORT, ENV_NODE_RANK])
    logging.info(f"Distributed training: {env_vars}")


def is_run_and_child_runs_completed(run: Run) -> bool:
    """
    Checks if the given run has successfully completed. If the run has child runs, it also checks if the child runs
    completed successfully.

    :param run: The AzureML run to check.
    :return: True if the run and all child runs completed successfully.
    """

    def is_completed(run_: Run) -> bool:
        status = run_.get_status()
        if run_.status == RunStatus.COMPLETED:
            return True
        logging.info(f"Run {run_.id} in experiment {run_.experiment.name} finished with status {status}.")
        return False

    runs = list(run.get_children())
    runs.append(run)
    return all(is_completed(run) for run in runs)


def get_most_recent_run_id(run_recovery_file: Path) -> str:
    """
    Gets the string name of the most recently executed AzureML run. This is picked up from the `most_recent_run.txt`
    file.

    :param run_recovery_file: The path of the run recovery file
    :return: The run id
    """
    assert run_recovery_file.is_file(), f"No such file: {run_recovery_file}"

    run_id = run_recovery_file.read_text().strip()
    logging.info(f"Read this run ID from file: {run_id}.")
    return run_id


def get_most_recent_run(run_recovery_file: Path, workspace: Workspace) -> Run:
    """
    Gets the name of the most recently executed AzureML run, instantiates that Run object and returns it.

    :param run_recovery_file: The path of the run recovery file
    :param workspace: Azure ML Workspace
    :return: The Run
    """
    run_or_recovery_id = get_most_recent_run_id(run_recovery_file)
    return get_aml_run_from_run_id(run_or_recovery_id, aml_workspace=workspace)


def get_aml_run_from_run_id(
    run_id: str, aml_workspace: Optional[Workspace] = None, workspace_config_path: Optional[Path] = None
) -> Run:
    """
    Returns an AML Run object, given the run id (run recovery id will also be accepted but is not recommended
    since AML no longer requires the experiment name in order to find the run from a workspace).

    If not running inside AML and neither a workspace nor the config file are provided, the code will try to locate a
    config.json file in any of the parent folders of the current working directory. If that succeeds, that config.json
    file will be used to create the workspace.

    :param run_id: The run id of the run to download. Can optionally be a run recovery id
    :param aml_workspace: Optional AML Workspace object
    :param workspace_config_path: Optional path to config file containing AML Workspace settings
    :return: An Azure ML Run object
    """
    run_id_ = determine_run_id_type(run_id)
    workspace = get_workspace(aml_workspace=aml_workspace, workspace_config_path=workspace_config_path)
    return workspace.get_run(run_id_)


def get_latest_aml_runs_from_experiment(
    experiment_name: str,
    num_runs: int = 1,
    tags: Optional[Dict[str, str]] = None,
    aml_workspace: Optional[Workspace] = None,
    workspace_config_path: Optional[Path] = None,
) -> List[Run]:
    """
    Retrieves the experiment <experiment_name> from the identified workspace and returns <num_runs> latest
    runs from it, optionally filtering by tags - e.g. {'tag_name':'tag_value'}

    If not running inside AML and neither a workspace nor the config file are provided, the code will try to locate a
    config.json file in any of the parent folders of the current working directory. If that succeeds, that config.json
    file will be used to create the workspace.

    :param experiment_name: The experiment name to download runs from
    :param num_runs: The number of most recent runs to return
    :param tags: Optional tags to filter experiments by
    :param aml_workspace: Optional Azure ML Workspace object
    :param workspace_config_path: Optional config file containing settings for the AML Workspace
    :return: a list of one or more Azure ML Run objects
    """
    workspace = get_workspace(aml_workspace=aml_workspace, workspace_config_path=workspace_config_path)
    experiment: Experiment = workspace.experiments[experiment_name]
    return list(islice(experiment.get_runs(tags=tags), num_runs))


def get_run_file_names(run: Run, prefix: str = "") -> List[str]:
    """
    Get the remote path to all files for a given Run which optionally start with a given prefix

    :param run: The AML Run to look up associated files for
    :param prefix: The optional prefix to filter Run files by
    :return: A list of paths within the Run's container
    """
    all_files = run.get_file_names()
    print(f"Selecting files with prefix {prefix}")
    return [f for f in all_files if f.startswith(prefix)] if prefix else all_files


def _download_files_from_run(run: Run, output_dir: Path, prefix: str = "", validate_checksum: bool = False) -> None:
    """
    Download all files for a given AML run, where the filenames may optionally start with a given
    prefix.

    :param run: The AML Run to download associated files for
    :param output_dir: Local directory to which the Run files should be downloaded.
    :param prefix: Optional prefix to filter Run files by
    :param validate_checksum: Whether to validate the content from HTTP response
    """
    run_paths = get_run_file_names(run, prefix=prefix)
    if len(run_paths) == 0:
        prefix_string = f' with prefix "{prefix}"' if prefix else ""
        raise FileNotFoundError(f"No files{prefix_string} were found for run with ID {run.id}")

    for run_path in run_paths:
        output_path = output_dir / run_path
        _download_file_from_run(run, run_path, output_path, validate_checksum=validate_checksum)


def download_files_from_run_id(
    run_id: str,
    output_folder: Path,
    prefix: str = "",
    workspace: Optional[Workspace] = None,
    workspace_config_path: Optional[Path] = None,
    validate_checksum: bool = False,
) -> None:
    """
    For a given Azure ML run id, first retrieve the Run, and then download all files, which optionally start
    with a given prefix. E.g. if the Run creates a folder called "outputs", which you wish to download all
    files from, specify prefix="outputs". To download all files associated with the run, leave prefix empty.

    If not running inside AML and neither a workspace nor the config file are provided, the code will try to locate a
    config.json file in any of the parent folders of the current working directory. If that succeeds, that config.json
    file will be used to instantiate the workspace.

    If function is called in a distributed PyTorch training script, the files will only be downloaded once per node
    (i.e, all process where is_local_rank_zero() == True). All processes will exit this function once all downloads
    are completed.

    :param run_id: The id of the Azure ML Run
    :param output_folder: Local directory to which the Run files should be downloaded.
    :param prefix: Optional prefix to filter Run files by
    :param workspace: Optional Azure ML Workspace object
    :param workspace_config_path: Optional path to settings for Azure ML Workspace
    :param validate_checksum: Whether to validate the content from HTTP response
    """
    workspace = get_workspace(aml_workspace=workspace, workspace_config_path=workspace_config_path)
    run = get_aml_run_from_run_id(run_id, aml_workspace=workspace)
    _download_files_from_run(run, output_folder, prefix=prefix, validate_checksum=validate_checksum)
    torch_barrier()


def get_driver_log_file_text(run: Run, download_file: bool = True) -> Optional[str]:
    """
    Returns text stored in run log driver file.

    :param run: Run object representing the current run.
    :param download_file: If ``True``, download log file from the run.
    :return: Driver log file text if a file exists, ``None`` otherwise.
    """
    with tempfile.TemporaryDirectory() as tmp_dir_name:

        for log_file_path in VALID_LOG_FILE_PATHS:
            if download_file:
                run.download_files(
                    prefix=str(log_file_path),
                    output_directory=tmp_dir_name,
                    append_prefix=False,
                )
            tmp_log_file_path = tmp_dir_name / log_file_path
            if tmp_log_file_path.is_file():
                return tmp_log_file_path.read_text()

    files_as_str = ', '.join(f"'{log_file_path}'" for log_file_path in VALID_LOG_FILE_PATHS)
    logging.warning(
        "Tried to get driver log file for run {run.id} text when no such file exists. Expected to find "
        f"one of the following: {files_as_str}"
    )
    return None


def _download_file_from_run(
    run: Run, filename: str, output_file: Path, validate_checksum: bool = False
) -> Optional[Path]:
    """
    Download a single file from an Azure ML Run, optionally validating the content to ensure the file is not
    corrupted during download. If running inside a distributed setting, will only attempt to download the file
    onto the node with local_rank==0. This prevents multiple processes on the same node from trying to download
    the same file, which can lead to errors.

    :param run: The AML Run to download associated file for
    :param filename: The name of the file as it exists in Azure storage
    :param output_file: Local path to which the file should be downloaded
    :param validate_checksum: Whether to validate the content from HTTP response
    :return: The path to the downloaded file if local rank is zero, else None
    """
    if not is_local_rank_zero():
        return None

    run.download_file(filename, output_file_path=str(output_file), _validate_checksum=validate_checksum)
    return output_file


def download_file_if_necessary(run: Run, filename: str, output_file: Path, overwrite: bool = False) -> Path:
    """Download any file from an Azure ML run if it doesn't exist locally.

    :param run: AML Run object.
    :param remote_dir: Remote directory from where the file is downloaded.
    :param download_dir: Local directory where to save the downloaded file.
    :param filename: Name of the file to be downloaded (e.g. `"outputs/test_output.csv"`).
    :param overwrite: Whether to force the download even if the file already exists locally.
    :return: Local path to the downloaded file.
    """
    if not overwrite and output_file.exists():
        print("File already exists at", output_file)
    else:
        output_file.parent.mkdir(exist_ok=True, parents=True)
        _download_file_from_run(run, filename, output_file, validate_checksum=True)
        assert output_file.exists()
        print("File is downloaded at", output_file)
    return output_file


def is_global_rank_zero() -> bool:
    """
    Tries to guess if the current process is running as DDP rank zero, before the training has actually started,
    by looking at environment variables.

    :return: True if the current process is global rank 0.
    """
    # When doing multi-node training, this indicates which node the present job is on. This is set in
    # set_environment_variables_for_multi_node
    node_rank = os.getenv(ENV_NODE_RANK, "0")
    return is_local_rank_zero() and node_rank == "0"


def is_local_rank_zero() -> bool:
    """
    Tries to guess if the current process is running as DDP local rank zero (i.e., the process that is responsible for
    GPU 0 on each node).

    :return: True if the current process is local rank 0.
    """
    # The per-node jobs for rank zero do not have any of the rank-related environment variables set. PL will
    # set them only once starting its child processes.
    global_rank = os.getenv(ENV_GLOBAL_RANK)
    local_rank = os.getenv(ENV_LOCAL_RANK)
    return global_rank is None and local_rank is None


def download_from_datastore(
    datastore_name: str,
    file_prefix: str,
    output_folder: Path,
    aml_workspace: Optional[Workspace] = None,
    workspace_config_path: Optional[Path] = None,
    overwrite: bool = False,
    show_progress: bool = False,
) -> None:
    """
    Download file(s) from an Azure ML Datastore that are registered within a given Workspace. The path
    to the file(s) to be downloaded, relative to the datastore <datastore_name>, is specified by the parameter
    "prefix".  Azure will search for files within the Datastore whose paths begin with this string.
    If you wish to download multiple files from the same folder, set <prefix> equal to that folder's path
    within the Datastore. If you wish to download a single file, include both the path to the folder it
    resides in, as well as the filename itself. If the relevant file(s) are found, they will be downloaded to
    the folder specified by <output_folder>. If this directory does not already exist, it will be created.
    E.g. if your datastore contains the paths ["foo/bar/1.txt", "foo/bar/2.txt"] and you call this
    function with file_prefix="foo/bar" and output_folder="outputs", you would end up with the
    files ["outputs/foo/bar/1.txt", "outputs/foo/bar/2.txt"]

    If not running inside AML and neither a workspace nor the config file are provided, the code will try to locate a
    config.json file in any of the parent folders of the current working directory. If that succeeds, that config.json
    file will be used to instantiate the workspace.

    :param datastore_name: The name of the Datastore containing the blob to be downloaded. This Datastore itself
        must be an instance of an AzureBlobDatastore.
    :param file_prefix: The prefix to the blob to be downloaded
    :param output_folder: The directory into which the blob should be downloaded
    :param aml_workspace: Optional Azure ML Workspace object
    :param workspace_config_path: Optional path to settings for Azure ML Workspace
    :param overwrite: If True, will overwrite any existing file at the same remote path.
        If False, will skip any duplicate file.
    :param show_progress: If True, will show the progress of the file download
    """
    workspace = get_workspace(aml_workspace=aml_workspace, workspace_config_path=workspace_config_path)
    datastore = workspace.datastores[datastore_name]
    assert isinstance(
        datastore, AzureBlobDatastore
    ), "Invalid datastore type. Can only download from AzureBlobDatastore"  # for mypy
    datastore.download(str(output_folder), prefix=file_prefix, overwrite=overwrite, show_progress=show_progress)
    logging.info(f"Downloaded data to {str(output_folder)}")


def upload_to_datastore(
    datastore_name: str,
    local_data_folder: Path,
    remote_path: Path,
    aml_workspace: Optional[Workspace] = None,
    workspace_config_path: Optional[Path] = None,
    overwrite: bool = False,
    show_progress: bool = False,
) -> None:
    """
    Upload a folder to an Azure ML Datastore that is registered within a given Workspace. Note that this will upload
    all files within the folder, but will not copy the folder itself. E.g. if you specify the local_data_dir="foo/bar"
    and that contains the files ["1.txt", "2.txt"], and you specify the remote_path="baz", you would see the
    following paths uploaded to your Datastore: ["baz/1.txt", "baz/2.txt"]

    If not running inside AML and neither a workspace nor the config file are provided, the code will try to locate a
    config.json file in any of the parent folders of the current working directory. If that succeeds, that config.json
    file will be used to instantiate the workspace.

    :param datastore_name: The name of the Datastore to which the blob should be uploaded. This Datastore itself
        must be an instance of an AzureBlobDatastore
    :param local_data_folder: The path to the local directory containing the data to be uploaded
    :param remote_path: The path to which the blob should be uploaded
    :param aml_workspace: Optional Azure ML Workspace object
    :param workspace_config_path: Optional path to settings for Azure ML Workspace
    :param overwrite: If True, will overwrite any existing file at the same remote path.
        If False, will skip any duplicate files and continue to the next.
    :param show_progress: If True, will show the progress of the file download
    """
    if not local_data_folder.is_dir():
        raise TypeError("local_path must be a directory")

    workspace = get_workspace(aml_workspace=aml_workspace, workspace_config_path=workspace_config_path)
    datastore = workspace.datastores[datastore_name]
    assert isinstance(
        datastore, AzureBlobDatastore
    ), "Invalid datastore type. Can only upload to AzureBlobDatastore"  # for mypy
    datastore.upload(
        str(local_data_folder), target_path=str(remote_path), overwrite=overwrite, show_progress=show_progress
    )
    logging.info(f"Uploaded data to {str(remote_path)}")


class AmlRunScriptConfig(param.Parameterized):
    """
    Base config for a script that handles Azure ML Runs, which can be retrieved with either a run id, latest_run_file,
    or by giving the experiment name (optionally alongside tags and number of runs to retrieve). A config file path can
    also be presented, to specify the Workspace settings. It is assumed that every AML script would have these
    parameters by default. This class can be inherited from if you wish to add additional command line arguments
    to your script (see HimlDownloadConfig and HimlTensorboardConfig for examples)
    """

    latest_run_file: Path = param.ClassSelector(
        class_=Path,
        default=None,
        instantiate=False,
        doc="Optional path to most_recent_run.txt where the ID of the" "latest run is stored",
    )
    experiment: str = param.String(
        default=None, allow_None=True, doc="The name of the AML Experiment that you wish to download Run files from"
    )
    num_runs: int = param.Integer(
        default=1, allow_None=True, doc="The number of runs to download from the " "named experiment"
    )
    config_file: Path = param.ClassSelector(
        class_=Path, default=None, instantiate=False, doc="Path to config.json where Workspace name is defined"
    )
    tags: Dict[str, Any] = param.Dict()
    run: List[str] = RunIdOrListParam(
        default=None,
        allow_None=True,
        doc="Either single or multiple run id(s). Will be stored as a list"
        " of strings. Also supports run_recovery_ids but this is not "
        "recommended",
    )


def _get_runs_from_script_config(script_config: AmlRunScriptConfig, workspace: Workspace) -> List[Run]:
    """
    Given an AMLRunScriptConfig object, retrieve a run id, given the supplied arguments. For example,
    if "run" has been specified, retrieve the AML Run that corresponds to the supplied run id(s). Alternatively,
    if "experiment" has been specified, retrieve "num_runs" (defaults to 1) latest runs from that experiment. If
    neither is supplied, looks for a file named "most_recent_run.txt" in the current directory and its parents.
    If found, reads the latest run id from there are retrieves the corresponding run. Otherwise, raises a ValueError.

    :param script_config: The AMLRunScriptConfig object which contains the parsed arguments
    :param workspace: an AML Workspace object
    :return: a List of one or more retrieved AML Runs
    """
    if script_config.run is None:
        if script_config.experiment is None:
            # default to latest run file
            latest_run_file = find_file_in_parent_to_pythonpath("most_recent_run.txt")
            if latest_run_file is None:
                raise ValueError("Could not find most_recent_run.txt")
            runs = [get_most_recent_run(latest_run_file, workspace)]
        else:
            # get latest runs from experiment
            runs = get_latest_aml_runs_from_experiment(
                script_config.experiment,
                tags=script_config.tags,
                num_runs=script_config.num_runs,
                aml_workspace=workspace,
            )
    else:
        run_ids: List[str]
        run_ids = script_config.run if isinstance(script_config.run, list) else [script_config.run]  # type: ignore
        runs = [get_aml_run_from_run_id(run_id, aml_workspace=workspace) for run_id in run_ids]
    return runs


def download_checkpoints_from_run_id(
    run_id: str,
    checkpoint_path_or_folder: str,
    output_folder: Path,
    aml_workspace: Optional[Workspace] = None,
    workspace_config_path: Optional[Path] = None,
) -> None:
    """
    Given an Azure ML run id, download all files from a given checkpoint directory within that run, to
    the path specified by output_path.
    If running in AML, will take the current workspace. Otherwise, if neither aml_workspace nor
    workspace_config_path are provided, will try to locate a config.json file in any of the
    parent folders of the current working directory.

    :param run_id: The id of the run to download checkpoints from
    :param checkpoint_path_or_folder: The path to the either a single checkpoint file, or a directory of
        checkpoints within the run files. If a folder is provided, all files within it will be downloaded.
    :param output_folder: The path to which the checkpoints should be stored
    :param aml_workspace: Optional AML workspace object
    :param workspace_config_path: Optional workspace config file
    """
    workspace = get_workspace(aml_workspace=aml_workspace, workspace_config_path=workspace_config_path)
    download_files_from_run_id(
        run_id, output_folder, prefix=checkpoint_path_or_folder, workspace=workspace, validate_checksum=True
    )


def is_running_in_azure_ml(aml_run: Run = RUN_CONTEXT) -> bool:
    """
    Returns True if the given run is inside of an AzureML machine, or False if it is on a machine outside AzureML.
    When called without arguments, this functions returns True if the present code is running in AzureML.
    Note that in runs with "compute_target='local'" this function will also return True. Such runs execute outside
    of AzureML, but are able to log all their metrics, etc to an AzureML run.

    :param aml_run: The run to check. If omitted, use the default run in RUN_CONTEXT
    :return: True if the given run is inside of an AzureML machine, or False if it is a machine outside AzureML.
    """
    return hasattr(aml_run, "experiment")


def is_running_on_azure_agent() -> bool:
    """
    Determine whether the current code is running on an Azure agent by examing the environment variable
    for AGENT_OS, that all Azure hosted agents define.

    :return: True if the code appears to be running on an Azure build agent, and False otherwise.
    """
    return bool(os.environ.get("AGENT_OS", None))


def torch_barrier() -> None:
    """
    This is a barrier to use in distributed jobs. Use it to make all processes that participate in a distributed
    pytorch job to wait for each other. When torch.distributed is not set up or not found, the function exits
    immediately.
    """
    try:
        from torch import distributed
    except ModuleNotFoundError:
        logging.info("Skipping the barrier because PyTorch is not available.")
        return
    if distributed.is_available() and distributed.is_initialized():
        distributed.barrier()


def get_tags_from_hyperdrive_run(run: Run, arg_name: str) -> str:
    """
    Given a child Run that was instantiated as part of a HyperDrive run, retrieve the "hyperparameters" tag
    that AML automatically tags it with, and retrieve a specific tag from within that. The available tags are
    determined by the hyperparameters you specified to perform sampling on. E.g. if you defined AML's
    [Grid Sampling](
    https://docs.microsoft.com/en-us/azure/machine-learning/how-to-tune-hyperparameters#grid-sampling)
    over the space {"learning_rate": choice[1, 2, 3]}, each of your 3 child runs will be tagged with
    hyperparameters: {"learning_rate": 0} and so on


    :param run: An AML run object, representing the child of a HyperDrive run
    :param arg_name: The name of the tag that you want to retrieve - representing one of the hyperparameters you
        specified in sampling.
    :return: A string representing the value of the tag, if found.
    """
    return json.loads(run.tags.get("hyperparameters")).get(arg_name)


def aggregate_hyperdrive_metrics(
    child_run_arg_name: str,
    run_id: Optional[str] = None,
    run: Optional[Run] = None,
    keep_metrics: Optional[List[str]] = None,
    aml_workspace: Optional[Workspace] = None,
    workspace_config_path: Optional[Path] = None,
) -> pd.DataFrame:
    """
    For a given HyperDriveRun object, or id of a HyperDriveRun, retrieves the metrics from each of its children and
    then aggregates it. Optionally filters the metrics logged in the Run, by providing a list of metrics to keep.
    Returns a DataFrame where each column is one child run, and each row is a metric logged by that child run.
    For example, for a HyperDrive run with 2 children, where each logs epoch, accuracy and loss, the result
    would look like::

        |              | 0               | 1                  |
        |--------------|-----------------|--------------------|
        | epoch        | [1, 2, 3]       | [1, 2, 3]          |
        | accuracy     | [0.7, 0.8, 0.9] | [0.71, 0.82, 0.91] |
        | loss         | [0.5, 0.4, 0.3] | [0.45, 0.37, 0.29] |

    here each column is one of the splits/ child runs, and each row is one of the metrics you have logged to the run.

    It is possible to log rows and tables in Azure ML by calling run.log_table and run.log_row respectively.
    In this case, the DataFrame will contain a Dictionary entry instead of a list, where the keys are the
    table columns (or keywords provided to log_row), and the values are the table values. E.g.::

        |                | 0                                        | 1                                         |
        |----------------|------------------------------------------|-------------------------------------------|
        | accuracy_table |{'epoch': [1, 2], 'accuracy': [0.7, 0.8]} | {'epoch': [1, 2], 'accuracy': [0.8, 0.9]} |

    It is also possible to log plots in Azure ML by calling run.log_image and passing in a matplotlib plot. In
    this case, the DataFrame will contain a string representing the path to the artifact that is generated by AML
    (the saved plot in the Logs & Outputs pane of your run on the AML portal). E.g.::

        |                | 0                                       | 1                                     |
        |----------------|-----------------------------------------|---------------------------------------|
        | accuracy_plot  | aml://artifactId/ExperimentRun/dcid.... | aml://artifactId/ExperimentRun/dcid...|

    :param child_run_arg_name: the name of the argument given to each child run to denote its position relative
        to other child runs (e.g. this arg could equal 'child_run_index' - then each of your child runs should expect
        to receive the arg '--child_run_index' with a value <= the total number of child runs)
    :param run: An Azure ML HyperDriveRun object to aggregate the metrics from. Either this or run_id must be provided
    :param run_id: The id (type: str) of a parent/ HyperDrive run. Either this or run must be provided.
    :param keep_metrics: An optional list of metric names to filter the returned metrics by
    :param aml_workspace: If run_id is provided, this is an optional AML Workspace object to retrieve the Run from
    :param workspace_config_path: If run_id is provided, this is an optional path to a config containing details of the
        AML Workspace object to retrieve the Run from.
    :return: A Pandas DataFrame containing the aggregated metrics from each child run
    """
    if run is None:
        assert run_id is not None, "Either run or run_id must be provided"
        workspace = get_workspace(aml_workspace=aml_workspace, workspace_config_path=workspace_config_path)
        run = get_aml_run_from_run_id(run_id, aml_workspace=workspace)
    assert isinstance(run, HyperDriveRun)
    metrics: DefaultDict = defaultdict()
    for child_run in run.get_children():  # type: ignore
        child_run_metrics = child_run.get_metrics()
        keep_metrics = keep_metrics or child_run_metrics.keys()

        child_run_tag = get_tags_from_hyperdrive_run(child_run, child_run_arg_name)
        for metric_name, metric_val in child_run_metrics.items():
            if metric_name in keep_metrics:
                if metric_name not in metrics:
                    metrics[metric_name] = {}
                metrics[metric_name][child_run_tag] = metric_val

    df = pd.DataFrame.from_dict(metrics, orient="index")
    return df


def get_metrics_for_childless_run(
    run_id: Optional[str] = None,
    run: Optional[Run] = None,
    keep_metrics: Optional[List[str]] = None,
    aml_workspace: Optional[Workspace] = None,
    workspace_config_path: Optional[Path] = None,
) -> pd.DataFrame:
    """
    For a given Run object or id, retrieves the metrics from that Run and returns them as a pandas DataFrame.
    Optionally filters the metrics logged in the Run, by providing a list of metrics to keep. This function
    expects a childless AML Run. If you wish to aggregate metrics for a Run with children (i.e. a HyperDriveRun),
    please use the function ``aggregate_hyperdrive_metrics``.

    :param run: A (childless) Run object to retrieve the metrics from. Either this or run_id must be provided
    :param run_id: The id (type: str) of a (childless) AML Run. Either this or run must be provided.
    :param keep_metrics: An optional list of metric names to filter the returned metrics by
    :param aml_workspace: If run_id is provided, this is an optional AML Workspace object to retrieve the Run from
    :param workspace_config_path: If run_id is provided, this is an optional path to a config containing details of the
        AML Workspace object to retrieve the Run from.
    :return: A Pandas DataFrame containing the metrics
    """
    if run is None:
        assert run_id is not None, "Either run or run_id must be provided"
        workspace = get_workspace(aml_workspace=aml_workspace, workspace_config_path=workspace_config_path)
        run = get_aml_run_from_run_id(run_id, aml_workspace=workspace)
    if isinstance(run, _OfflineRun):
        logging.warning("Can't get metrics for _OfflineRun object")
        return pd.DataFrame({})
    metrics = {}
    run_metrics = run.get_metrics()  # type: ignore
    keep_metrics = keep_metrics or run_metrics.keys()
    for metric_name, metric_val in run_metrics.items():
        if metric_name in keep_metrics:
            metrics[metric_name] = metric_val
    df = pd.DataFrame.from_dict(metrics, orient="index")
    return df


def download_files_from_hyperdrive_children(
    run: Run, remote_file_paths: str, local_download_folder: Path, hyperparam_name: str = ""
) -> List[str]:
    """
    Download a specified file or folder from each of the children of an Azure ML Hyperdrive run. For each child
    run, create a separate folder within your report folder, based on the value of whatever hyperparameter
    was being sampled. E.g. if you sampled over batch sizes 10, 50 and 100, you'll see 3 folders in your
    report folder, named 10, 50 and 100 respectively. If remote_file_path represents a path to a folder, the
    entire folder and all the files within it will be downloaded

    :param run: An AML Run object whose type equals "hyperdrive"
    :param remote_file_paths: A string of one or more paths to the content in the Datastore associated with your
        run outputs, separated by commas
    :param local_download_folder: The local folder to download the files to
    :param hyperparam_name: The name of one of the hyperparameters that was sampled during the HyperDrive
        run. This is used to ensure files are downloaded into logically-named folders
    :return: A list of paths to the downloaded files
    """
    if len(hyperparam_name) == 0:
        raise ValueError(
            "To download results from a HyperDrive run you must provide the hyperparameter name" "that was sampled over"
        )

    # For each child run we create a directory in the local_download_folder named after value of the
    # hyperparam sampled for this child.
    downloaded_file_paths = []
    for child_run in run.get_children():
        child_run_index = get_tags_from_hyperdrive_run(child_run, hyperparam_name)
        if child_run_index is None:
            raise ValueError("Child run expected to have the tag {child_run_tag}")

        # The artifact will be downloaded into a child folder within local_download_folder
        # strip any special characters from the hyperparam index name
        local_folder_child_run = local_download_folder / re.sub("[^A-Za-z0-9]+", "", str(child_run_index))
        local_folder_child_run.mkdir(exist_ok=True)
        for remote_file_path in remote_file_paths.split(","):
            download_files_from_run_id(child_run.id, local_folder_child_run, prefix=remote_file_path)
            downloaded_file_path = local_folder_child_run / remote_file_path
            if not downloaded_file_path.exists():
                logging.warning(
                    f"Unable to download the file {remote_file_path} from the datastore associated" "with this run."
                )
            else:
                downloaded_file_paths.append(str(downloaded_file_path))

    return downloaded_file_paths


def replace_directory(source: Path, target: Path) -> None:
    """
    Safely move the contents of a source directory, deleting any files at the target location.

    Because of how Azure ML mounts output folders, it is impossible to move or rename existing files. Therefore, if
    running in Azure ML, this function creates a copy of the contents of `source`, then deletes the original files.

    :param source: Source directory whose contents should be moved.
    :param target: Target directory into which the contents should be moved. If not empty, all of its contents will be
        deleted first.
    """
    if not source.is_dir():
        raise ValueError(f"Source must be a directory, but got {source}")

    if is_running_in_azure_ml():
        if target.exists():
            shutil.rmtree(target)
        assert not target.exists()

        shutil.copytree(source, target)
        shutil.rmtree(source, ignore_errors=True)
    else:
        # Outside of Azure ML, it should be much faster to rename the directory
        # than to copy all contents then delete, especially for large dirs.
        source.replace(target)

    assert target.exists()
    assert not source.exists()


def create_aml_run_object(
    experiment_name: str,
    run_name: Optional[str] = None,
    workspace: Optional[Workspace] = None,
    workspace_config_path: Optional[Path] = None,
    snapshot_directory: Optional[PathOrString] = None,
) -> Run:
    """
    Creates an AzureML Run object in the given workspace, or in the workspace given by the AzureML config file.
    This Run object can be used to write metrics to AzureML, upload files, etc, when the code is not running in
    AzureML. After finishing all operations, use `run.flush()` to write metrics to the cloud, and `run.complete()` or
    `run.fail()`.

    Example:
    >>>run = create_aml_run_object(experiment_name="run_on_my_vm", run_name="try1")
    >>>run.log("foo", 1.23)
    >>>run.flush()
    >>>run.complete()

    :param experiment_name: The AzureML experiment that should hold the run that will be created.
    :param run_name: An optional name for the run (this will be used as the display name in the AzureML UI)
    :param workspace: If provided, use this workspace to create the run in. If not provided, use the workspace
        specified by the `config.json` file in the folder or its parent folder(s).
    :param workspace_config_path: If not provided with an AzureML workspace, then load one given the information in this
        config file.
    :param snapshot_directory: The folder that should be included as the code snapshot. By default, no snapshot
        is created (snapshot_directory=None or snapshot_directory=""). Set this to the folder that contains all the
        code your experiment uses. You can use a file .amlignore to skip specific files or folders, akin to .gitignore
    :return: An AzureML Run object.
    """
    actual_workspace = get_workspace(aml_workspace=workspace, workspace_config_path=workspace_config_path)
    exp = Experiment(workspace=actual_workspace, name=experiment_name)
    if snapshot_directory is None or snapshot_directory == "":
        snapshot_directory = tempfile.mkdtemp()
    return exp.start_logging(display_name=run_name, snapshot_directory=str(snapshot_directory))  # type: ignore


def aml_workspace_for_unittests() -> Workspace:
    """
    Gets the default AzureML workspace that is used for unit testing. It first tries to locate a workspace config.json
    file in the present folder or its parents, and create a workspace from that if found. If no config.json file
    is found, the workspace details are read from environment variables. Authentication information is also read
    from environment variables.
    """
    config_json = find_file_in_parent_to_pythonpath(WORKSPACE_CONFIG_JSON)
    if config_json is not None:
        return Workspace.from_config(path=str(config_json))
    else:
        workspace_name = get_secret_from_environment(ENV_WORKSPACE_NAME, allow_missing=False)
        subscription_id = get_secret_from_environment(ENV_SUBSCRIPTION_ID, allow_missing=False)
        resource_group = get_secret_from_environment(ENV_RESOURCE_GROUP, allow_missing=False)
        auth = get_authentication()
        return Workspace.get(
            name=workspace_name, auth=auth, subscription_id=subscription_id, resource_group=resource_group
        )


class UnitTestWorkspaceWrapper:
    """
    Wrapper around aml_workspace so that it is lazily loaded only once. Used for unit testing only.
    """

    def __init__(self) -> None:
        """
        Init.
        """
        self._workspace: Workspace = None

    @property
    def workspace(self) -> Workspace:
        """
        Lazily load the aml_workspace.
        """
        if self._workspace is None:
            self._workspace = aml_workspace_for_unittests()
        return self._workspace


@contextmanager
def check_config_json(script_folder: Path, shared_config_json: Path) -> Generator:
    """
    Create a workspace config.json file exists in the folder where we expect a test script. This is either copied
    from the location given in shared_config_json (this should be the case when executing a test on a dev machine),
    or created from environment variables (this should trigger in builds on the github agents).

    :param script_folder: This is the folder in which the config.json file should be created
    :param shared_config_json: Path to a shared config.json file
    """
    target_config_json = script_folder / WORKSPACE_CONFIG_JSON
    target_config_exists = target_config_json.is_file()
    if target_config_exists:
        pass
    elif shared_config_json.exists():
        # This will execute on local dev machines
        logging.info(f"Copying {shared_config_json} to folder {script_folder}")
        shutil.copy(shared_config_json, target_config_json)
    else:
        # This will execute on github agents
        logging.info(f"Creating {str(target_config_json)} from environment variables.")
        subscription_id = os.getenv(ENV_SUBSCRIPTION_ID, "")
        resource_group = os.getenv(ENV_RESOURCE_GROUP, "")
        workspace_name = os.getenv(ENV_WORKSPACE_NAME, "")
        if subscription_id and resource_group and workspace_name:
            with open(str(target_config_json), 'w', encoding="utf-8") as file:
                config = {
                    "subscription_id": subscription_id,
                    "resource_group": resource_group,
                    "workspace_name": workspace_name
                }
                json.dump(config, file)
        else:
            raise ValueError("Either a shared config.json must be present, or all 3 environment variables for "
                             "workspace creation must exist.")
    try:
        yield
    finally:
        if not target_config_exists:
            target_config_json.unlink()


def check_is_any_of(message: str, actual: Optional[str], valid: Iterable[Optional[str]]) -> None:
    """
    Raises an exception if 'actual' is not any of the given valid values.
    :param message: The prefix for the error message.
    :param actual: The actual value.
    :param valid: The set of valid strings that 'actual' is allowed to take on.
    :return:
    """
    if actual not in valid:
        all_valid = ", ".join(["<None>" if v is None else v for v in valid])
<<<<<<< HEAD
        raise ValueError("{} must be one of [{}], but got: {}".format(message, all_valid, actual))


def get_credential() -> Union[ClientSecretCredential, DeviceCodeCredential]:
    service_principal_id = get_secret_from_environment(ENV_SERVICE_PRINCIPAL_ID, allow_missing=True)
    tenant_id = get_secret_from_environment(ENV_TENANT_ID, allow_missing=True)
    service_principal_password = get_secret_from_environment(ENV_SERVICE_PRINCIPAL_PASSWORD, allow_missing=True)
    if service_principal_id and tenant_id and service_principal_password:
        logging.info(
            "Using interactive login to Azure. To use Service Principal authentication, set the environment "
            f"variables {ENV_SERVICE_PRINCIPAL_ID}, {ENV_SERVICE_PRINCIPAL_PASSWORD}, and {ENV_TENANT_ID}"
        )
        return ClientSecretCredential(
            tenant_id=tenant_id,
            client_id=service_principal_id,
            client_secret=service_principal_password)
    if not is_running_in_azure_ml() or is_running_on_azure_agent():
        try:
            credential = DefaultAzureCredential()
            credential.get_token("https://management.azure.com/.default")
        except:
            credential = DeviceCodeCredential()
            credential.get_token("https://management.azure.com/.default")
        return credential
    else:
        try:
            print(f"Environment varaibles : {os.environ}")
            client_id = os.environ.get('DEFAULT_IDENTITY_CLIENT_ID')
            credential = ManagedIdentityCredential(client_id=client_id)
            # credential = DefaultAzureCredential()
            # Check if given credential can get token successfully.
            credential.get_token("https://management.azure.com/.default")
            return credential
        except Exception as e:
            logging.warning(f"Unable to get credential: {e}")
            return None


def get_workspace_client(workspace_client: Optional[MLClient] = None,
                         workspace_config_path: Optional[str] = None,
                         subscription_id: Optional[str] = None,
                         resource_group: Optional[str] = None,
                         workspace_name: str = None
                         ) -> MLClient:
    if workspace_client:
        return workspace_client

    credential = get_credential()
    if workspace_config_path:
        workspace_client = MLClient.from_config(credential=credential, path=str(workspace_config_path))
    elif subscription_id and resource_group and workspace_name:
        workspace_client = MLClient(
            subscription_id=subscription_id,
            resource_group_name=resource_group,
            workspace_name=workspace_name,
            credential=credential)
    else:
        try:
            workspace = get_workspace()
            workspace_client = MLClient(
                subscription_id=workspace.subscription_id,
                resource_group_name=workspace.resource_group,
                workspace_name=workspace.name,
                credential=credential)
        except ValueError as e:
            raise ValueError(f"Couldn't connect to MLClient: {e}")
    logging.info(f"Logged into AzureML workspace {workspace_client.workspace_name}")
    return workspace_client


def retrieve_workspace_from_client(client: MLClient) -> Workspace:
    workspace_name = client.workspace_name
    workspace = client.workspaces.get(workspace_name)
    return workspace


def fetch_job(client: MLClient, run_id: str) -> Job:
    job = client.jobs.get(run_id)
    return job


def get_mlflow_run(mlflow_run_id: str) -> MLFlowRun:
    mlflow_client = MlflowClient()
    mlflow_run = mlflow_client.get_run(mlflow_run_id)
    return mlflow_run


def get_last_metrics_from_mlflow_run(mlflow_run: MLFlowRun) -> Dict[str, Any]:
    metrics = mlflow_run.data.metrics
    # tags = mlflow_run.data.tags
    # params = mlflow_run.data.params
    return metrics


def get_metric_from_mlflow_run(mlflow_client: MlflowClient) -> Dict[str, Any]:
    metric_history = mlflow_client.get_metric_history()
    return metric_history


def get_amlt_aml_working_dir() -> Optional[Path]:
    """
    For a job submitted by Amulet, return the path to the Azure ML working directory (i.e. where Azure ML is storing the
    code for the Run). The environment variable that contains this value differs depending on whether the job is
    distributed or not.

    :return: A string representing the path to the Azure ML working directory if the job is submited by Amulet,
        otherwise an empty string
    """
    if ENV_AMLT_SNAPSHOT_DIR in os.environ:
        # A non-distributed job submitted by Amulet
        print(f"Found {ENV_AMLT_SNAPSHOT_DIR} in env vars: {os.environ[ENV_AMLT_SNAPSHOT_DIR]}")
        return Path(os.environ[ENV_AMLT_SNAPSHOT_DIR])
    elif ENV_AMLT_AZ_BATCHAI_DIR in os.environ:
        # A distributed job submitted by Amulet
        print(f"Found {ENV_AMLT_AZ_BATCHAI_DIR} in env vars: {os.environ[ENV_AMLT_AZ_BATCHAI_DIR]}")
        return Path(os.environ[ENV_AMLT_AZ_BATCHAI_DIR])
    return None


def get_amulet_keys_not_set() -> Set[str]:
    """
    Check environment variables for a given set associated with Amulet jobs. Returns a set containing any keys
    that are not available
    """
    amulet_keys = {ENV_AMLT_PROJECT_NAME, ENV_AMLT_INPUT_OUTPUT, ENV_AMLT_OUTPUT_DIR}
    return amulet_keys.difference(os.environ)


def is_amulet_job() -> bool:
    """
    Checks whether a given set of environment variables associated with Amulet are available. If not, this is not
    an Amulet job so returns False. Otherwise returns True
    """
    missing_amlt_env_vars = get_amulet_keys_not_set()
    amlt_aml_working_dir = get_amlt_aml_working_dir()
    if len(missing_amlt_env_vars) == 0 and amlt_aml_working_dir is not None:
        return True
    return False
=======
        raise ValueError("{} must be one of [{}], but got: {}".format(message, all_valid, actual))
>>>>>>> fbc35add
<|MERGE_RESOLUTION|>--- conflicted
+++ resolved
@@ -2029,7 +2029,6 @@
     """
     if actual not in valid:
         all_valid = ", ".join(["<None>" if v is None else v for v in valid])
-<<<<<<< HEAD
         raise ValueError("{} must be one of [{}], but got: {}".format(message, all_valid, actual))
 
 
@@ -2126,48 +2125,4 @@
 
 def get_metric_from_mlflow_run(mlflow_client: MlflowClient) -> Dict[str, Any]:
     metric_history = mlflow_client.get_metric_history()
-    return metric_history
-
-
-def get_amlt_aml_working_dir() -> Optional[Path]:
-    """
-    For a job submitted by Amulet, return the path to the Azure ML working directory (i.e. where Azure ML is storing the
-    code for the Run). The environment variable that contains this value differs depending on whether the job is
-    distributed or not.
-
-    :return: A string representing the path to the Azure ML working directory if the job is submited by Amulet,
-        otherwise an empty string
-    """
-    if ENV_AMLT_SNAPSHOT_DIR in os.environ:
-        # A non-distributed job submitted by Amulet
-        print(f"Found {ENV_AMLT_SNAPSHOT_DIR} in env vars: {os.environ[ENV_AMLT_SNAPSHOT_DIR]}")
-        return Path(os.environ[ENV_AMLT_SNAPSHOT_DIR])
-    elif ENV_AMLT_AZ_BATCHAI_DIR in os.environ:
-        # A distributed job submitted by Amulet
-        print(f"Found {ENV_AMLT_AZ_BATCHAI_DIR} in env vars: {os.environ[ENV_AMLT_AZ_BATCHAI_DIR]}")
-        return Path(os.environ[ENV_AMLT_AZ_BATCHAI_DIR])
-    return None
-
-
-def get_amulet_keys_not_set() -> Set[str]:
-    """
-    Check environment variables for a given set associated with Amulet jobs. Returns a set containing any keys
-    that are not available
-    """
-    amulet_keys = {ENV_AMLT_PROJECT_NAME, ENV_AMLT_INPUT_OUTPUT, ENV_AMLT_OUTPUT_DIR}
-    return amulet_keys.difference(os.environ)
-
-
-def is_amulet_job() -> bool:
-    """
-    Checks whether a given set of environment variables associated with Amulet are available. If not, this is not
-    an Amulet job so returns False. Otherwise returns True
-    """
-    missing_amlt_env_vars = get_amulet_keys_not_set()
-    amlt_aml_working_dir = get_amlt_aml_working_dir()
-    if len(missing_amlt_env_vars) == 0 and amlt_aml_working_dir is not None:
-        return True
-    return False
-=======
-        raise ValueError("{} must be one of [{}], but got: {}".format(message, all_valid, actual))
->>>>>>> fbc35add
+    return metric_history