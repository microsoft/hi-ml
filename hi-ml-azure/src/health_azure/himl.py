--- conflicted
+++ resolved
@@ -444,13 +444,10 @@
 def submit_run_v2(
     ml_client: MLClient,
     environment: EnvironmentV2,
-<<<<<<< HEAD
     entry_script: PathOrString,
     script_params: List[str],
     compute_target: str,
-=======
     environment_variables: Optional[Dict[str, str]] = None,
->>>>>>> 683def95
     experiment_name: Optional[str] = None,
     input_datasets_v2: Optional[Dict[str, Input]] = None,
     output_datasets_v2: Optional[Dict[str, Output]] = None,
@@ -469,13 +466,10 @@
 
     :param ml_client: An Azure MLClient object for interacting with Azure resources.
     :param environment: An AML v2 Environment object.
-<<<<<<< HEAD
     :param entry_script: The script that should be run in AzureML.
     :param script_params: A list of parameter to pass on to the script as it runs in AzureML.
     :param compute_target: The name of a compute target in Azure ML to submit the job to.
-=======
     :param environment_variables: The environment variables that should be set when running in AzureML.
->>>>>>> 683def95
     :param experiment_name: The name of the experiment that will be used or created. If the experiment name contains
         characters that are not valid in Azure, those will be removed.
     :param input_datasets_v2: An optional dictionary of Inputs to pass in to the command.
