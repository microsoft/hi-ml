#  ------------------------------------------------------------------------------------------
#  Copyright (c) Microsoft Corporation. All rights reserved.
#  Licensed under the MIT License (MIT). See LICENSE in the repo root for license information.
#  ------------------------------------------------------------------------------------------

"""
Wrapper functions for running local Python scripts on Azure ML.

See examples/elevate_this.py for a very simple 'hello world' example of use.
"""

import logging
import os
import re
import sys
import warnings
from argparse import ArgumentParser
from contextlib import contextmanager
from dataclasses import dataclass
from pathlib import Path
from typing import Any, Callable, Dict, Generator, List, Optional, Tuple, Union

from azure.ai.ml import MLClient, Input, Output, command
from azure.ai.ml.constants import AssetTypes, InputOutputModes
from azure.ai.ml.entities import Data, Job, Command, Sweep
from azure.ai.ml.entities import Environment as EnvironmentV2

from azure.ai.ml.sweep import Choice
from azureml._base_sdk_common import user_agent
from azureml.core import ComputeTarget, Environment, Experiment, Run, RunConfiguration, ScriptRunConfig, Workspace
from azureml.core.runconfig import DockerConfiguration, MpiConfiguration
from azureml.data import OutputFileDatasetConfig
from azureml.data.dataset_consumption_config import DatasetConsumptionConfig
from azureml.train.hyperdrive import HyperDriveConfig, GridParameterSampling, PrimaryMetricGoal, choice
from azureml.dataprep.fuse.daemon import MountContext

from health_azure.amulet import (ENV_AMLT_DATAREFERENCE_DATA, ENV_AMLT_DATAREFERENCE_OUTPUT, is_amulet_job)
from health_azure.utils import (create_python_environment, create_run_recovery_id, find_file_in_parent_to_pythonpath,
                                is_run_and_child_runs_completed, is_running_in_azure_ml, register_environment,
                                run_duration_string_to_seconds, to_azure_friendly_string, RUN_CONTEXT, get_workspace,
                                PathOrString, DEFAULT_ENVIRONMENT_VARIABLES, get_ml_client,
                                create_python_environment_v2, register_environment_v2, V2_INPUT_DATASET_PATTERN,
                                V2_OUTPUT_DATASET_PATTERN)
from health_azure.datasets import (DatasetConfig, StrOrDatasetConfig, setup_local_datasets,
                                   _input_dataset_key, _output_dataset_key, _replace_string_datasets)


logger = logging.getLogger('health_azure')
logger.setLevel(logging.DEBUG)

AML_IGNORE_FILE = ".amlignore"
AZUREML_COMMANDLINE_FLAG = "--azureml"
CONDA_ENVIRONMENT_FILE = "environment.yml"
LOGS_FOLDER = "logs"
OUTPUT_FOLDER = "outputs"
RUN_RECOVERY_FILE = "most_recent_run.txt"
SDK_NAME = "innereye"
SDK_VERSION = "2.0"

# hyperparameter search args
PARAM_SAMPLING_ARG = "parameter_sampling"
MAX_TOTAL_TRIALS_ARG = "max_total_trials"
PRIMARY_METRIC_ARG = "primary_metric"
SAMPLING_ALGORITHM_ARG = "sampling_algorithm"
GOAL_ARG = "goal"


@dataclass
class AzureRunInfo:
    """
    This class stores all information that a script needs to run inside and outside of AzureML. It is return
    from `submit_to_azure_if_needed`, where the return value depends on whether the script is inside or outside
    AzureML.

    Please check the source code for detailed documentation for all fields.
    """
    input_datasets: List[Optional[Path]]
    """A list of folders that contain all the datasets that the script uses as inputs. Input datasets must be
     specified when calling `submit_to_azure_if_needed`. Here, they are made available as Path objects. If no input
     datasets are specified, the list is empty."""
    output_datasets: List[Optional[Path]]
    """A list of folders that contain all the datasets that the script uses as outputs. Output datasets must be
         specified when calling `submit_to_azure_if_needed`. Here, they are made available as Path objects. If no output
         datasets are specified, the list is empty."""
    mount_contexts: List[MountContext]
    """A list of mount contexts for input datasets when running outside AzureML. There will be a mount context
    for each input dataset where there is no local_folder, there is a workspace, and use_mounting is set.
    This list is maintained only to prevent exit from these contexts until the RunInfo object is deleted."""
    run: Optional[Run]
    """An AzureML Run object if the present script is executing inside AzureML, or None if outside of AzureML.
    The Run object has methods to log metrics, upload files, etc."""
    is_running_in_azure_ml: bool
    """If True, the present script is executing inside AzureML. If False, outside AzureML."""
    output_folder: Path
    """The output folder into which all script outputs should be written, if they should be later available in the
    AzureML portal. Files written to this folder will be uploaded to blob storage at the end of the script run."""
    logs_folder: Path
    """The folder into which all log files (for example, tensorboard) should be written. All files written to this
    folder will be uploaded to blob storage regularly during the script run."""


def validate_num_nodes(compute_cluster: ComputeTarget, num_nodes: int) -> None:
    """
    Check that the user hasn't requested more nodes than the maximum number of nodes allowed by
    their compute cluster

    :param compute_cluster: An AML ComputeTarget representing the cluster whose upper node limit
        should be checked
    :param num_nodes: The number of nodes that the user has requested
    """
    max_cluster_nodes: int = compute_cluster.scale_settings.maximum_node_count
    if num_nodes > max_cluster_nodes:
        raise ValueError(
            f"You have requested {num_nodes} nodes, which is more than your compute cluster "
            f"({compute_cluster.name})'s maximum of {max_cluster_nodes} nodes.")


def validate_compute_name(existing_compute_targets: Dict[str, ComputeTarget], compute_target_name: str) -> None:
    """
    Check that a specified compute target is one of the available existing compute targets in a Workspace

    :param existing_compute_targets: A list of AML ComputeTarget objects available to a given AML Workspace
    :param compute_cluster_name: The name of the specific compute target whose name to look up in existing
        compute targets
    """
    if compute_target_name not in existing_compute_targets:
        raise ValueError(f"Could not find the compute target {compute_target_name} in the AzureML workspace. ",
                         f"Existing compute targets: {list(existing_compute_targets)}")


def validate_compute_cluster(workspace: Workspace, compute_cluster_name: str, num_nodes: int) -> None:
    """
    Check that both the specified compute cluster exists in the given Workspace, and that it has enough
    nodes to spin up the requested number of nodes

    :param existing_compute_clusters: A list of AML ComputeTarget objects in a given AML Workspace
    :param compute_cluster_name: The name of the specific compute cluster whose properties should be checked
    :param num_nodes: The number of nodes that the user has requested
    """
    existing_compute_clusters: Dict[str, ComputeTarget] = workspace.compute_targets
    validate_compute_name(existing_compute_clusters, compute_cluster_name)
    compute_cluster = existing_compute_clusters[compute_cluster_name]
    validate_num_nodes(compute_cluster, num_nodes)


def create_run_configuration(workspace: Workspace,
                             compute_cluster_name: str,
                             conda_environment_file: Optional[Path] = None,
                             aml_environment_name: str = "",
                             environment_variables: Optional[Dict[str, str]] = None,
                             pip_extra_index_url: str = "",
                             private_pip_wheel_path: Optional[Path] = None,
                             docker_base_image: str = "",
                             docker_shm_size: str = "",
                             num_nodes: int = 1,
                             max_run_duration: str = "",
                             input_datasets: Optional[List[DatasetConfig]] = None,
                             output_datasets: Optional[List[DatasetConfig]] = None,
                             ) -> RunConfiguration:
    """
    Creates an AzureML run configuration, that contains information about environment, multi node execution, and
    Docker.

    :param workspace: The AzureML Workspace to use.
    :param aml_environment_name: The name of an AzureML environment that should be used to submit the script. If not
        provided, an environment will be created from the arguments to this function (conda_environment_file,
        pip_extra_index_url, environment_variables, docker_base_image)
    :param max_run_duration: The maximum runtime that is allowed for this job in AzureML. This is given as a
        floating point number with a string suffix s, m, h, d for seconds, minutes, hours, day. Examples: '3.5h', '2d'
    :param compute_cluster_name: The name of the AzureML cluster that should run the job. This can be a cluster with
        CPU or GPU machines.
    :param conda_environment_file: The conda configuration file that describes which packages are necessary for your
        script to run.
    :param environment_variables: The environment variables that should be set when running in AzureML.
    :param docker_base_image: The Docker base image that should be used when creating a new Docker image.
    :param docker_shm_size: The Docker shared memory size that should be used when creating a new Docker image.
    :param pip_extra_index_url: If provided, use this PIP package index to find additional packages when building
        the Docker image.
    :param private_pip_wheel_path: If provided, add this wheel as a private package to the AzureML workspace.
    :param conda_environment_file: The file that contains the Conda environment definition.
    :param input_datasets: The script will consume all data in folder in blob storage as the input. The folder must
        exist in blob storage, in the location that you gave when creating the datastore. Once the script has run, it
        will also register the data in this folder as an AzureML dataset.
    :param output_datasets: The script will create a temporary folder when running in AzureML, and while the job writes
        data to that folder, upload it to blob storage, in the data store.
    :param num_nodes: The number of nodes to use in distributed training on AzureML.
    :return:
    """
    run_config = RunConfiguration()

    if aml_environment_name:
        run_config.environment = Environment.get(workspace, aml_environment_name)
    elif conda_environment_file:
        # Create an AzureML environment, then check if it exists already. If it exists, use the registered
        # environment, otherwise register the new environment.
        new_environment = create_python_environment(
            conda_environment_file=conda_environment_file,
            pip_extra_index_url=pip_extra_index_url,
            workspace=workspace,
            private_pip_wheel_path=private_pip_wheel_path,
            docker_base_image=docker_base_image)
        conda_deps = new_environment.python.conda_dependencies
        if conda_deps.get_python_version() is None:
            raise ValueError("If specifying a conda environment file, you must specify the python version within it")
        registered_env = register_environment(workspace, new_environment)
        run_config.environment = registered_env
    else:
        raise ValueError("One of the two arguments 'aml_environment_name' or 'conda_environment_file' must be given.")

    # By default, include several environment variables that work around known issues in the software stack
    run_config.environment_variables = {**DEFAULT_ENVIRONMENT_VARIABLES, **(environment_variables or {})}

    if docker_shm_size:
        run_config.docker = DockerConfiguration(use_docker=True, shm_size=docker_shm_size)

    validate_compute_cluster(workspace, compute_cluster_name, num_nodes)

    run_config.target = compute_cluster_name

    if max_run_duration:
        run_config.max_run_duration_seconds = run_duration_string_to_seconds(max_run_duration)

    # Create MPI configuration for distributed jobs (unless num_splits > 1, in which case
    # an AML HyperdriveConfig is instantiated instead
    if num_nodes > 1:
        distributed_job_config = MpiConfiguration(node_count=num_nodes)
        run_config.mpi = distributed_job_config
        run_config.framework = "Python"
        run_config.communicator = "IntelMpi"
        run_config.node_count = distributed_job_config.node_count

    if input_datasets or output_datasets:
        inputs, outputs = convert_himl_to_azureml_datasets(cleaned_input_datasets=input_datasets or [],
                                                           cleaned_output_datasets=output_datasets or [],
                                                           workspace=workspace,
                                                           strictly_aml_v1=True
                                                           )
        run_config.data = inputs
        run_config.output_data = outputs

    return run_config


def create_grid_hyperdrive_config(values: List[str],
                                  argument_name: str,
                                  metric_name: str) -> HyperDriveConfig:
    """
    Creates an Azure ML HyperDriveConfig object that runs a simple grid search. The Hyperdrive job will run one child
    job for each of the values provided in `values`, and each child job will have a suffix added to the commandline
    like `--argument_name value`.

    Note: this config expects that a metric is logged in your training script([see here](
    https://docs.microsoft.com/en-us/azure/machine-learning/how-to-tune-hyperparameters#log-metrics-for-hyperparameter-tuning))
    that will be monitored by Hyperdrive. The name of this metric is given by `metric_name`.

    :param values: The list of values to try for the commandline argument given by `argument_name`.
    :param argument_name: The name of the commandline argument that each of the child runs gets, to
        indicate which value they should work on.
    :param metric_name: The name of the metric that the HyperDriveConfig will compare runs by. Please note that it is
        your responsibility to make sure a metric with this name is logged to the Run in your training script
    :return: an Azure ML HyperDriveConfig object
    """
    logging.info(f"Creating a HyperDriveConfig. Please note that this expects to find the specified "
                 f"metric '{metric_name}' logged to AzureML from your training script (for example, using the "
                 f"AzureMLLogger with Pytorch Lightning)")
    parameter_dict = {
        argument_name: choice(values),
    }
    return HyperDriveConfig(
        run_config=ScriptRunConfig(""),
        hyperparameter_sampling=GridParameterSampling(parameter_dict),
        primary_metric_name=metric_name,
        primary_metric_goal=PrimaryMetricGoal.MINIMIZE,
        max_total_runs=len(values)
    )


def create_grid_hyperparam_args_v2(values: List[Any],
                                   argument_name: str,
                                   metric_name: str) -> Dict[str, Any]:
    """
    Create a dictionary of arguments to create an Azure ML v2 SDK Sweep job.

    :param values: The list of values to try for the commandline argument given by `argument_name`.
    :param argument_name: The name of the commandline argument that each of the child runs gets, to
        indicate which value they should work on.
    :param metric_name: The name of the metric that the sweep job will compare runs by. Please note that it is
        your responsibility to make sure a metric with this name is logged to the Run in your training script
    :return: A dictionary of arguments and values to pass in to the command job.
    """
    param_sampling = {argument_name: Choice(values)}
    hyperparam_args = {
        MAX_TOTAL_TRIALS_ARG: len(values),
        PARAM_SAMPLING_ARG: param_sampling,
        SAMPLING_ALGORITHM_ARG: "grid",
        PRIMARY_METRIC_ARG: metric_name,
        GOAL_ARG: "Minimize"
    }
    return hyperparam_args


def create_crossval_hyperdrive_config(num_splits: int,
                                      cross_val_index_arg_name: str = "crossval_index",
                                      metric_name: str = "val/loss") -> HyperDriveConfig:
    """
    Creates an Azure ML HyperDriveConfig object for running cross validation. Note: this config expects a metric
    named <metric_name> to be logged in your training script([see here](
    https://docs.microsoft.com/en-us/azure/machine-learning/how-to-tune-hyperparameters#log-metrics-for-hyperparameter-tuning))

    :param num_splits: The number of splits for k-fold cross validation
    :param cross_val_index_arg_name: The name of the commandline argument that each of the child runs gets, to
        indicate which split they should work on.
    :param metric_name: The name of the metric that the HyperDriveConfig will compare runs by. Please note that it is
        your responsibility to make sure a metric with this name is logged to the Run in your training script
    :return: an Azure ML HyperDriveConfig object
    """
    return create_grid_hyperdrive_config(values=list(map(str, range(num_splits))),
                                         argument_name=cross_val_index_arg_name,
                                         metric_name=metric_name)


def create_crossval_hyperparam_args_v2(num_splits: int,
                                       cross_val_index_arg_name: str = "crossval_index",
                                       metric_name: str = "val/loss") -> Dict[str, Any]:
    """
    Create a dictionary of arguments to create an Azure ML v2 SDK Sweep job.

    :param num_splits: The number of splits for k-fold cross validation
    :param cross_val_index_arg_name: The name of the commandline argument that each of the child runs gets, to
        indicate which split they should work on.
    :param metric_name: The name of the metric that the HyperDriveConfig will compare runs by. Please note that it is
        your responsibility to make sure a metric with this name is logged to the Run in your training script
    :return: A dictionary of arguments and values to pass in to the command job.
    """
    return create_grid_hyperparam_args_v2(values=list(map(str, range(num_splits))),
                                          argument_name=cross_val_index_arg_name,
                                          metric_name=metric_name)


def create_script_run(snapshot_root_directory: Optional[Path] = None,
                      entry_script: Optional[PathOrString] = None,
                      script_params: Optional[List[str]] = None) -> ScriptRunConfig:
    """
    Creates an AzureML ScriptRunConfig object, that holds the information about the snapshot, the entry script, and
    its arguments.

    :param entry_script: The script that should be run in AzureML.
    :param snapshot_root_directory: The directory that contains all code that should be packaged and sent to AzureML.
        All Python code that the script uses must be copied over.
    :param script_params: A list of parameter to pass on to the script as it runs in AzureML. If empty (or None, the
        default) these will be copied over from sys.argv, omitting the --azureml flag.
    :return:
    """
    if snapshot_root_directory is None:
        print("No snapshot root directory given. All files in the current working directory will be copied to AzureML.")
        snapshot_root_directory = Path.cwd()
    else:
        print(f"All files in this folder will be copied to AzureML: {snapshot_root_directory}")
    if entry_script is None:
        entry_script = Path(sys.argv[0])
        print("No entry script given. The current main Python file will be executed in AzureML.")
    elif isinstance(entry_script, str):
        entry_script = Path(entry_script)
    if entry_script.is_absolute():
        try:
            # The entry script always needs to use Linux path separators, even when submitting from Windows
            entry_script_relative = entry_script.relative_to(snapshot_root_directory).as_posix()
        except ValueError:
            raise ValueError("The entry script must be inside of the snapshot root directory. "
                             f"Snapshot root: {snapshot_root_directory}, entry script: {entry_script}")
    else:
        entry_script_relative = str(entry_script)
    script_params = _get_script_params(script_params)
    print(f"This command will be run in AzureML: {entry_script_relative} {' '.join(script_params)}")
    return ScriptRunConfig(
        source_directory=str(snapshot_root_directory),
        script=entry_script_relative,
        arguments=script_params)


def _generate_input_dataset_command(input_datasets_v2: Dict[str, Input]) -> str:
    """
    Generate command line arguments to pass AML v2 data assets into a script

    :param input_datasets_v2: A dictionary of Input objects that have been passed into the AML command
    :return: A string representing the input datasets that the script should expect
    """
    input_cmd = ""
    for i, (input_data_name, input_dataset_v2) in enumerate(input_datasets_v2.items()):
        input_name = f"INPUT_{i}"
        input_str = "${{inputs." + f"{input_name}" + "}}"
        input_cmd += f" --{input_name}={input_str}"
    return input_cmd


def _generate_output_dataset_command(output_datasets_v2: Dict[str, Output]) -> str:
    """
    Generate command line arguments to pass AML v2 outputs into a script

    :param output_datasets_v2: A dictionary of Output objects that have been passed into the AML command
    :return: A string representing the output values that the script should expect
    """
    output_cmd = ""
    for i, (output_data_name, output_dataset_v2) in enumerate(output_datasets_v2.items()):
        output_name = f"OUTPUT_{i}"
        output_str = "${{outputs." + f"{output_name}" + "}}"
        output_cmd += f" --{output_name}={output_str}"
    return output_cmd


def get_display_name_v2(tags: Optional[Dict[str, Any]] = None) -> str:
    """
    If the command line argument 'tag' is provided, return its value to be set as the job's display name.
    Empty spaces in the tag will be replaced with hyphens, otherwise AML treats it as multiple statements.
    Otherwise return an empty string.

    :param tags: An optional dictionary of tag names and values to be provided to the job.
    :return: A string either containing the value of tag, or else empty.
    """
    if tags is None:
        return ""
    tag = tags.get("tag", "")
    display_name = tag.replace(" ", "-")
    return display_name


def submit_run_v2(workspace: Optional[Workspace],
                  experiment_name: str,
                  environment: EnvironmentV2,
                  input_datasets_v2: Optional[Dict[str, Input]] = None,
                  output_datasets_v2: Optional[Dict[str, Output]] = None,
                  snapshot_root_directory: Optional[Path] = None,
                  entry_script: Optional[PathOrString] = None,
                  script_params: Optional[List[str]] = None,
                  compute_target: Optional[str] = None,
                  tags: Optional[Dict[str, str]] = None,
                  wait_for_completion: bool = False,
                  wait_for_completion_show_output: bool = False,
                  workspace_config_path: Optional[PathOrString] = None,
                  ml_client: Optional[MLClient] = None,
                  hyperparam_args: Optional[Dict[str, Any]] = None) -> Job:
    """
    Starts a v2 AML Job on a given workspace by submitting a command

    :param workspace: The AzureML workspace to use.
    :param experiment_name: The name of the experiment that will be used or created. If the experiment name contains
        characters that are not valid in Azure, those will be removed.
    :param environment: An AML v2 Environment object.
    :param input_datasets_v2: An optional dictionary of Inputs to pass in to the command.
    :param output_datasets_v2: An optional dictionary of Outputs to pass in to the command.
    :param snapshot_root_directory: The directory that contains all code that should be packaged and sent to AzureML.
        All Python code that the script uses must be copied over.
    :param entry_script: The script that should be run in AzureML.
    :param script_params: A list of parameter to pass on to the script as it runs in AzureML.
    :param compute_target: Optional name of a compute target in Azure ML to submit the job to. If None, will run
        locally.
    :param tags: A dictionary of string key/value pairs, that will be added as metadata to the run. If set to None,
        a default metadata field will be added that only contains the commandline arguments that started the run.
    :param wait_for_completion: If False (the default) return after the run is submitted to AzureML, otherwise wait for
        the completion of this run (if True).
    :param wait_for_completion_show_output: If wait_for_completion is True this parameter indicates whether to show the
        run output on sys.stdout.
    :param workspace_config_path: If not provided with an AzureML Workspace, then load one given the information in this
        config
    :param ml_client: An Azure MLClient object for interacting with Azure resources.
    :param hyperparam_args: A dictionary of hyperparameter search args to pass into a sweep job.
    :return: An AzureML Run object.
    """
    if ml_client is None:
        if workspace is not None:
            ml_client = get_ml_client(
                subscription_id=workspace.subscription_id,
                resource_group=workspace.resource_group,
                workspace_name=workspace.name
            )
        elif workspace_config_path is not None:
            ml_client = get_ml_client(workspace_config_path=workspace_config_path)
        else:
            raise ValueError("Either workspace or workspace_config_path must be specified to connect to the Workspace")

    assert compute_target is not None, "No compute_target has been provided"
    assert entry_script is not None, "No entry_script has been provided"
    snapshot_root_directory = snapshot_root_directory or Path.cwd()
    root_dir = Path(snapshot_root_directory)
    entry_script = Path(entry_script).relative_to(root_dir).as_posix()

    script_params = script_params or []
    args = [p for p in script_params if "conda_env" not in p]
    arg_str = " ".join(args)
    cmd = "python " + str(entry_script) + " " + arg_str

    if input_datasets_v2:
        cmd += _generate_input_dataset_command(input_datasets_v2)
    else:
        input_datasets_v2 = {}

    if output_datasets_v2:
        cmd += _generate_output_dataset_command(output_datasets_v2)
    else:
        output_datasets_v2 = {}

<<<<<<< HEAD
    display_name = get_display_name_v2(tags)

    command_job = command(
        code=str(snapshot_root_directory),
        command=cmd,
        inputs=input_datasets_v2,
        outputs=output_datasets_v2,
        environment=environment.name + "@latest",
        compute=compute_target,
        experiment_name=experiment_name,
        tags=tags or {},
        display_name=display_name,
        environment_variables={
            "JOB_EXECUTION_MODE": "Basic",
            "AZUREML_COMPUTE_USE_COMMON_RUNTIME": "true"
        }
    )
    returned_job = ml_client.jobs.create_or_update(command_job)
=======
    job_to_submit: Union[Command, Sweep]

    if hyperparam_args:
        param_sampling = hyperparam_args[PARAM_SAMPLING_ARG]

        for sample_param, choices in param_sampling.items():
            input_datasets_v2[sample_param] = choices.values[0]
            cmd += f" --{sample_param}=" + "${{inputs." + sample_param + "}}"

        command_job = command(
            code=str(snapshot_root_directory),
            command=cmd,
            inputs=input_datasets_v2,
            outputs=output_datasets_v2,
            environment=environment.name + "@latest",
            compute=compute_target,
            experiment_name=experiment_name,
            environment_variables={
                "JOB_EXECUTION_MODE": "Basic",
            }
        )

        del hyperparam_args[PARAM_SAMPLING_ARG]
        # override command with parameter expressions
        command_job = command_job(
            **param_sampling,
        )

        job_to_submit = command_job.sweep(
            compute=compute_target,  # AML docs suggest setting this here although already passed to command
            **hyperparam_args
        )

        # AML docs state to reset certain properties here which aren't picked up from the
        # underlying command such as experiment name and max_total_trials
        job_to_submit.experiment_name = experiment_name
        job_to_submit.set_limits(max_total_trials=hyperparam_args.get(MAX_TOTAL_TRIALS_ARG, None))

    else:
        job_to_submit = command(
            code=str(snapshot_root_directory),
            command=cmd,
            inputs=input_datasets_v2,
            outputs=output_datasets_v2,
            environment=environment.name + "@latest",
            compute=compute_target,
            experiment_name=experiment_name,
            environment_variables={
                "JOB_EXECUTION_MODE": "Basic",
            }
        )

    returned_job = ml_client.jobs.create_or_update(job_to_submit)
>>>>>>> 89bb3d4a
    logging.info(f"URL to job: {returned_job.services['Studio'].endpoint}")  # type: ignore
    return returned_job


def download_job_outputs_logs(ml_client: MLClient,
                              job_name: str,
                              file_to_download_path: str = "",
                              download_dir: Optional[PathOrString] = None) -> None:
    """
    Download output files from an mlflow job. Outputs will be downloaded to a folder named
    `<download_dir>/<job_name>` where download_dir is either provided to this function,
    or is "outputs". If a single file is required, the path to this file within the job can
    be specified with 'file_to_download_path'

    :param ml_client: An MLClient object.
    :param job_name: The name (id) of the job to download output files from.
    :param file_to_download_path: An optional path to a single file/folder to download.
    :param download_dir: An optional folder into which to download the run files.
    """

    download_dir = Path(download_dir) if download_dir else Path("outputs")
    download_dir = download_dir / job_name
    ml_client.jobs.download(job_name, output_name=file_to_download_path, download_path=download_dir)


def submit_run(workspace: Workspace,
               experiment_name: str,
               script_run_config: Union[ScriptRunConfig, HyperDriveConfig],
               tags: Optional[Dict[str, str]] = None,
               wait_for_completion: bool = False,
               wait_for_completion_show_output: bool = False,
               ) -> Run:
    """
    Starts an AzureML run on a given workspace, via the script_run_config.

    :param workspace: The AzureML workspace to use.
    :param experiment_name: The name of the experiment that will be used or created. If the experiment name contains
        characters that are not valid in Azure, those will be removed.
    :param script_run_config: The settings that describe which script should be run.
    :param tags: A dictionary of string key/value pairs, that will be added as metadata to the run. If set to None,
        a default metadata field will be added that only contains the commandline arguments that started the run.
    :param wait_for_completion: If False (the default) return after the run is submitted to AzureML, otherwise wait for
        the completion of this run (if True).
    :param wait_for_completion_show_output: If wait_for_completion is True this parameter indicates whether to show the
        run output on sys.stdout.
    :return: An AzureML Run object.
    """
    cleaned_experiment_name = to_azure_friendly_string(experiment_name)
    experiment = Experiment(workspace=workspace, name=cleaned_experiment_name)
    user_agent.append(SDK_NAME, SDK_VERSION)
    run = experiment.submit(script_run_config)
    if tags is None:
        if hasattr(script_run_config, 'arguments') and \
                script_run_config.arguments is not None:
            # It is probably a ScriptRunConfig
            tags = {"commandline_args": " ".join(script_run_config.arguments)}
        elif hasattr(script_run_config, 'run_config') and \
                hasattr(script_run_config.run_config, 'arguments') and \
                script_run_config.run_config.arguments is not None:
            # It is probably a HyperDriveConfig
            tags = {"commandline_args": " ".join(script_run_config.run_config.arguments)}
    run.set_tags(tags)

    _write_run_recovery_file(run)

    # These need to be 'print' not 'logging.info' so that the calling script sees them outside AzureML
    print("\n==============================================================================")
    print(f"Successfully queued run number {run.number} (ID {run.id}) in experiment {run.experiment.name}")
    print(f"Experiment name and run ID are available in file {RUN_RECOVERY_FILE}")
    print(f"Experiment URL: {run.experiment.get_portal_url()}")
    print(f"Run URL: {run.get_portal_url()}")
    print("==============================================================================\n")
    if wait_for_completion:
        print("Waiting for the completion of the AzureML run.")
        run.wait_for_completion(show_output=wait_for_completion_show_output,
                                wait_post_processing=True,
                                raise_on_error=True)
        if not is_run_and_child_runs_completed(run):
            raise ValueError(f"Run {run.id} in experiment {run.experiment.name} or one of its child "
                             "runs failed.")
        print("AzureML completed.")
    return run


def _str_to_path(s: Optional[PathOrString]) -> Optional[Path]:
    if isinstance(s, str):
        return Path(s)
    return s


def create_v2_inputs(ml_client: MLClient, input_datasets: List[DatasetConfig]) -> Dict[str, Input]:
    """
    Create a dictionary of Azure ML v2 Input objects, required for passing input data in to an AML job

    :param ml_client: An MLClient object.
    :param input_datasets: A list of DatasetConfigs to convert to Inputs.
    :return: A dictionary in the format "input_name": Input.
    """
    inputs: Dict[str, Input] = {}
    for i, input_dataset in enumerate(input_datasets):
        input_name = f"INPUT_{i}"
        version = input_dataset.version or 1
        data_asset: Data = ml_client.data.get(input_dataset.name, version=str(version))
        data_path = data_asset.id or ""
        # Note that there are alternative formats that the input path can take, such as:
        # v1_datastore_path = f"azureml://datastores/{input_dataset.datastore}/paths/<path_to_dataset>"
        # v2_dataset_path = f"azureml:{input_dataset.name}:1"

        inputs[input_name] = Input(  # type: ignore
            type=AssetTypes.URI_FOLDER,
            path=data_path,
            mode=InputOutputModes.MOUNT,
        )
    return inputs


def create_v2_outputs(output_datasets: List[DatasetConfig]) -> Dict[str, Output]:
    """
    Create a dictionary of Azure ML v2 Output objects, required for passing output data in to an AML job

    :param output_datasets: A list of DatasetConfigs to convert to Outputs.
    :return: A dictionary in the format "output_name": Output.
    """
    outputs = {}
    for i, output_dataset in enumerate(output_datasets):
        output_name = f"OUTPUT_{i}"
        v1_datastore_path = f"azureml://datastores/{output_dataset.datastore}/paths/{output_dataset.name}"
        # Note that there are alternative formats that the output path can take, such as:
        # v2_data_asset_path = f"azureml:{output_dataset.name}@latest"
        outputs[output_name] = Output(  # type: ignore
            type=AssetTypes.URI_FOLDER,
            path=v1_datastore_path,
            mode=InputOutputModes.DIRECT,
        )
    return outputs


def submit_to_azure_if_needed(  # type: ignore
        compute_cluster_name: str = "",
        entry_script: Optional[PathOrString] = None,
        aml_workspace: Optional[Workspace] = None,
        workspace_config_file: Optional[PathOrString] = None,
        ml_client: Optional[MLClient] = None,
        snapshot_root_directory: Optional[PathOrString] = None,
        script_params: Optional[List[str]] = None,
        conda_environment_file: Optional[PathOrString] = None,
        aml_environment_name: str = "",
        experiment_name: Optional[str] = None,
        environment_variables: Optional[Dict[str, str]] = None,
        pip_extra_index_url: str = "",
        private_pip_wheel_path: Optional[PathOrString] = None,
        docker_base_image: str = "",
        docker_shm_size: str = "",
        ignored_folders: Optional[List[PathOrString]] = None,
        default_datastore: str = "",
        input_datasets: Optional[List[StrOrDatasetConfig]] = None,
        output_datasets: Optional[List[StrOrDatasetConfig]] = None,
        num_nodes: int = 1,
        wait_for_completion: bool = False,
        wait_for_completion_show_output: bool = False,
        max_run_duration: str = "",
        submit_to_azureml: Optional[bool] = None,
        tags: Optional[Dict[str, str]] = None,
        after_submission: Optional[Callable[[Run], None]] = None,
        hyperdrive_config: Optional[HyperDriveConfig] = None,
        hyperparam_args: Optional[Dict[str, Any]] = None,
        create_output_folders: bool = True,
        strictly_aml_v1: bool = False,
) -> AzureRunInfo:  # pragma: no cover
    """
    Submit a folder to Azure, if needed and run it.
    Use the commandline flag --azureml to submit to AzureML, and leave it out to run locally.

    :param after_submission: A function that will be called directly after submitting the job to AzureML. The only
        argument to this function is the run that was just submitted. Use this to, for example, add additional tags
        or print information about the run.
    :param tags: A dictionary of string key/value pairs, that will be added as metadata to the run. If set to None,
        a default metadata field will be added that only contains the commandline arguments that started the run.
    :param aml_environment_name: The name of an AzureML environment that should be used to submit the script. If not
        provided, an environment will be created from the arguments to this function.
    :param max_run_duration: The maximum runtime that is allowed for this job in AzureML. This is given as a
        floating point number with a string suffix s, m, h, d for seconds, minutes, hours, day. Examples: '3.5h', '2d'
    :param experiment_name: The name of the AzureML experiment in which the run should be submitted. If omitted,
        this is created based on the name of the current script.
    :param entry_script: The script that should be run in AzureML
    :param compute_cluster_name: The name of the AzureML cluster that should run the job. This can be a cluster with
        CPU or GPU machines.
    :param conda_environment_file: The conda configuration file that describes which packages are necessary for your
        script to run.
    :param aml_workspace: There are two optional parameters used to glean an existing AzureML Workspace. The simplest is
        to pass it in as a parameter.
    :param workspace_config_file: The 2nd option is to specify the path to the config.json file downloaded from the
        Azure portal from which we can retrieve the existing Workspace.
    :param ml_client: An Azure MLClient object for interacting with Azure resources.
    :param snapshot_root_directory: The directory that contains all code that should be packaged and sent to AzureML.
        All Python code that the script uses must be copied over.
    :param ignored_folders: A list of folders to exclude from the snapshot when copying it to AzureML.
    :param script_params: A list of parameter to pass on to the script as it runs in AzureML. If empty (or None, the
        default) these will be copied over from sys.argv, omitting the --azureml flag.
    :param environment_variables: The environment variables that should be set when running in AzureML.
    :param docker_base_image: The Docker base image that should be used when creating a new Docker image.
    :param docker_shm_size: The Docker shared memory size that should be used when creating a new Docker image.
    :param pip_extra_index_url: If provided, use this PIP package index to find additional packages when building
        the Docker image.
    :param private_pip_wheel_path: If provided, add this wheel as a private package to the AzureML workspace.
    :param default_datastore: The data store in your AzureML workspace, that points to your training data in blob
        storage. This is described in more detail in the README.
    :param input_datasets: The script will consume all data in folder in blob storage as the input. The folder must
        exist in blob storage, in the location that you gave when creating the datastore. Once the script has run, it
        will also register the data in this folder as an AzureML dataset.
    :param output_datasets: The script will create a temporary folder when running in AzureML, and while the job writes
        data to that folder, upload it to blob storage, in the data store.
    :param num_nodes: The number of nodes to use in distributed training on AzureML.
    :param wait_for_completion: If False (the default) return after the run is submitted to AzureML, otherwise wait for
        the completion of this run (if True).
    :param wait_for_completion_show_output: If wait_for_completion is True this parameter indicates whether to show the
        run output on sys.stdout.
    :param submit_to_azureml: If True, the codepath to create an AzureML run will be executed. If False, the codepath
        for local execution (i.e., return immediately) will be executed. If not provided (None), submission to AzureML
        will be triggered if the commandline flag '--azureml' is present in sys.argv
    :param hyperdrive_config: A configuration object for Hyperdrive (hyperparameter search).
    :param create_output_folders: If True (default), create folders "outputs" and "logs" in the current working folder.
    :param strictly_aml_v1: If True, use Azure ML SDK v1. Otherwise, attempt to use Azure ML SDK v2.
    :return: If the script is submitted to AzureML then we terminate python as the script should be executed in AzureML,
        otherwise we return a AzureRunInfo object.
    """
    _package_setup()
    workspace_config_path = _str_to_path(workspace_config_file)
    snapshot_root_directory = _str_to_path(snapshot_root_directory)
    cleaned_input_datasets = _replace_string_datasets(input_datasets or [],
                                                      default_datastore_name=default_datastore)
    cleaned_output_datasets = _replace_string_datasets(output_datasets or [],
                                                       default_datastore_name=default_datastore)

    # The present function will most likely be called from the script once it is running in AzureML.
    # The '--azureml' flag will not be present anymore, but we don't want to rely on that. From Run.get_context we
    # can infer if the present code is running in AzureML.
    in_azure = is_running_in_azure_ml(RUN_CONTEXT)
    if in_azure:
        if strictly_aml_v1:
            return _generate_azure_datasets(cleaned_input_datasets, cleaned_output_datasets)
        else:
            return _generate_v2_azure_datasets(cleaned_input_datasets, cleaned_output_datasets)
    # This codepath is reached when executing outside AzureML. Here we first check if a script submission to AzureML
    # is necessary. If not, return to the caller for local execution.
    if not submit_to_azureml:
        # Set the environment variables for local execution.
        environment_variables = {
            **DEFAULT_ENVIRONMENT_VARIABLES,
            **(environment_variables or {})
        }

        for k, v in environment_variables.items():
            os.environ[k] = v

        output_folder = Path.cwd() / OUTPUT_FOLDER
        output_folder.mkdir(exist_ok=True)

        logs_folder = Path.cwd() / LOGS_FOLDER
        logs_folder.mkdir(exist_ok=True)

        mounted_input_datasets, mount_contexts = setup_local_datasets(cleaned_input_datasets,
                                                                      strictly_aml_v1,
                                                                      aml_workspace=aml_workspace,
                                                                      ml_client=ml_client,
                                                                      workspace_config_path=workspace_config_path)

        return AzureRunInfo(
            input_datasets=mounted_input_datasets,
            output_datasets=[d.local_folder for d in cleaned_output_datasets],
            mount_contexts=mount_contexts,
            run=None,
            is_running_in_azure_ml=False,
            output_folder=output_folder,
            logs_folder=logs_folder
        )

    if snapshot_root_directory is None:
        print(f"No snapshot root directory given. Uploading all files in the current directory {Path.cwd()}")
        snapshot_root_directory = Path.cwd()

    workspace = get_workspace(aml_workspace, workspace_config_path)
    ml_client = get_ml_client(ml_client=ml_client, aml_workspace=workspace)
    print(f"Loaded AzureML workspace {workspace.name}")

    if conda_environment_file is None:
        conda_environment_file = find_file_in_parent_to_pythonpath(CONDA_ENVIRONMENT_FILE)
        print(f"Using the Conda environment from this file: {conda_environment_file}")
    conda_environment_file = _str_to_path(conda_environment_file)

    amlignore_path = snapshot_root_directory / AML_IGNORE_FILE
    lines_to_append = [str(path) for path in (ignored_folders or [])]
    with append_to_amlignore(amlignore=amlignore_path, lines_to_append=lines_to_append):
        if strictly_aml_v1:
            run_config = create_run_configuration(
                workspace=workspace,
                compute_cluster_name=compute_cluster_name,
                aml_environment_name=aml_environment_name,
                conda_environment_file=conda_environment_file,
                environment_variables=environment_variables,
                pip_extra_index_url=pip_extra_index_url,
                private_pip_wheel_path=_str_to_path(private_pip_wheel_path),
                docker_base_image=docker_base_image,
                docker_shm_size=docker_shm_size,
                num_nodes=num_nodes,
                max_run_duration=max_run_duration,
                input_datasets=cleaned_input_datasets,
                output_datasets=cleaned_output_datasets,
            )
            script_run_config = create_script_run(snapshot_root_directory=snapshot_root_directory,
                                                  entry_script=entry_script,
                                                  script_params=script_params)
            script_run_config.run_config = run_config

            if hyperdrive_config:
                config_to_submit: Union[ScriptRunConfig, HyperDriveConfig] = hyperdrive_config
                config_to_submit._run_config = script_run_config
            else:
                config_to_submit = script_run_config

            effective_experiment_name = experiment_name or Path(script_run_config.script).stem

            run = submit_run(workspace=workspace,
                             experiment_name=effective_experiment_name,
                             script_run_config=config_to_submit,
                             tags=tags,
                             wait_for_completion=wait_for_completion,
                             wait_for_completion_show_output=wait_for_completion_show_output)
        else:

            assert conda_environment_file is not None
            environment = create_python_environment_v2(
                conda_environment_file=conda_environment_file,
                docker_base_image=docker_base_image
            )
            if entry_script is None:
                entry_script = Path(sys.argv[0])
            script_params = script_params or sys.argv[1:]
            effective_experiment_name = experiment_name or Path(entry_script).stem

            registered_env = register_environment_v2(environment, ml_client)
            input_datasets_v2 = create_v2_inputs(ml_client, cleaned_input_datasets)
            output_datasets_v2 = create_v2_outputs(cleaned_output_datasets)

            run = submit_run_v2(workspace=workspace,
                                input_datasets_v2=input_datasets_v2,
                                output_datasets_v2=output_datasets_v2,
                                experiment_name=effective_experiment_name,
                                environment=registered_env,
                                snapshot_root_directory=snapshot_root_directory,
                                entry_script=entry_script,
                                script_params=script_params,
                                compute_target=compute_cluster_name,
                                tags=tags,
                                wait_for_completion=wait_for_completion,
                                wait_for_completion_show_output=wait_for_completion_show_output,
                                hyperparam_args=hyperparam_args
                                )

    if after_submission is not None and strictly_aml_v1:
        after_submission(run)
    exit(0)


def _write_run_recovery_file(run: Run) -> None:
    """
    Write the run recovery file

    :param run: The AzureML run to save as a recovery checkpoint.
    """
    recovery_id = create_run_recovery_id(run)
    recovery_file = Path(RUN_RECOVERY_FILE)
    if recovery_file.exists():
        recovery_file.unlink()
    recovery_file.write_text(recovery_id)


def convert_himl_to_azureml_datasets(
    cleaned_input_datasets: List[DatasetConfig],
    cleaned_output_datasets: List[DatasetConfig],
    workspace: Workspace,
    strictly_aml_v1: bool
) -> Tuple[Dict[str, DatasetConsumptionConfig], Dict[str, OutputFileDatasetConfig]]:
    """
    Convert the cleaned input and output datasets into dictionaries of DatasetConsumptionConfigs for use in AzureML.

    :param cleaned_input_datasets: The list of input DatasetConfigs
    :param cleaned_output_datasets: The list of output DatasetConfigs
    :param workspace: The AzureML workspace
    :param strictly_aml_v1: If True, use Azure ML SDK v1 to attempt to find or create and reigster the dataset.
        Otherwise, attempt to use Azure ML SDK v2.
    :return: The input and output dictionaries of DatasetConsumptionConfigs.
    """
    inputs = {}
    for index, input_dataset in enumerate(cleaned_input_datasets):
        consumption = input_dataset.to_input_dataset(index, workspace, strictly_aml_v1=strictly_aml_v1)
        if isinstance(consumption, DatasetConsumptionConfig):
            data_name = consumption.name  # type: ignore
            if data_name in inputs:
                raise ValueError(f"There is already an input dataset with name '{data_name}' set up?")
            inputs[data_name] = consumption
        elif isinstance(consumption, Input):
            inputs[input_dataset.name] = consumption
        else:
            raise ValueError(f"Unrecognised input data type: {type(consumption)}")
    outputs = {}
    for index, output_dataset in enumerate(cleaned_output_datasets):
        out = output_dataset.to_output_dataset(workspace=workspace, dataset_index=index)
        if out.name in outputs:
            raise ValueError(f"There is already an output dataset with name '{out.name}' set up?")
        outputs[out.name] = out
    return inputs, outputs


def _get_script_params(script_params: Optional[List[str]] = None) -> List[str]:
    """
    If script parameters are given then return them, otherwise derive them from sys.argv

    :param script_params: The optional script parameters
    :return: The given script parameters or ones derived from sys.argv
    """
    if script_params:
        return script_params
    return [p for p in sys.argv[1:] if p != AZUREML_COMMANDLINE_FLAG]


def _generate_azure_datasets(
        cleaned_input_datasets: List[DatasetConfig],
        cleaned_output_datasets: List[DatasetConfig]) -> AzureRunInfo:
    """
    Generate returned datasets when running in AzureML.

    :param cleaned_input_datasets: The list of input dataset configs
    :param cleaned_output_datasets: The list of output dataset configs
    :return: The AzureRunInfo containing the AzureML input and output dataset lists etc.
    """
    if is_amulet_job():
        input_data_mount_folder = Path(os.environ[ENV_AMLT_DATAREFERENCE_DATA])
        logging.info(f"Path to mounted data: {ENV_AMLT_DATAREFERENCE_DATA}: {str(input_data_mount_folder)}")
        returned_input_datasets = [input_data_mount_folder / input_dataset.name for input_dataset in
                                   cleaned_input_datasets]

        output_data_mount_folder = Path(os.environ[ENV_AMLT_DATAREFERENCE_OUTPUT])
        logging.info(f"Path to output datasets: {output_data_mount_folder}")
        returned_output_datasets = [output_data_mount_folder / output_dataset.name for output_dataset in
                                    cleaned_output_datasets]
        logging.info(f"Stitched returned input datasets: {returned_input_datasets}")
        logging.info(f"Stitched returned output datasets: {returned_output_datasets}")
    else:
        returned_input_datasets = [Path(RUN_CONTEXT.input_datasets[_input_dataset_key(index)])
                                   for index in range(len(cleaned_input_datasets))]
        returned_output_datasets = [Path(RUN_CONTEXT.output_datasets[_output_dataset_key(index)])
                                    for index in range(len(cleaned_output_datasets))]
    return AzureRunInfo(
        input_datasets=returned_input_datasets,  # type: ignore
        output_datasets=returned_output_datasets,  # type: ignore
        mount_contexts=[],
        run=RUN_CONTEXT,
        is_running_in_azure_ml=True,
        output_folder=Path.cwd() / OUTPUT_FOLDER,
        logs_folder=Path.cwd() / LOGS_FOLDER)


def _get_dataset_names_from_string(sys_arg: str, pattern: str) -> Path:
    dataset_string = re.split(pattern, sys_arg)[-1]
    dataset_path = Path(dataset_string)
    return dataset_path


def _extract_v2_inputs_outputs_from_args() -> Tuple[List[Path], List[Path]]:
    """
    Extract all command line arguments of the format INPUT_i=path_to_input or OUTPUT_i=path_to_output (where i is any
    integer) and return a list of the Paths for each.

    :return: A list of Input paths and a list of Output paths
    """
    returned_input_datasets: List[Path] = []
    returned_output_datasets: List[Path] = []

    for sys_arg in sys.argv:
        if re.match(V2_INPUT_DATASET_PATTERN, sys_arg):
            returned_input_datasets += [_get_dataset_names_from_string(sys_arg, V2_INPUT_DATASET_PATTERN)]
        if re.match(V2_OUTPUT_DATASET_PATTERN, sys_arg):
            returned_output_datasets += [_get_dataset_names_from_string(sys_arg, V2_OUTPUT_DATASET_PATTERN)]
    return returned_input_datasets, returned_output_datasets


def _generate_v2_azure_datasets(cleaned_input_datasets: List[DatasetConfig],
                                cleaned_output_datasets: List[DatasetConfig]) -> AzureRunInfo:
    """
    Generate returned datasets when running in AzureML. Assumes this is v2 Job, so we need to get
    the input datasets from the command line args

    :param cleaned_input_datasets: The list of input dataset configs
    :param cleaned_output_datasets: The list of output dataset configs
    :return: The AzureRunInfo containing the AzureML input and output dataset lists etc.
    """
    returned_input_datasets, returned_output_datasets = _extract_v2_inputs_outputs_from_args()

    return AzureRunInfo(
        input_datasets=returned_input_datasets,  # type: ignore
        output_datasets=returned_output_datasets,  # type: ignore
        mount_contexts=[],
        run=RUN_CONTEXT,
        is_running_in_azure_ml=True,
        output_folder=Path.cwd() / OUTPUT_FOLDER,
        logs_folder=Path.cwd() / LOGS_FOLDER)


@contextmanager
def append_to_amlignore(lines_to_append: List[str], amlignore: Optional[Path] = None) -> Generator:
    """
    Context manager that appends lines to the .amlignore file, and reverts to the previous contents after leaving
    the context.
    If the file does not exist yet, it will be created, the contents written, and deleted when leaving the context.

    :param lines_to_append: The text lines that should be added at the enund of the .amlignore file
    :param amlignore: The path of the .amlignore file that should be modified. If not given, the function
        looks for a file in the current working directory.
    """
    if amlignore is None:
        amlignore = Path.cwd() / AML_IGNORE_FILE
    amlignore_exists_already = amlignore.exists()
    old_contents = amlignore.read_text() if amlignore_exists_already else ""
    new_lines = old_contents.splitlines() + lines_to_append
    new_text = "\n".join(new_lines)
    if new_text:
        amlignore.write_text(new_text)
    yield
    if amlignore_exists_already:
        amlignore.write_text(old_contents)
    elif new_text:
        amlignore.unlink()


def _package_setup() -> None:
    """
    Set up the Python packages where needed. In particular, reduce the logging level for some of the used
    libraries, which are particularly talkative in DEBUG mode. Usually when running in DEBUG mode, we want
    diagnostics about the model building itself, but not for the underlying libraries.
    It also adds workarounds for known issues in some packages.
    """
    # The adal package creates a logging.info line each time it gets an authentication token, avoid that.
    logging.getLogger('adal-python').setLevel(logging.WARNING)
    # Azure core prints full HTTP requests even in INFO mode
    logging.getLogger('azure').setLevel(logging.WARNING)
    # PyJWT prints out warnings that are beyond our control
    warnings.filterwarnings("ignore", category=DeprecationWarning, module="jwt")
    # Urllib3 prints out connection information for each call to write metrics, etc
    logging.getLogger('urllib3').setLevel(logging.INFO)
    logging.getLogger('msrest').setLevel(logging.INFO)
    # AzureML prints too many details about logging metrics
    logging.getLogger('azureml').setLevel(logging.INFO)


def main() -> None:
    """
    Handle submit_to_azure if called from the command line.
    """
    parser = ArgumentParser()
    parser.add_argument("-p", "--workspace_config_file", type=str, required=False, help="AzureML workspace config file")
    parser.add_argument("-c", "--compute_cluster_name", type=str, required=True, help="AzureML cluster name")
    parser.add_argument("-y", "--snapshot_root_directory", type=str, required=True,
                        help="Root of snapshot to upload to AzureML")
    parser.add_argument("-t", "--entry_script", type=str, required=True,
                        help="The script to run in AzureML")
    parser.add_argument("-d", "--conda_environment_file", type=str, required=True, help="The environment to use")

    args = parser.parse_args()

    submit_to_azure_if_needed(
        workspace_config_file=Path(args.workspace_config_file),
        compute_cluster_name=args.compute_cluster_name,
        snapshot_root_directory=Path(args.snapshot_root_directory),
        entry_script=Path(args.entry_script),
        conda_environment_file=Path(args.conda_environment_file),
    )


if __name__ == "__main__":
    main()  # pragma: no cover<|MERGE_RESOLUTION|>--- conflicted
+++ resolved
@@ -499,27 +499,7 @@
     else:
         output_datasets_v2 = {}
 
-<<<<<<< HEAD
     display_name = get_display_name_v2(tags)
-
-    command_job = command(
-        code=str(snapshot_root_directory),
-        command=cmd,
-        inputs=input_datasets_v2,
-        outputs=output_datasets_v2,
-        environment=environment.name + "@latest",
-        compute=compute_target,
-        experiment_name=experiment_name,
-        tags=tags or {},
-        display_name=display_name,
-        environment_variables={
-            "JOB_EXECUTION_MODE": "Basic",
-            "AZUREML_COMPUTE_USE_COMMON_RUNTIME": "true"
-        }
-    )
-    returned_job = ml_client.jobs.create_or_update(command_job)
-=======
-    job_to_submit: Union[Command, Sweep]
 
     if hyperparam_args:
         param_sampling = hyperparam_args[PARAM_SAMPLING_ARG]
@@ -536,6 +516,8 @@
             environment=environment.name + "@latest",
             compute=compute_target,
             experiment_name=experiment_name,
+            tags=tags or {},
+            display_name=display_name,
             environment_variables={
                 "JOB_EXECUTION_MODE": "Basic",
             }
@@ -566,13 +548,14 @@
             environment=environment.name + "@latest",
             compute=compute_target,
             experiment_name=experiment_name,
+            tags=tags or {},
+            display_name=display_name,
             environment_variables={
                 "JOB_EXECUTION_MODE": "Basic",
             }
         )
 
     returned_job = ml_client.jobs.create_or_update(job_to_submit)
->>>>>>> 89bb3d4a
     logging.info(f"URL to job: {returned_job.services['Studio'].endpoint}")  # type: ignore
     return returned_job
 
