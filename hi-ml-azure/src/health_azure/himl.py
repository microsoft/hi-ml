--- conflicted
+++ resolved
@@ -30,17 +30,12 @@
 from azureml.train.hyperdrive import HyperDriveConfig, GridParameterSampling, PrimaryMetricGoal, choice
 from azureml.dataprep.fuse.daemon import MountContext
 
-<<<<<<< HEAD
-from health_azure.utils import (ENV_AMLT_DATAREFERENCE_DATA, ENV_AMLT_DATAREFERENCE_OUTPUT, ENV_SERVICE_PRINCIPAL_ID,
-                                ENV_SERVICE_PRINCIPAL_PASSWORD, ENV_TENANT_ID, create_python_environment,
-                                create_run_recovery_id, find_file_in_parent_to_pythonpath, is_amulet_job,
-=======
 from health_azure.amulet import (ENV_AMLT_DATAREFERENCE_DATA, ENV_AMLT_DATAREFERENCE_OUTPUT, is_amulet_job)
 from health_azure.utils import (create_python_environment, create_run_recovery_id, find_file_in_parent_to_pythonpath,
->>>>>>> fbc35add
                                 is_run_and_child_runs_completed, is_running_in_azure_ml, register_environment,
                                 run_duration_string_to_seconds, to_azure_friendly_string, RUN_CONTEXT, get_workspace,
-                                PathOrString, DEFAULT_ENVIRONMENT_VARIABLES, get_workspace_client)
+                                PathOrString, DEFAULT_ENVIRONMENT_VARIABLES, get_workspace_client,
+                                ENV_SERVICE_PRINCIPAL_ID, ENV_SERVICE_PRINCIPAL_PASSWORD, ENV_TENANT_ID)
 from health_azure.datasets import (DatasetConfig, StrOrDatasetConfig, _input_dataset_key, _output_dataset_key,
                                    _replace_string_datasets, setup_local_datasets)
 
