--- conflicted
+++ resolved
@@ -28,13 +28,8 @@
 
 from health_azure.utils import (create_python_environment, create_run_recovery_id, _find_file,
                                 is_run_and_child_runs_completed, is_running_in_azure_ml, register_environment,
-<<<<<<< HEAD
-                                run_duration_string_to_seconds,
-                                to_azure_friendly_string, RUN_CONTEXT, get_workspace, PathOrString)
-=======
                                 run_duration_string_to_seconds, to_azure_friendly_string, RUN_CONTEXT, get_workspace,
                                 PathOrString)
->>>>>>> e89e7d76
 from health_azure.datasets import (DatasetConfig, StrOrDatasetConfig, _input_dataset_key, _output_dataset_key,
                                    _replace_string_datasets)
 
