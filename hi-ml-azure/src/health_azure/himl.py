#  ------------------------------------------------------------------------------------------
#  Copyright (c) Microsoft Corporation. All rights reserved.
#  Licensed under the MIT License (MIT). See LICENSE in the repo root for license information.
#  ------------------------------------------------------------------------------------------

"""
Wrapper functions for running local Python scripts on Azure ML.

See examples/elevate_this.py for a very simple 'hello world' example of use.
"""

import logging
import os
import re
import sys
import warnings
from argparse import ArgumentParser
from contextlib import contextmanager
from dataclasses import dataclass
from pathlib import Path
from typing import Callable, Dict, Generator, List, Optional, Tuple, Union

from azure.ai.ml import MLClient, Input, Output, command
from azure.ai.ml.constants import AssetTypes, InputOutputModes
from azure.ai.ml.entities import Data, Job
from azure.ai.ml.entities import Environment as EnvironmentV2
from azureml._base_sdk_common import user_agent
from azureml.core import ComputeTarget, Environment, Experiment, Run, RunConfiguration, ScriptRunConfig, Workspace
from azureml.core.runconfig import DockerConfiguration, MpiConfiguration
from azureml.data import OutputFileDatasetConfig
from azureml.data.dataset_consumption_config import DatasetConsumptionConfig
from azureml.train.hyperdrive import HyperDriveConfig, GridParameterSampling, PrimaryMetricGoal, choice
from azureml.dataprep.fuse.daemon import MountContext

from health_azure.amulet import (ENV_AMLT_DATAREFERENCE_DATA, ENV_AMLT_DATAREFERENCE_OUTPUT, is_amulet_job)
from health_azure.utils import (create_python_environment, create_run_recovery_id, find_file_in_parent_to_pythonpath,
                                is_run_and_child_runs_completed, is_running_in_azure_ml, register_environment,
                                run_duration_string_to_seconds, to_azure_friendly_string, RUN_CONTEXT, get_workspace,
                                PathOrString, DEFAULT_ENVIRONMENT_VARIABLES, get_ml_client,
                                create_python_environment_v2, register_environment_v2, V2_INPUT_DATASET_PATTERN,
                                V2_OUTPUT_DATASET_PATTERN)
from health_azure.datasets import (DatasetConfig, StrOrDatasetConfig, setup_local_datasets,
                                   _input_dataset_key, _output_dataset_key, _replace_string_datasets)


logger = logging.getLogger('health_azure')
logger.setLevel(logging.DEBUG)

AML_IGNORE_FILE = ".amlignore"
AZUREML_COMMANDLINE_FLAG = "--azureml"
CONDA_ENVIRONMENT_FILE = "environment.yml"
LOGS_FOLDER = "logs"
OUTPUT_FOLDER = "outputs"
RUN_RECOVERY_FILE = "most_recent_run.txt"
SDK_NAME = "innereye"
SDK_VERSION = "2.0"


@dataclass
class AzureRunInfo:
    """
    This class stores all information that a script needs to run inside and outside of AzureML. It is return
    from `submit_to_azure_if_needed`, where the return value depends on whether the script is inside or outside
    AzureML.

    Please check the source code for detailed documentation for all fields.
    """
    input_datasets: List[Optional[Path]]
    """A list of folders that contain all the datasets that the script uses as inputs. Input datasets must be
     specified when calling `submit_to_azure_if_needed`. Here, they are made available as Path objects. If no input
     datasets are specified, the list is empty."""
    output_datasets: List[Optional[Path]]
    """A list of folders that contain all the datasets that the script uses as outputs. Output datasets must be
         specified when calling `submit_to_azure_if_needed`. Here, they are made available as Path objects. If no output
         datasets are specified, the list is empty."""
    mount_contexts: List[MountContext]
    """A list of mount contexts for input datasets when running outside AzureML. There will be a mount context
    for each input dataset where there is no local_folder, there is a workspace, and use_mounting is set.
    This list is maintained only to prevent exit from these contexts until the RunInfo object is deleted."""
    run: Optional[Run]
    """An AzureML Run object if the present script is executing inside AzureML, or None if outside of AzureML.
    The Run object has methods to log metrics, upload files, etc."""
    is_running_in_azure_ml: bool
    """If True, the present script is executing inside AzureML. If False, outside AzureML."""
    output_folder: Path
    """The output folder into which all script outputs should be written, if they should be later available in the
    AzureML portal. Files written to this folder will be uploaded to blob storage at the end of the script run."""
    logs_folder: Path
    """The folder into which all log files (for example, tensorboard) should be written. All files written to this
    folder will be uploaded to blob storage regularly during the script run."""


def validate_num_nodes(compute_cluster: ComputeTarget, num_nodes: int) -> None:
    """
    Check that the user hasn't requested more nodes than the maximum number of nodes allowed by
    their compute cluster

    :param compute_cluster: An AML ComputeTarget representing the cluster whose upper node limit
        should be checked
    :param num_nodes: The number of nodes that the user has requested
    """
    max_cluster_nodes: int = compute_cluster.scale_settings.maximum_node_count
    if num_nodes > max_cluster_nodes:
        raise ValueError(
            f"You have requested {num_nodes} nodes, which is more than your compute cluster "
            f"({compute_cluster.name})'s maximum of {max_cluster_nodes} nodes.")


def validate_compute_name(existing_compute_targets: Dict[str, ComputeTarget], compute_target_name: str) -> None:
    """
    Check that a specified compute target is one of the available existing compute targets in a Workspace

    :param existing_compute_targets: A list of AML ComputeTarget objects available to a given AML Workspace
    :param compute_cluster_name: The name of the specific compute target whose name to look up in existing
        compute targets
    """
    if compute_target_name not in existing_compute_targets:
        raise ValueError(f"Could not find the compute target {compute_target_name} in the AzureML workspace. ",
                         f"Existing compute targets: {list(existing_compute_targets)}")


def validate_compute_cluster(workspace: Workspace, compute_cluster_name: str, num_nodes: int) -> None:
    """
    Check that both the specified compute cluster exists in the given Workspace, and that it has enough
    nodes to spin up the requested number of nodes

    :param existing_compute_clusters: A list of AML ComputeTarget objects in a given AML Workspace
    :param compute_cluster_name: The name of the specific compute cluster whose properties should be checked
    :param num_nodes: The number of nodes that the user has requested
    """
    existing_compute_clusters: Dict[str, ComputeTarget] = workspace.compute_targets
    validate_compute_name(existing_compute_clusters, compute_cluster_name)
    compute_cluster = existing_compute_clusters[compute_cluster_name]
    validate_num_nodes(compute_cluster, num_nodes)


def create_run_configuration(workspace: Workspace,
                             compute_cluster_name: str,
                             conda_environment_file: Optional[Path] = None,
                             aml_environment_name: str = "",
                             environment_variables: Optional[Dict[str, str]] = None,
                             pip_extra_index_url: str = "",
                             private_pip_wheel_path: Optional[Path] = None,
                             docker_base_image: str = "",
                             docker_shm_size: str = "",
                             num_nodes: int = 1,
                             max_run_duration: str = "",
                             input_datasets: Optional[List[DatasetConfig]] = None,
                             output_datasets: Optional[List[DatasetConfig]] = None,
                             ) -> RunConfiguration:
    """
    Creates an AzureML run configuration, that contains information about environment, multi node execution, and
    Docker.

    :param workspace: The AzureML Workspace to use.
    :param aml_environment_name: The name of an AzureML environment that should be used to submit the script. If not
        provided, an environment will be created from the arguments to this function (conda_environment_file,
        pip_extra_index_url, environment_variables, docker_base_image)
    :param max_run_duration: The maximum runtime that is allowed for this job in AzureML. This is given as a
        floating point number with a string suffix s, m, h, d for seconds, minutes, hours, day. Examples: '3.5h', '2d'
    :param compute_cluster_name: The name of the AzureML cluster that should run the job. This can be a cluster with
        CPU or GPU machines.
    :param conda_environment_file: The conda configuration file that describes which packages are necessary for your
        script to run.
    :param environment_variables: The environment variables that should be set when running in AzureML.
    :param docker_base_image: The Docker base image that should be used when creating a new Docker image.
    :param docker_shm_size: The Docker shared memory size that should be used when creating a new Docker image.
    :param pip_extra_index_url: If provided, use this PIP package index to find additional packages when building
        the Docker image.
    :param private_pip_wheel_path: If provided, add this wheel as a private package to the AzureML workspace.
    :param conda_environment_file: The file that contains the Conda environment definition.
    :param input_datasets: The script will consume all data in folder in blob storage as the input. The folder must
        exist in blob storage, in the location that you gave when creating the datastore. Once the script has run, it
        will also register the data in this folder as an AzureML dataset.
    :param output_datasets: The script will create a temporary folder when running in AzureML, and while the job writes
        data to that folder, upload it to blob storage, in the data store.
    :param num_nodes: The number of nodes to use in distributed training on AzureML.
    :return:
    """
    run_config = RunConfiguration()

    if aml_environment_name:
        run_config.environment = Environment.get(workspace, aml_environment_name)
    elif conda_environment_file:
        # Create an AzureML environment, then check if it exists already. If it exists, use the registered
        # environment, otherwise register the new environment.
        new_environment = create_python_environment(
            conda_environment_file=conda_environment_file,
            pip_extra_index_url=pip_extra_index_url,
            workspace=workspace,
            private_pip_wheel_path=private_pip_wheel_path,
            docker_base_image=docker_base_image)
        conda_deps = new_environment.python.conda_dependencies
        if conda_deps.get_python_version() is None:
            raise ValueError("If specifying a conda environment file, you must specify the python version within it")
        registered_env = register_environment(workspace, new_environment)
        run_config.environment = registered_env
    else:
        raise ValueError("One of the two arguments 'aml_environment_name' or 'conda_environment_file' must be given.")

    # By default, include several environment variables that work around known issues in the software stack
    run_config.environment_variables = {**DEFAULT_ENVIRONMENT_VARIABLES, **(environment_variables or {})}

    if docker_shm_size:
        run_config.docker = DockerConfiguration(use_docker=True, shm_size=docker_shm_size)

    validate_compute_cluster(workspace, compute_cluster_name, num_nodes)

    run_config.target = compute_cluster_name

    if max_run_duration:
        run_config.max_run_duration_seconds = run_duration_string_to_seconds(max_run_duration)

    # Create MPI configuration for distributed jobs (unless num_splits > 1, in which case
    # an AML HyperdriveConfig is instantiated instead
    if num_nodes > 1:
        distributed_job_config = MpiConfiguration(node_count=num_nodes)
        run_config.mpi = distributed_job_config
        run_config.framework = "Python"
        run_config.communicator = "IntelMpi"
        run_config.node_count = distributed_job_config.node_count

    if input_datasets or output_datasets:
        inputs, outputs = convert_himl_to_azureml_datasets(cleaned_input_datasets=input_datasets or [],
                                                           cleaned_output_datasets=output_datasets or [],
                                                           workspace=workspace,
                                                           strictly_aml_v1=True
                                                           )
        run_config.data = inputs
        run_config.output_data = outputs

    return run_config


def create_grid_hyperdrive_config(values: List[str],
                                  argument_name: str,
                                  metric_name: str) -> HyperDriveConfig:
    """
    Creates an Azure ML HyperDriveConfig object that runs a simple grid search. The Hyperdrive job will run one child
    job for each of the values provided in `values`, and each child job will have a suffix added to the commandline
    like `--argument_name value`.

    Note: this config expects that a metric is logged in your training script([see here](
    https://docs.microsoft.com/en-us/azure/machine-learning/how-to-tune-hyperparameters#log-metrics-for-hyperparameter-tuning))
    that will be monitored by Hyperdrive. The name of this metric is given by `metric_name`.

    :param values: The list of values to try for the commandline argument given by `argument_name`.
    :param argument_name: The name of the commandline argument that each of the child runs gets, to
        indicate which value they should work on.
    :param metric_name: The name of the metric that the HyperDriveConfig will compare runs by. Please note that it is
        your responsibility to make sure a metric with this name is logged to the Run in your training script
    :return: an Azure ML HyperDriveConfig object
    """
    logging.info(f"Creating a HyperDriveConfig. Please note that this expects to find the specified "
                 f"metric '{metric_name}' logged to AzureML from your training script (for example, using the "
                 f"AzureMLLogger with Pytorch Lightning)")
    parameter_dict = {
        argument_name: choice(values),
    }
    return HyperDriveConfig(
        run_config=ScriptRunConfig(""),
        hyperparameter_sampling=GridParameterSampling(parameter_dict),
        primary_metric_name=metric_name,
        primary_metric_goal=PrimaryMetricGoal.MINIMIZE,
        max_total_runs=len(values)
    )


def create_crossval_hyperdrive_config(num_splits: int,
                                      cross_val_index_arg_name: str = "crossval_index",
                                      metric_name: str = "val/loss") -> HyperDriveConfig:
    """
    Creates an Azure ML HyperDriveConfig object for running cross validation. Note: this config expects a metric
    named <metric_name> to be logged in your training script([see here](
    https://docs.microsoft.com/en-us/azure/machine-learning/how-to-tune-hyperparameters#log-metrics-for-hyperparameter-tuning))

    :param num_splits: The number of splits for k-fold cross validation
    :param cross_val_index_arg_name: The name of the commandline argument that each of the child runs gets, to
        indicate which split they should work on.
    :param metric_name: The name of the metric that the HyperDriveConfig will compare runs by. Please note that it is
        your responsibility to make sure a metric with this name is logged to the Run in your training script
    :return: an Azure ML HyperDriveConfig object
    """
    return create_grid_hyperdrive_config(values=list(map(str, range(num_splits))),
                                         argument_name=cross_val_index_arg_name,
                                         metric_name=metric_name)


def create_script_run(snapshot_root_directory: Optional[Path] = None,
                      entry_script: Optional[PathOrString] = None,
                      script_params: Optional[List[str]] = None) -> ScriptRunConfig:
    """
    Creates an AzureML ScriptRunConfig object, that holds the information about the snapshot, the entry script, and
    its arguments.

    :param entry_script: The script that should be run in AzureML.
    :param snapshot_root_directory: The directory that contains all code that should be packaged and sent to AzureML.
        All Python code that the script uses must be copied over.
    :param script_params: A list of parameter to pass on to the script as it runs in AzureML. If empty (or None, the
        default) these will be copied over from sys.argv, omitting the --azureml flag.
    :return:
    """
    if snapshot_root_directory is None:
        print("No snapshot root directory given. All files in the current working directory will be copied to AzureML.")
        snapshot_root_directory = Path.cwd()
    else:
        print(f"All files in this folder will be copied to AzureML: {snapshot_root_directory}")
    if entry_script is None:
        entry_script = Path(sys.argv[0])
        print("No entry script given. The current main Python file will be executed in AzureML.")
    elif isinstance(entry_script, str):
        entry_script = Path(entry_script)
    if entry_script.is_absolute():
        try:
            # The entry script always needs to use Linux path separators, even when submitting from Windows
            entry_script_relative = entry_script.relative_to(snapshot_root_directory).as_posix()
        except ValueError:
            raise ValueError("The entry script must be inside of the snapshot root directory. "
                             f"Snapshot root: {snapshot_root_directory}, entry script: {entry_script}")
    else:
        entry_script_relative = str(entry_script)
    script_params = _get_script_params(script_params)
    print(f"This command will be run in AzureML: {entry_script_relative} {' '.join(script_params)}")
    return ScriptRunConfig(
        source_directory=str(snapshot_root_directory),
        script=entry_script_relative,
        arguments=script_params)


def _generate_input_dataset_command(input_datasets_v2: Dict[str, Input]) -> str:
    """
    Generate command line arguments to pass AML v2 data assets into a script

    :param input_datasets_v2: A dictionary of Input objects that have been passed into the AML command
    :return: A string representing the input datasets that the script should expect
    """
    input_cmd = ""
    for i, (input_data_name, input_dataset_v2) in enumerate(input_datasets_v2.items()):
        input_name = f"INPUT_{i}"
        input_str = "${{inputs." + f"{input_name}" + "}}"
        input_cmd += f" --{input_name}={input_str}"
    return input_cmd


def _generate_output_dataset_command(output_datasets_v2: Dict[str, Output]) -> str:
    """
    Generate command line arguments to pass AML v2 outputs into a script

    :param output_datasets_v2: A dictionary of Output objects that have been passed into the AML command
    :return: A string representing the output values that the script should expect
    """
    output_cmd = ""
    for i, (output_data_name, output_dataset_v2) in enumerate(output_datasets_v2.items()):
        output_name = f"OUTPUT_{i}"
        output_str = "${{outputs." + f"{output_name}" + "}}"
        output_cmd += f" --{output_name}={output_str}"
    return output_cmd


def submit_run_v2(workspace: Optional[Workspace],
                  experiment_name: str,
                  environment: EnvironmentV2,
                  input_datasets_v2: Optional[Dict[str, Input]] = None,
                  output_datasets_v2: Optional[Dict[str, Output]] = None,
                  snapshot_root_directory: Optional[Path] = None,
                  entry_script: Optional[PathOrString] = None,
                  script_params: Optional[List[str]] = None,
                  compute_target: Optional[str] = None,
                  tags: Optional[Dict[str, str]] = None,
                  wait_for_completion: bool = False,
                  wait_for_completion_show_output: bool = False,
                  workspace_config_path: Optional[PathOrString] = None,
                  ml_client: Optional[MLClient] = None) -> Job:
    """
    Starts a v2 AML Job on a given workspace by submitting a command

    :param workspace: The AzureML workspace to use.
    :param experiment_name: The name of the experiment that will be used or created. If the experiment name contains
        characters that are not valid in Azure, those will be removed.
    :param environment: An AML v2 Environment object.
    :param input_datasets_v2: An optional dictionary of Inputs to pass in to the command.
    :param output_datasets_v2: An optional dictionary of Outputs to pass in to the command.
    :param snapshot_root_directory: The directory that contains all code that should be packaged and sent to AzureML.
        All Python code that the script uses must be copied over.
    :param entry_script: The script that should be run in AzureML.
    :param script_params: A list of parameter to pass on to the script as it runs in AzureML.
    :param compute_target: Optional name of a compute target in Azure ML to submit the job to. If None, will run
        locally.
    :param tags: A dictionary of string key/value pairs, that will be added as metadata to the run. If set to None,
        a default metadata field will be added that only contains the commandline arguments that started the run.
    :param wait_for_completion: If False (the default) return after the run is submitted to AzureML, otherwise wait for
        the completion of this run (if True).
    :param wait_for_completion_show_output: If wait_for_completion is True this parameter indicates whether to show the
        run output on sys.stdout.
    :param workspace_config_path:
    :param ml_client:
    :return: An AzureML Run object.
    """
    if ml_client is None:
        if workspace is not None:
            ml_client = get_ml_client(
                subscription_id=workspace.subscription_id,
                resource_group=workspace.resource_group,
                workspace_name=workspace.name
            )
        elif workspace_config_path is not None:
            ml_client = get_ml_client(workspace_config_path=workspace_config_path)
        else:
            raise ValueError("Either workspace or workspace_config_path must be specified to connect to the Workspace")

    assert compute_target is not None, "No compute_target has been provided"
    assert entry_script is not None, "No entry_script has been provided"
    snapshot_root_directory = snapshot_root_directory or Path.cwd()
    root_dir = Path(snapshot_root_directory)
    entry_script = Path(entry_script).relative_to(root_dir).as_posix()

    script_params = script_params or []
    args = [p for p in script_params if "conda_env" not in p]
    arg_str = " ".join(args)
    cmd = "python " + str(entry_script) + " " + arg_str

    if input_datasets_v2:
        cmd += _generate_input_dataset_command(input_datasets_v2)
    else:
        input_datasets_v2 = {}

    if output_datasets_v2:
        cmd += _generate_output_dataset_command(output_datasets_v2)
    else:
        output_datasets_v2 = {}

    command_job = command(
        code=str(snapshot_root_directory),
        command=cmd,
        inputs=input_datasets_v2,
        outputs=output_datasets_v2,
        environment=environment.name + "@latest",
        compute=compute_target,
        experiment_name=experiment_name,
        environment_variables={
            "JOB_EXECUTION_MODE": "Basic",
            "AZUREML_COMPUTE_USE_COMMON_RUNTIME": "true"
        }
    )
    returned_job = ml_client.jobs.create_or_update(command_job)
    logging.info(f"URL to job: {returned_job.services['Studio'].endpoint}")  # type: ignore
    return returned_job


def download_job_outputs_logs(ml_client: MLClient,
                              job_name: str,
                              file_to_download_path: str = "",
                              download_dir: Optional[PathOrString] = None) -> None:
    """
    Download output files from an mlflow job. Outputs will be downloaded to a folder named
    `<download_dir>/<job_name>` where download_dir is either provided to this function,
    or is "outputs". If a single file is required, the path to this file within the job can
    be specified with 'file_to_download_path'

    :param ml_client: An MLClient object.
    :param job_name: The name (id) of the job to download output files from.
    :param file_to_download_path: An optional path to a single file/folder to download.
    :param download_dir: An optional folder into which to download the run files.
    """

    download_dir = Path(download_dir) if download_dir else Path("outputs")
    download_dir = download_dir / job_name
    ml_client.jobs.download(job_name, output_name=file_to_download_path, download_path=download_dir)


def submit_run(workspace: Workspace,
               experiment_name: str,
               script_run_config: Union[ScriptRunConfig, HyperDriveConfig],
               tags: Optional[Dict[str, str]] = None,
               wait_for_completion: bool = False,
               wait_for_completion_show_output: bool = False,
               ) -> Run:
    """
    Starts an AzureML run on a given workspace, via the script_run_config.

    :param workspace: The AzureML workspace to use.
    :param experiment_name: The name of the experiment that will be used or created. If the experiment name contains
        characters that are not valid in Azure, those will be removed.
    :param script_run_config: The settings that describe which script should be run.
    :param tags: A dictionary of string key/value pairs, that will be added as metadata to the run. If set to None,
        a default metadata field will be added that only contains the commandline arguments that started the run.
    :param wait_for_completion: If False (the default) return after the run is submitted to AzureML, otherwise wait for
        the completion of this run (if True).
    :param wait_for_completion_show_output: If wait_for_completion is True this parameter indicates whether to show the
        run output on sys.stdout.
    :return: An AzureML Run object.
    """
    cleaned_experiment_name = to_azure_friendly_string(experiment_name)
    experiment = Experiment(workspace=workspace, name=cleaned_experiment_name)
    user_agent.append(SDK_NAME, SDK_VERSION)
    run = experiment.submit(script_run_config)
    if tags is None:
        if hasattr(script_run_config, 'arguments') and \
                script_run_config.arguments is not None:
            # It is probably a ScriptRunConfig
            tags = {"commandline_args": " ".join(script_run_config.arguments)}
        elif hasattr(script_run_config, 'run_config') and \
                hasattr(script_run_config.run_config, 'arguments') and \
                script_run_config.run_config.arguments is not None:
            # It is probably a HyperDriveConfig
            tags = {"commandline_args": " ".join(script_run_config.run_config.arguments)}
    run.set_tags(tags)

    _write_run_recovery_file(run)

    # These need to be 'print' not 'logging.info' so that the calling script sees them outside AzureML
    print("\n==============================================================================")
    print(f"Successfully queued run number {run.number} (ID {run.id}) in experiment {run.experiment.name}")
    print(f"Experiment name and run ID are available in file {RUN_RECOVERY_FILE}")
    print(f"Experiment URL: {run.experiment.get_portal_url()}")
    print(f"Run URL: {run.get_portal_url()}")
    print("==============================================================================\n")
    if wait_for_completion:
        print("Waiting for the completion of the AzureML run.")
        run.wait_for_completion(show_output=wait_for_completion_show_output,
                                wait_post_processing=True,
                                raise_on_error=True)
        if not is_run_and_child_runs_completed(run):
            raise ValueError(f"Run {run.id} in experiment {run.experiment.name} or one of its child "
                             "runs failed.")
        print("AzureML completed.")
    return run


def _str_to_path(s: Optional[PathOrString]) -> Optional[Path]:
    if isinstance(s, str):
        return Path(s)
    return s


def create_v2_inputs(ml_client: MLClient, input_datasets: List[DatasetConfig]) -> Dict[str, Input]:
    """
    Create a dictionary of Azure ML v2 Input objects, required for passing input data in to an AML job

    :param ml_client: An MLClient object.
    :param input_datasets: A list of DatasetConfigs to convert to Inputs.
    :return: A dictionary in the format "input_name": Input.
    """
    inputs: Dict[str, Input] = {}
    for i, input_dataset in enumerate(input_datasets):
        input_name = f"INPUT_{i}"
        version = input_dataset.version or 1
        data_asset: Data = ml_client.data.get(input_dataset.name, version=str(version))
        data_path = data_asset.id or ""
        # Note that there are alternative formats that the input path can take, such as:
        # v1_datastore_path = f"azureml://datastores/{input_dataset.datastore}/paths/<path_to_dataset>"
        # v2_dataset_path = f"azureml:{input_dataset.name}:1"

        inputs[input_name] = Input(  # type: ignore
            type=AssetTypes.URI_FOLDER,
            path=data_path,
            mode=InputOutputModes.MOUNT,
        )
    return inputs


def create_v2_outputs(output_datasets: List[DatasetConfig]) -> Dict[str, Output]:
    """
    Create a dictionary of Azure ML v2 Output objects, required for passing output data in to an AML job

    :param output_datasets: A list of DatasetConfigs to convert to Outputs.
    :return: A dictionary in the format "output_name": Output.
    """
    outputs = {}
    for i, output_dataset in enumerate(output_datasets):
        output_name = f"OUTPUT_{i}"
        v1_datastore_path = f"azureml://datastores/{output_dataset.datastore}/paths/{output_dataset.name}"
        # Note that there are alternative formats that the output path can take, such as:
        # v2_data_asset_path = f"azureml:{output_dataset.name}@latest"
        outputs[output_name] = Output(  # type: ignore
            type=AssetTypes.URI_FOLDER,
            path=v1_datastore_path,
            mode=InputOutputModes.DIRECT,
        )
    return outputs


def submit_to_azure_if_needed(  # type: ignore
        compute_cluster_name: str = "",
        entry_script: Optional[PathOrString] = None,
        aml_workspace: Optional[Workspace] = None,
        workspace_config_file: Optional[PathOrString] = None,
        ml_client: Optional[MLClient] = None,
        snapshot_root_directory: Optional[PathOrString] = None,
        script_params: Optional[List[str]] = None,
        conda_environment_file: Optional[PathOrString] = None,
        aml_environment_name: str = "",
        experiment_name: Optional[str] = None,
        environment_variables: Optional[Dict[str, str]] = None,
        pip_extra_index_url: str = "",
        private_pip_wheel_path: Optional[PathOrString] = None,
        docker_base_image: str = "",
        docker_shm_size: str = "",
        ignored_folders: Optional[List[PathOrString]] = None,
        default_datastore: str = "",
        input_datasets: Optional[List[StrOrDatasetConfig]] = None,
        output_datasets: Optional[List[StrOrDatasetConfig]] = None,
        num_nodes: int = 1,
        wait_for_completion: bool = False,
        wait_for_completion_show_output: bool = False,
        max_run_duration: str = "",
        submit_to_azureml: Optional[bool] = None,
        tags: Optional[Dict[str, str]] = None,
        after_submission: Optional[Callable[[Run], None]] = None,
        hyperdrive_config: Optional[HyperDriveConfig] = None,
        create_output_folders: bool = True,
        strictly_aml_v1: bool = False,
) -> AzureRunInfo:  # pragma: no cover
    """
    Submit a folder to Azure, if needed and run it.
    Use the commandline flag --azureml to submit to AzureML, and leave it out to run locally.

    :param after_submission: A function that will be called directly after submitting the job to AzureML. The only
        argument to this function is the run that was just submitted. Use this to, for example, add additional tags
        or print information about the run.
    :param tags: A dictionary of string key/value pairs, that will be added as metadata to the run. If set to None,
        a default metadata field will be added that only contains the commandline arguments that started the run.
    :param aml_environment_name: The name of an AzureML environment that should be used to submit the script. If not
        provided, an environment will be created from the arguments to this function.
    :param max_run_duration: The maximum runtime that is allowed for this job in AzureML. This is given as a
        floating point number with a string suffix s, m, h, d for seconds, minutes, hours, day. Examples: '3.5h', '2d'
    :param experiment_name: The name of the AzureML experiment in which the run should be submitted. If omitted,
        this is created based on the name of the current script.
    :param entry_script: The script that should be run in AzureML
    :param compute_cluster_name: The name of the AzureML cluster that should run the job. This can be a cluster with
        CPU or GPU machines.
    :param conda_environment_file: The conda configuration file that describes which packages are necessary for your
        script to run.
    :param aml_workspace: There are two optional parameters used to glean an existing AzureML Workspace. The simplest is
        to pass it in as a parameter.
    :param workspace_config_file: The 2nd option is to specify the path to the config.json file downloaded from the
        Azure portal from which we can retrieve the existing Workspace.
    :param ml_client: An Azure MLClient object for interacting with Azure resources.
    :param snapshot_root_directory: The directory that contains all code that should be packaged and sent to AzureML.
        All Python code that the script uses must be copied over.
    :param ignored_folders: A list of folders to exclude from the snapshot when copying it to AzureML.
    :param script_params: A list of parameter to pass on to the script as it runs in AzureML. If empty (or None, the
        default) these will be copied over from sys.argv, omitting the --azureml flag.
    :param environment_variables: The environment variables that should be set when running in AzureML.
    :param docker_base_image: The Docker base image that should be used when creating a new Docker image.
    :param docker_shm_size: The Docker shared memory size that should be used when creating a new Docker image.
    :param pip_extra_index_url: If provided, use this PIP package index to find additional packages when building
        the Docker image.
    :param private_pip_wheel_path: If provided, add this wheel as a private package to the AzureML workspace.
    :param default_datastore: The data store in your AzureML workspace, that points to your training data in blob
        storage. This is described in more detail in the README.
    :param input_datasets: The script will consume all data in folder in blob storage as the input. The folder must
        exist in blob storage, in the location that you gave when creating the datastore. Once the script has run, it
        will also register the data in this folder as an AzureML dataset.
    :param output_datasets: The script will create a temporary folder when running in AzureML, and while the job writes
        data to that folder, upload it to blob storage, in the data store.
    :param num_nodes: The number of nodes to use in distributed training on AzureML.
    :param wait_for_completion: If False (the default) return after the run is submitted to AzureML, otherwise wait for
        the completion of this run (if True).
    :param wait_for_completion_show_output: If wait_for_completion is True this parameter indicates whether to show the
        run output on sys.stdout.
    :param submit_to_azureml: If True, the codepath to create an AzureML run will be executed. If False, the codepath
        for local execution (i.e., return immediately) will be executed. If not provided (None), submission to AzureML
        will be triggered if the commandline flag '--azureml' is present in sys.argv
    :param hyperdrive_config: A configuration object for Hyperdrive (hyperparameter search).
    :param create_output_folders: If True (default), create folders "outputs" and "logs" in the current working folder.
    :param strictly_aml_v1: If True, use Azure ML SDK v1. Otherwise, attempt to use Azure ML SDK v2.
    :return: If the script is submitted to AzureML then we terminate python as the script should be executed in AzureML,
        otherwise we return a AzureRunInfo object.
    """
    _package_setup()
    workspace_config_path = _str_to_path(workspace_config_file)
    snapshot_root_directory = _str_to_path(snapshot_root_directory)
    cleaned_input_datasets = _replace_string_datasets(input_datasets or [],
                                                      default_datastore_name=default_datastore)
    cleaned_output_datasets = _replace_string_datasets(output_datasets or [],
                                                       default_datastore_name=default_datastore)

    # The present function will most likely be called from the script once it is running in AzureML.
    # The '--azureml' flag will not be present anymore, but we don't want to rely on that. From Run.get_context we
    # can infer if the present code is running in AzureML.
    in_azure = is_running_in_azure_ml(RUN_CONTEXT)
    if in_azure:
        if strictly_aml_v1:
            return _generate_azure_datasets(cleaned_input_datasets, cleaned_output_datasets)
        else:
            return _generate_v2_azure_datasets(cleaned_input_datasets, cleaned_output_datasets)
    # This codepath is reached when executing outside AzureML. Here we first check if a script submission to AzureML
    # is necessary. If not, return to the caller for local execution.
    if not submit_to_azureml:
        # Set the environment variables for local execution.
        environment_variables = {
            **DEFAULT_ENVIRONMENT_VARIABLES,
            **(environment_variables or {})
        }

        for k, v in environment_variables.items():
            os.environ[k] = v

        output_folder = Path.cwd() / OUTPUT_FOLDER
        output_folder.mkdir(exist_ok=True)

        logs_folder = Path.cwd() / LOGS_FOLDER
        logs_folder.mkdir(exist_ok=True)

        mounted_input_datasets, mount_contexts = setup_local_datasets(cleaned_input_datasets,
                                                                      strictly_aml_v1,
                                                                      aml_workspace=aml_workspace,
                                                                      ml_client=ml_client,
                                                                      workspace_config_path=workspace_config_path)

        return AzureRunInfo(
            input_datasets=mounted_input_datasets,
            output_datasets=[d.local_folder for d in cleaned_output_datasets],
            mount_contexts=mount_contexts,
            run=None,
            is_running_in_azure_ml=False,
            output_folder=output_folder,
            logs_folder=logs_folder
        )

    if snapshot_root_directory is None:
        print(f"No snapshot root directory given. Uploading all files in the current directory {Path.cwd()}")
        snapshot_root_directory = Path.cwd()

    workspace = get_workspace(aml_workspace, workspace_config_path)
    ml_client = get_ml_client(ml_client=ml_client, aml_workspace=workspace)
    print(f"Loaded AzureML workspace {workspace.name}")

    if conda_environment_file is None:
        conda_environment_file = find_file_in_parent_to_pythonpath(CONDA_ENVIRONMENT_FILE)
        print(f"Using the Conda environment from this file: {conda_environment_file}")
    conda_environment_file = _str_to_path(conda_environment_file)

    amlignore_path = snapshot_root_directory / AML_IGNORE_FILE
    lines_to_append = [str(path) for path in (ignored_folders or [])]
    with append_to_amlignore(amlignore=amlignore_path, lines_to_append=lines_to_append):
        if strictly_aml_v1:
            run_config = create_run_configuration(
                workspace=workspace,
                compute_cluster_name=compute_cluster_name,
                aml_environment_name=aml_environment_name,
                conda_environment_file=conda_environment_file,
                environment_variables=environment_variables,
                pip_extra_index_url=pip_extra_index_url,
                private_pip_wheel_path=_str_to_path(private_pip_wheel_path),
                docker_base_image=docker_base_image,
                docker_shm_size=docker_shm_size,
                num_nodes=num_nodes,
                max_run_duration=max_run_duration,
                input_datasets=cleaned_input_datasets,
                output_datasets=cleaned_output_datasets,
            )
            script_run_config = create_script_run(snapshot_root_directory=snapshot_root_directory,
                                                  entry_script=entry_script,
                                                  script_params=script_params)
            script_run_config.run_config = run_config

            if hyperdrive_config:
                config_to_submit: Union[ScriptRunConfig, HyperDriveConfig] = hyperdrive_config
                config_to_submit._run_config = script_run_config
            else:
                config_to_submit = script_run_config

            effective_experiment_name = experiment_name or Path(script_run_config.script).stem

            run = submit_run(workspace=workspace,
                             experiment_name=effective_experiment_name,
                             script_run_config=config_to_submit,
                             tags=tags,
                             wait_for_completion=wait_for_completion,
                             wait_for_completion_show_output=wait_for_completion_show_output)
        else:

            assert conda_environment_file is not None
            environment = create_python_environment_v2(
                conda_environment_file=conda_environment_file,
                docker_base_image=docker_base_image
            )
            if entry_script is None:
                entry_script = Path(sys.argv[0])
            script_params = script_params or sys.argv[1:]
            effective_experiment_name = experiment_name or Path(entry_script).stem

            registered_env = register_environment_v2(environment, ml_client)
            input_datasets_v2 = create_v2_inputs(ml_client, cleaned_input_datasets)
            output_datasets_v2 = create_v2_outputs(cleaned_output_datasets)
            run = submit_run_v2(workspace=workspace,
                                input_datasets_v2=input_datasets_v2,
                                output_datasets_v2=output_datasets_v2,
                                experiment_name=effective_experiment_name,
                                environment=registered_env,
                                snapshot_root_directory=snapshot_root_directory,
                                entry_script=entry_script,
                                script_params=script_params,
                                compute_target=compute_cluster_name,
                                tags=tags,
                                wait_for_completion=wait_for_completion,
                                wait_for_completion_show_output=wait_for_completion_show_output)

    if after_submission is not None and strictly_aml_v1:
        after_submission(run)
    exit(0)


def _write_run_recovery_file(run: Run) -> None:
    """
    Write the run recovery file

    :param run: The AzureML run to save as a recovery checkpoint.
    """
    recovery_id = create_run_recovery_id(run)
    recovery_file = Path(RUN_RECOVERY_FILE)
    if recovery_file.exists():
        recovery_file.unlink()
    recovery_file.write_text(recovery_id)


def convert_himl_to_azureml_datasets(
    cleaned_input_datasets: List[DatasetConfig],
    cleaned_output_datasets: List[DatasetConfig],
    workspace: Workspace,
    strictly_aml_v1: bool
) -> Tuple[Dict[str, DatasetConsumptionConfig], Dict[str, OutputFileDatasetConfig]]:
    """
    Convert the cleaned input and output datasets into dictionaries of DatasetConsumptionConfigs for use in AzureML.

    :param cleaned_input_datasets: The list of input DatasetConfigs
    :param cleaned_output_datasets: The list of output DatasetConfigs
    :param workspace: The AzureML workspace
    :param strictly_aml_v1: If True, use Azure ML SDK v1 to attempt to find or create and reigster the dataset.
        Otherwise, attempt to use Azure ML SDK v2.
    :return: The input and output dictionaries of DatasetConsumptionConfigs.
    """
    inputs = {}
    for index, input_dataset in enumerate(cleaned_input_datasets):
        consumption = input_dataset.to_input_dataset(index, workspace, strictly_aml_v1=strictly_aml_v1)
        if isinstance(consumption, DatasetConsumptionConfig):
            data_name = consumption.name  # type: ignore
            if data_name in inputs:
                raise ValueError(f"There is already an input dataset with name '{data_name}' set up?")
            inputs[data_name] = consumption
        elif isinstance(consumption, Input):
            inputs[input_dataset.name] = consumption
        else:
            raise ValueError(f"Unrecognised input data type: {type(consumption)}")
    outputs = {}
    for index, output_dataset in enumerate(cleaned_output_datasets):
        out = output_dataset.to_output_dataset(workspace=workspace, dataset_index=index)
        if out.name in outputs:
            raise ValueError(f"There is already an output dataset with name '{out.name}' set up?")
        outputs[out.name] = out
    return inputs, outputs


def _get_script_params(script_params: Optional[List[str]] = None) -> List[str]:
    """
    If script parameters are given then return them, otherwise derive them from sys.argv

    :param script_params: The optional script parameters
    :return: The given script parameters or ones derived from sys.argv
    """
    if script_params:
        return script_params
    return [p for p in sys.argv[1:] if p != AZUREML_COMMANDLINE_FLAG]


def _generate_azure_datasets(
        cleaned_input_datasets: List[DatasetConfig],
        cleaned_output_datasets: List[DatasetConfig]) -> AzureRunInfo:
    """
    Generate returned datasets when running in AzureML.

    :param cleaned_input_datasets: The list of input dataset configs
    :param cleaned_output_datasets: The list of output dataset configs
    :return: The AzureRunInfo containing the AzureML input and output dataset lists etc.
    """
    if is_amulet_job():
        input_data_mount_folder = Path(os.environ[ENV_AMLT_DATAREFERENCE_DATA])
        logging.info(f"Path to mounted data: {ENV_AMLT_DATAREFERENCE_DATA}: {str(input_data_mount_folder)}")
        returned_input_datasets = [input_data_mount_folder / input_dataset.name for input_dataset in
                                   cleaned_input_datasets]

        output_data_mount_folder = Path(os.environ[ENV_AMLT_DATAREFERENCE_OUTPUT])
        logging.info(f"Path to output datasets: {output_data_mount_folder}")
        returned_output_datasets = [output_data_mount_folder / output_dataset.name for output_dataset in
                                    cleaned_output_datasets]
        logging.info(f"Stitched returned input datasets: {returned_input_datasets}")
        logging.info(f"Stitched returned output datasets: {returned_output_datasets}")
    else:
        returned_input_datasets = [Path(RUN_CONTEXT.input_datasets[_input_dataset_key(index)])
                                   for index in range(len(cleaned_input_datasets))]
        returned_output_datasets = [Path(RUN_CONTEXT.output_datasets[_output_dataset_key(index)])
                                    for index in range(len(cleaned_output_datasets))]
<<<<<<< HEAD
=======
    return AzureRunInfo(
        input_datasets=returned_input_datasets,  # type: ignore
        output_datasets=returned_output_datasets,  # type: ignore
        mount_contexts=[],
        run=RUN_CONTEXT,
        is_running_in_azure_ml=True,
        output_folder=Path.cwd() / OUTPUT_FOLDER,
        logs_folder=Path.cwd() / LOGS_FOLDER)


def _get_dataset_names_from_string(sys_arg: str, pattern: str) -> Path:
    dataset_string = re.split(pattern, sys_arg)[-1]
    dataset_path = Path(dataset_string)
    return dataset_path


def _extract_v2_inputs_outputs_from_args() -> Tuple[List[Path], List[Path]]:
    """
    Extract all command line arguments of the format INPUT_i=path_to_input or OUTPUT_i=path_to_output (where i is any
    integer) and return a list of the Paths for each.

    :return: A list of Input paths and a list of Output paths
    """
    returned_input_datasets: List[Path] = []
    returned_output_datasets: List[Path] = []

    for sys_arg in sys.argv:
        if re.match(V2_INPUT_DATASET_PATTERN, sys_arg):
            returned_input_datasets += [_get_dataset_names_from_string(sys_arg, V2_INPUT_DATASET_PATTERN)]
        if re.match(V2_OUTPUT_DATASET_PATTERN, sys_arg):
            returned_output_datasets += [_get_dataset_names_from_string(sys_arg, V2_OUTPUT_DATASET_PATTERN)]
    return returned_input_datasets, returned_output_datasets


def _generate_v2_azure_datasets(cleaned_input_datasets: List[DatasetConfig],
                                cleaned_output_datasets: List[DatasetConfig]) -> AzureRunInfo:
    """
    Generate returned datasets when running in AzureML. Assumes this is v2 Job, so we need to get
    the input datasets from the command line args

    :param cleaned_input_datasets: The list of input dataset configs
    :param cleaned_output_datasets: The list of output dataset configs
    :return: The AzureRunInfo containing the AzureML input and output dataset lists etc.
    """
    returned_input_datasets, returned_output_datasets = _extract_v2_inputs_outputs_from_args()

>>>>>>> 0b65bd42
    return AzureRunInfo(
        input_datasets=returned_input_datasets,  # type: ignore
        output_datasets=returned_output_datasets,  # type: ignore
        mount_contexts=[],
        run=RUN_CONTEXT,
        is_running_in_azure_ml=True,
        output_folder=Path.cwd() / OUTPUT_FOLDER,
        logs_folder=Path.cwd() / LOGS_FOLDER)


@contextmanager
def append_to_amlignore(lines_to_append: List[str], amlignore: Optional[Path] = None) -> Generator:
    """
    Context manager that appends lines to the .amlignore file, and reverts to the previous contents after leaving
    the context.
    If the file does not exist yet, it will be created, the contents written, and deleted when leaving the context.

    :param lines_to_append: The text lines that should be added at the enund of the .amlignore file
    :param amlignore: The path of the .amlignore file that should be modified. If not given, the function
        looks for a file in the current working directory.
    """
    if amlignore is None:
        amlignore = Path.cwd() / AML_IGNORE_FILE
    amlignore_exists_already = amlignore.exists()
    old_contents = amlignore.read_text() if amlignore_exists_already else ""
    new_lines = old_contents.splitlines() + lines_to_append
    new_text = "\n".join(new_lines)
    if new_text:
        amlignore.write_text(new_text)
    yield
    if amlignore_exists_already:
        amlignore.write_text(old_contents)
    elif new_text:
        amlignore.unlink()


def _package_setup() -> None:
    """
    Set up the Python packages where needed. In particular, reduce the logging level for some of the used
    libraries, which are particularly talkative in DEBUG mode. Usually when running in DEBUG mode, we want
    diagnostics about the model building itself, but not for the underlying libraries.
    It also adds workarounds for known issues in some packages.
    """
    # The adal package creates a logging.info line each time it gets an authentication token, avoid that.
    logging.getLogger('adal-python').setLevel(logging.WARNING)
    # Azure core prints full HTTP requests even in INFO mode
    logging.getLogger('azure').setLevel(logging.WARNING)
    # PyJWT prints out warnings that are beyond our control
    warnings.filterwarnings("ignore", category=DeprecationWarning, module="jwt")
    # Urllib3 prints out connection information for each call to write metrics, etc
    logging.getLogger('urllib3').setLevel(logging.INFO)
    logging.getLogger('msrest').setLevel(logging.INFO)
    # AzureML prints too many details about logging metrics
    logging.getLogger('azureml').setLevel(logging.INFO)


def main() -> None:
    """
    Handle submit_to_azure if called from the command line.
    """
    parser = ArgumentParser()
    parser.add_argument("-p", "--workspace_config_file", type=str, required=False, help="AzureML workspace config file")
    parser.add_argument("-c", "--compute_cluster_name", type=str, required=True, help="AzureML cluster name")
    parser.add_argument("-y", "--snapshot_root_directory", type=str, required=True,
                        help="Root of snapshot to upload to AzureML")
    parser.add_argument("-t", "--entry_script", type=str, required=True,
                        help="The script to run in AzureML")
    parser.add_argument("-d", "--conda_environment_file", type=str, required=True, help="The environment to use")

    args = parser.parse_args()

    submit_to_azure_if_needed(
        workspace_config_file=Path(args.workspace_config_file),
        compute_cluster_name=args.compute_cluster_name,
        snapshot_root_directory=Path(args.snapshot_root_directory),
        entry_script=Path(args.entry_script),
        conda_environment_file=Path(args.conda_environment_file),
    )


if __name__ == "__main__":
    main()  # pragma: no cover<|MERGE_RESOLUTION|>--- conflicted
+++ resolved
@@ -892,8 +892,6 @@
                                    for index in range(len(cleaned_input_datasets))]
         returned_output_datasets = [Path(RUN_CONTEXT.output_datasets[_output_dataset_key(index)])
                                     for index in range(len(cleaned_output_datasets))]
-<<<<<<< HEAD
-=======
     return AzureRunInfo(
         input_datasets=returned_input_datasets,  # type: ignore
         output_datasets=returned_output_datasets,  # type: ignore
@@ -940,7 +938,6 @@
     """
     returned_input_datasets, returned_output_datasets = _extract_v2_inputs_outputs_from_args()
 
->>>>>>> 0b65bd42
     return AzureRunInfo(
         input_datasets=returned_input_datasets,  # type: ignore
         output_datasets=returned_output_datasets,  # type: ignore
