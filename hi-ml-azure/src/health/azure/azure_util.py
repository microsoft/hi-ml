--- conflicted
+++ resolved
@@ -5,13 +5,13 @@
 """
 Utility functions for interacting with AzureML runs
 """
-from argparse import Namespace
-from enum import Enum
 import hashlib
-from itertools import islice
 import logging
 import os
 import re
+from argparse import Namespace
+from enum import Enum
+from itertools import islice
 from pathlib import Path
 from typing import Dict, List, Optional, Tuple, Union
 
@@ -878,19 +878,6 @@
     logging.info(f"Uploaded data to {str(remote_path)}")
 
 
-<<<<<<< HEAD
-def is_running_in_azure_ml(aml_run: Run = RUN_CONTEXT) -> bool:
-    """
-    Returns True if the given run is inside of an AzureML machine, or False if it is on a machine outside AzureML.
-    When called without arguments, this functions returns True if the present code is running in AzureML.
-    Note that in runs with "compute_target='local'" this function will also return True. Such runs execute outside
-    of AzureML, but are able to log all their metrics, etc to an AzureML run.
-
-    :param aml_run: The run to check. If omitted, use the default run in RUN_CONTEXT
-    :return: True if the given run is inside of an AzureML machine, or False if it is a machine outside AzureML.
-    """
-    return hasattr(aml_run, 'experiment')
-=======
 def download_checkpoints_from_run_id(run_id: str, checkpoint_dir: str, output_folder: Path,
                                      aml_workspace: Optional[Workspace] = None,
                                      workspace_config_path: Optional[Path] = None) -> None:
@@ -910,4 +897,16 @@
     workspace = get_workspace(aml_workspace=aml_workspace, workspace_config_path=workspace_config_path)
     download_files_from_run_id(run_id, output_folder, prefix=checkpoint_dir, workspace=workspace,
                                validate_checksum=True)
->>>>>>> 6612a581
+
+
+def is_running_in_azure_ml(aml_run: Run = RUN_CONTEXT) -> bool:
+    """
+    Returns True if the given run is inside of an AzureML machine, or False if it is on a machine outside AzureML.
+    When called without arguments, this functions returns True if the present code is running in AzureML.
+    Note that in runs with "compute_target='local'" this function will also return True. Such runs execute outside
+    of AzureML, but are able to log all their metrics, etc to an AzureML run.
+
+    :param aml_run: The run to check. If omitted, use the default run in RUN_CONTEXT
+    :return: True if the given run is inside of an AzureML machine, or False if it is a machine outside AzureML.
+    """
+    return hasattr(aml_run, 'experiment')