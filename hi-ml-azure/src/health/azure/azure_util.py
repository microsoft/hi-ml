--- conflicted
+++ resolved
@@ -5,17 +5,12 @@
 """
 Utility functions for interacting with AzureML runs
 """
-<<<<<<< HEAD
-from argparse import ArgumentParser, OPTIONAL
-=======
->>>>>>> 9e84f5a0
 import hashlib
 import logging
 import os
 import param
 import re
-from argparse import Namespace
-from enum import Enum
+from argparse import ArgumentParser, OPTIONAL
 from itertools import islice
 from pathlib import Path
 from typing import Any, Callable, Dict, List, Optional, Tuple, Type, TypeVar, Union
@@ -746,128 +741,8 @@
     return get_aml_run_from_run_id(run_or_recovery_id, aml_workspace=workspace)
 
 
-<<<<<<< HEAD
 def get_aml_run_from_run_id(run_id: str,
                             aml_workspace: Optional[Workspace] = None,
-=======
-class AzureRunIdSource(Enum):
-    LATEST_RUN_FILE = 1
-    EXPERIMENT_LATEST = 2
-    RUN_ID = 3
-    RUN_IDS = 4
-    RUN_RECOVERY_ID = 5
-    RUN_RECOVERY_IDS = 6
-
-
-def determine_run_id_source(args: Namespace) -> AzureRunIdSource:
-    """
-    From the args inputted, determine what is the source of Runs to be downloaded and plotted
-    (e.g. extract id from latest run file, or take most recent run of an Experiment etc. )
-
-    :param args: Arguments for determining the source of AML Runs to be retrieved
-    :raises ValueError: If none of expected args for retrieving Runs are provided
-    :return: The source from which to extract the latest Run id(s)
-    """
-    if "latest_run_file" in args and args.latest_run_file is not None:
-        return AzureRunIdSource.LATEST_RUN_FILE
-    if "experiment" in args and args.experiment is not None:
-        return AzureRunIdSource.EXPERIMENT_LATEST
-    if "run_recovery_ids" in args and args.run_recovery_ids is not None and len(args.run_recovery_ids) > 0:
-        return AzureRunIdSource.RUN_RECOVERY_IDS
-    if "run_recovery_id" in args and args.run_recovery_id is not None:
-        return AzureRunIdSource.RUN_RECOVERY_ID
-    if "run_id" in args and args.run_id is not None:
-        return AzureRunIdSource.RUN_ID
-    if "run_ids" in args and args.run_ids is not None and len(args.run_ids) > 0:
-        return AzureRunIdSource.RUN_IDS
-    raise ValueError("One of latest_run_file, experiment, run_recovery_id(s) or run_id(s) must be provided")
-
-
-def get_aml_run_from_latest_run_file(args: Namespace, workspace: Workspace) -> Run:
-    """
-    Returns the Run object corresponding to the id found in the most recent run file.
-
-    :param args: command line args including latest_run_file
-    :param workspace: An Azure ML Workspace object
-    :return the Run object corresponding to the id found in the most recent run file.
-    """
-    latest_run_path = Path(args.latest_run_file)
-    return get_most_recent_run(latest_run_path, workspace)
-
-
-def get_latest_aml_runs_from_experiment(args: Namespace, workspace: Workspace) -> List[Run]:
-    """
-    Get latest 'num_runs' runs from an AML experiment
-
-    :param args: command line args including experiment name and number of runs to return
-    :param workspace: AML Workspace
-    :raises ValueError: If Experiment experiment doesn't exist within Workspace
-    :return: List of AML Runs
-    """
-    experiment_name = args.experiment
-    tags = args.tags or None
-    num_runs = args.num_runs if 'num_runs' in args else 1
-
-    if experiment_name not in workspace.experiments:
-        raise ValueError(f"No such experiment {experiment_name} in workspace")
-
-    experiment: Experiment = workspace.experiments[experiment_name]
-    return list(islice(experiment.get_runs(tags=tags), num_runs))
-
-
-def get_aml_runs_from_recovery_ids(args: Namespace, aml_workspace: Optional[Workspace] = None,
-                                   workspace_config_path: Optional[Path] = None) -> List[Run]:
-    """
-    Retrieve multiple Azure ML Runs for each of the run_recovery_ids specified in args.
-
-    :param args: command line arguments
-    :param aml_workspace: Optional Azure ML Workspace object
-    :param workspace_config_path: Optional path containing AML Workspace settings
-    :return: List of AML Runs
-    """
-
-    def _get_run_recovery_ids_from_args(args: Namespace) -> List[str]:  # pragma: no cover
-        """
-        Retrieve a list of run recovery ids from the args as long as more than one is supplied.
-
-        :param args: The command line arguments
-        :return: A list of run_recovery_ids as passed in to the command line
-        """
-        if "run_recovery_ids" not in args or len(args.run_recovery_ids) == 0:
-            raise ValueError("Expected to find run_recovery_ids in args but did not")
-        else:
-            return args.run_recovery_ids
-
-    workspace = get_workspace(aml_workspace=aml_workspace, workspace_config_path=workspace_config_path)
-
-    run_recovery_ids = _get_run_recovery_ids_from_args(args)
-
-    runs = [fetch_run(workspace, run_id) for run_id in run_recovery_ids]
-    return [r for r in runs if r is not None]
-
-
-def get_aml_run_from_recovery_id(args: Namespace, aml_workspace: Optional[Workspace] = None,
-                                 workspace_config_path: Optional[Path] = None) -> Run:
-    """
-    Retrieve a single Azure ML Run for the run_recovery_id specified in args.
-
-    :param args: command line arguments
-    :param aml_workspace: Optional Azure ML Workspace object
-    :param workspace_config_path: Optional path containing AML Workspace settings
-    :return: A single AML Run
-    """
-    if "run_recovery_id" in args and args.run_recovery_id:
-        run_recovery_id = args.run_recovery_id
-    else:
-        raise ValueError("No run_recovery_id in args")
-
-    workspace = get_workspace(aml_workspace=aml_workspace, workspace_config_path=workspace_config_path)
-
-    return fetch_run(workspace, run_recovery_id)
-
-
-def get_aml_run_from_run_id(run_id: str, aml_workspace: Optional[Workspace] = None,
->>>>>>> 9e84f5a0
                             workspace_config_path: Optional[Path] = None) -> Run:
     """
     Returns an AML Run object, given the run id (run recovery id will also be accepted but is not recommended
@@ -911,22 +786,6 @@
     :param workspace_config_path: Optional config file containing settings for the AML Workspace
     :return: a list of one or more Azure ML Run objects
     """
-<<<<<<< HEAD
-=======
-
-    def _get_run_ids_from_args(args: Namespace) -> List[str]:  # pragma: no cover
-        """
-        Retrieve a list of run  ids from the args as long as more than one is supplied.
-
-        :param args: The command line arguments
-        :return: A list of run_ids as passed in to the command line
-        """
-        if len(args.run_ids) == 0:
-            raise ValueError("Expected to find run_ids in args but did not")
-        else:
-            return args.run_ids
-
->>>>>>> 9e84f5a0
     workspace = get_workspace(aml_workspace=aml_workspace, workspace_config_path=workspace_config_path)
     experiment: Experiment = workspace.experiments[experiment_name]
     return list(islice(experiment.get_runs(tags=tags), num_runs))
@@ -1117,7 +976,6 @@
     logging.info(f"Uploaded data to {str(remote_path)}")
 
 
-<<<<<<< HEAD
 class ScriptConfig(GenericConfig):
     latest_run_file: Path = param.ClassSelector(class_=Path, default=None, instantiate=False,
                                                 doc="Optional path to most_recent_run.txt where the ID of the"
@@ -1150,7 +1008,8 @@
         run_ids = script_config.run if isinstance(script_config.run, list) else [script_config.run]
         runs = [get_aml_run_from_run_id(run_id.val, aml_workspace=workspace) for run_id in run_ids]
     return runs
-=======
+
+
 def download_checkpoints_from_run_id(run_id: str, checkpoint_dir: str, output_folder: Path,
                                      aml_workspace: Optional[Workspace] = None,
                                      workspace_config_path: Optional[Path] = None) -> None:
@@ -1197,5 +1056,4 @@
         logging.info("Skipping the barrier because PyTorch is not available.")
         return
     if torch.distributed.is_available() and torch.distributed.is_initialized():
-        torch.distributed.barrier()
->>>>>>> 9e84f5a0
+        torch.distributed.barrier()