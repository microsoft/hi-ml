#  ------------------------------------------------------------------------------------------
#  Copyright (c) Microsoft Corporation. All rights reserved.
#  Licensed under the MIT License (MIT). See LICENSE in the repo root for license information.
#  ------------------------------------------------------------------------------------------
"""
Test the data input and output functionality
"""
from pathlib import Path
from unittest.mock import create_autospec, DEFAULT, MagicMock, patch
from health_azure.utils import PathOrString, get_ml_client
from typing import List, Union, Optional

import pytest
from azure.ai.ml import MLClient
from azure.ai.ml.entities import Data
from azure.ai.ml.operations import DatastoreOperations
from azure.core.exceptions import HttpResponseError
from azureml._restclient.exceptions import ServiceException
from azureml.core import Dataset, Workspace
from azureml.data import FileDataset, OutputFileDatasetConfig
from azureml.data.azure_storage_datastore import AzureBlobDatastore
from azureml.data.dataset_consumption_config import DatasetConsumptionConfig
from azureml.exceptions._azureml_exception import UserErrorException

from health_azure.datasets import (DatasetConfig, _input_dataset_key, _output_dataset_key,
                                   _replace_string_datasets, get_datastore, get_or_create_dataset,
                                   create_dataset_configs, _get_or_create_v1_dataset, _get_or_create_v2_dataset,
                                   _retrieve_v1_dataset, _create_v1_dataset, _retrieve_v2_dataset, _create_v2_dataset)
from testazure.utils_testazure import DEFAULT_DATASTORE, DEFAULT_WORKSPACE


def test_datasetconfig_init() -> None:
    with pytest.raises(ValueError) as ex:
        DatasetConfig(name=" ")
    assert "name of the dataset must be a non-empty string" in str(ex)


def test_get_datastore() -> None:
    """
    Test retrieving a datastore from the AML workspace.
    """
    # Retrieving a datastore that does not exist should fail
    does_not_exist = "does_not_exist"
    workspace = DEFAULT_WORKSPACE.workspace
    with pytest.raises(ValueError) as ex:
        get_datastore(workspace=workspace, datastore_name=does_not_exist)
    assert f"Datastore \"{does_not_exist}\" was not found" in str(ex)

    # Trying to get a datastore when no name is specified should return the workspace default datastore
    assert len(workspace.datastores) > 1
    default_datastore = get_datastore(workspace=workspace, datastore_name="")
    assert default_datastore is not None
    assert default_datastore.name == workspace.get_default_datastore().name

    # Retrieve a datastore by name
    name = DEFAULT_DATASTORE
    datastore = get_datastore(workspace=workspace, datastore_name=name)
    assert isinstance(datastore, AzureBlobDatastore)
    assert datastore.name == name
    assert len(workspace.datastores) > 1
    # Now mock the datastores property of the workspace, to pretend there is only a single datastore.
    # With that in place, we can get the datastore without the name
    faked_stores = {name: datastore}
    with patch("azureml.core.Workspace.datastores", faked_stores):
        single_store = get_datastore(workspace=workspace, datastore_name="")
    assert isinstance(single_store, AzureBlobDatastore)
    assert single_store.name == name

    # Now test retrieving a v2 datastore by name
    mock_v2_dataset_name = "dummy_v2_datastore"
    mock_returned_datastore = MagicMock()
    mock_returned_datastore.name = mock_v2_dataset_name
    mock_workspace = MagicMock()
    mock_workspace.datastores = create_autospec(DatastoreOperations)
    mock_workspace.datastores.get.return_value = mock_returned_datastore
    v2_datastore = get_datastore(mock_workspace, datastore_name=mock_v2_dataset_name)
    assert v2_datastore.name == mock_v2_dataset_name

    # Test retrieving a default v2 datastore
    mock_workspace.datastores.list.return_value = [mock_returned_datastore]
    v2_default_datastore = get_datastore(mock_workspace, datastore_name="")
    assert v2_default_datastore.name == mock_v2_dataset_name

    # Mock case where list is empty but get_default returns a value
    mock_workspace.datastores.list.return_value = []
    mock_workspace.datastores.get_default.return_value = mock_returned_datastore
    v2_default_datastore = get_datastore(mock_workspace, datastore_name="")
    assert v2_default_datastore.name == mock_v2_dataset_name

    # If datastores has an unknown format, an exception should be raised
    mock_workspace = MagicMock()
    mock_workspace.datastores.return_value = ["dummy_datastore_name"]
    with pytest.raises(Exception) as e:
        get_datastore(workspace=mock_workspace, datastore_name="")
        assert "Unrecognised type for datastores" in str(e)


def test_dataset_input() -> None:
    """
    Test turning a dataset setup object to an actual AML input dataset.
    """
    workspace = DEFAULT_WORKSPACE.workspace
    # This dataset must exist in the workspace already, or at least in blob storage.
    dataset_config = DatasetConfig(name="hello_world", datastore=DEFAULT_DATASTORE)
    aml_dataset = dataset_config.to_input_dataset(dataset_index=1, workspace=workspace, strictly_aml_v1=True)
    assert isinstance(aml_dataset, DatasetConsumptionConfig)
    assert aml_dataset.path_on_compute is None  # type: ignore
    assert aml_dataset.mode == "download"  # type: ignore
    # Downloading or mounting to a given path
    target_folder = "/tmp/foo"
    dataset_config = DatasetConfig(name="hello_world", datastore=DEFAULT_DATASTORE, target_folder=target_folder)
    aml_dataset = dataset_config.to_input_dataset(
        dataset_index=1, workspace=workspace, strictly_aml_v1=True)
    assert isinstance(aml_dataset, DatasetConsumptionConfig)
    assert aml_dataset.path_on_compute == target_folder  # type: ignore
    # Use mounting instead of downloading
    dataset_config = DatasetConfig(name="hello_world", datastore=DEFAULT_DATASTORE, use_mounting=True)
    aml_dataset = dataset_config.to_input_dataset(
        dataset_index=1, workspace=workspace, strictly_aml_v1=True)
    assert isinstance(aml_dataset, DatasetConsumptionConfig)
    assert aml_dataset.mode == "mount"  # type: ignore


@pytest.mark.parametrize("target_folder", [
    "",
    None,
])
def test_dataset_input_target_empty(target_folder: PathOrString) -> None:
    """
    Leaving the target folder empty should NOT create a path_on_compute that is "."
    """
    workspace = DEFAULT_WORKSPACE.workspace
    # This dataset must exist in the workspace already, or at least in blob storage.
    dataset_config = DatasetConfig(name="hello_world", datastore=DEFAULT_DATASTORE, target_folder=target_folder)
    aml_dataset: DatasetConsumptionConfig = dataset_config.to_input_dataset(
        workspace=workspace, dataset_index=1, strictly_aml_v1=True)
    assert isinstance(aml_dataset, DatasetConsumptionConfig)
    assert aml_dataset.path_on_compute is None


@pytest.mark.parametrize("target_folder", [
    ".",
    Path(),
    Path("."),
])
def test_dataset_invalid_target(target_folder: PathOrString) -> None:
    """
    Passing in "." as a target_folder shouold raise an exception.
    """
    with pytest.raises(ValueError) as ex:
        DatasetConfig(name="hello_world", datastore=DEFAULT_DATASTORE, target_folder=target_folder)
    assert "current working directory" in str(ex)


def test_dataset_output() -> None:
    """
    Test turning a dataset setup object to an actual AML output dataset.
    """
    name = "new_dataset"
    workspace = DEFAULT_WORKSPACE.workspace
    dataset_config = DatasetConfig(name=name, datastore=DEFAULT_DATASTORE)
    aml_dataset = dataset_config.to_output_dataset(workspace=workspace, dataset_index=1)
    assert isinstance(aml_dataset, OutputFileDatasetConfig)
    assert isinstance(aml_dataset.destination, tuple)
    assert aml_dataset.destination[0].name == DEFAULT_DATASTORE
    assert aml_dataset.destination[1] == name + "/"
    assert aml_dataset.mode == "mount"
    # Use downloading instead of mounting
    dataset_config = DatasetConfig(name="hello_world", datastore=DEFAULT_DATASTORE, use_mounting=False)
    aml_dataset = dataset_config.to_output_dataset(workspace=workspace, dataset_index=1)
    assert isinstance(aml_dataset, OutputFileDatasetConfig)
    assert aml_dataset.mode == "upload"
    # Mounting at a fixed folder is not possible
    with pytest.raises(ValueError) as ex:
        dataset_config = DatasetConfig(name=name, datastore=DEFAULT_DATASTORE, target_folder="something")
        dataset_config.to_output_dataset(workspace=workspace, dataset_index=1)
    assert "Output datasets can't have a target_folder set" in str(ex)


def test_datasets_from_string() -> None:
    """
    Test the conversion of datasets that are only specified as strings.
    """
    dataset1 = "foo"
    dataset2 = "bar"
    store = "store"
    default_store = "default"
    original: List[Union[str, DatasetConfig]] = [dataset1, DatasetConfig(name=dataset2, datastore=store)]
    replaced = _replace_string_datasets(original, default_datastore_name=default_store)
    assert len(replaced) == len(original)
    for d in replaced:
        assert isinstance(d, DatasetConfig)
    assert replaced[0].name == dataset1
    assert replaced[0].datastore == default_store
    assert replaced[1] == original[1]


<<<<<<< HEAD
def test_get_dataset() -> None:
    """
    Test if a dataset that does not yet exist can be created from a folder in blob storage
    """
    # A folder with a single tiny file
    tiny_dataset = "himl_tiny_dataset"
=======
def test_get_or_create_dataset() -> None:
    def _mock_retrieve_or_create_v2_dataset_fails(datastore_name: str, dataset_name: str, ml_client: MLClient) -> None:
        raise HttpResponseError("Cannot create v2 Data Version in v1 Data Container")

    data_asset_name = "himl_tiny_data_asset"
>>>>>>> 0b65bd42
    workspace = DEFAULT_WORKSPACE.workspace
    ml_client = get_ml_client(aml_workspace=workspace)
    # When creating a dataset, we need a non-empty name
    with pytest.raises(ValueError) as ex:
        get_or_create_dataset(workspace=workspace,
                              ml_client=ml_client,
                              datastore_name="himldatasetsv2",
                              dataset_name="",
                              strictly_aml_v1=True)
    assert "No dataset name" in str(ex)

    # pass strictly_aml_v1 = True and check the expected function is called
    mock_v1_dataset = "v1_dataset"
    with patch.multiple("health_azure.datasets",
                        _get_or_create_v1_dataset=DEFAULT,
                        _get_or_create_v2_dataset=DEFAULT) as mocks:
        mocks["_get_or_create_v1_dataset"].return_value = mock_v1_dataset
        dataset = get_or_create_dataset(workspace=workspace,
                                        ml_client=ml_client,
                                        datastore_name="himldatasetsv2",
                                        dataset_name=data_asset_name,
                                        strictly_aml_v1=True)
        mocks["_get_or_create_v1_dataset"].assert_called_once()
        mocks["_get_or_create_v2_dataset"].assert_not_called()
        assert dataset == mock_v1_dataset

        # Now pass strictly_aml_v1 as False
        mock_v2_dataset = "v2_dataset"
        mocks["_get_or_create_v2_dataset"].return_value = mock_v2_dataset
        dataset = get_or_create_dataset(workspace=workspace,
                                        ml_client=ml_client,
                                        datastore_name="himldatasetsv2",
                                        dataset_name=data_asset_name,
                                        strictly_aml_v1=False)
        mocks["_get_or_create_v1_dataset"].assert_called_once()
        mocks["_get_or_create_v2_dataset"].assert_called_once()
        assert dataset == mock_v2_dataset

        # if  trying to get or create a v2 dataset fails, should revert back to _get_or_create_v1_dataset
        mocks["_get_or_create_v2_dataset"].side_effect = _mock_retrieve_or_create_v2_dataset_fails
        dataset = get_or_create_dataset(workspace=workspace,
                                        ml_client=ml_client,
                                        datastore_name="himldatasetsv2",
                                        dataset_name=data_asset_name,
                                        strictly_aml_v1=False)
        assert mocks["_get_or_create_v1_dataset"].call_count == 2
        assert mocks["_get_or_create_v2_dataset"].call_count == 2
        assert dataset == mock_v1_dataset


def test_get_or_create_v1_dataset() -> None:
    def _mock_error_from_retrieve_v1_dataset(dataset_name: str, workspace: Workspace) -> None:
        raise UserErrorException("Error Message")

    workspace = DEFAULT_WORKSPACE.workspace
    datastore = workspace.get_default_datastore()
    dataset_name = "foo"

    with patch.multiple("health_azure.datasets",
                        _retrieve_v1_dataset=DEFAULT,
                        _create_v1_dataset=DEFAULT) as mocks:
        _get_or_create_v1_dataset(datastore, dataset_name, workspace)
        mocks["_retrieve_v1_dataset"].assert_called_once()
        mocks["_create_v1_dataset"].assert_not_called()

        mocks["_retrieve_v1_dataset"].side_effect = _mock_error_from_retrieve_v1_dataset
        _get_or_create_v1_dataset(datastore, dataset_name, workspace)
        assert mocks["_retrieve_v1_dataset"].call_count == 2
        mocks["_create_v1_dataset"].assert_called_once()


def test_get_or_create_v2_dataset() -> None:
    def _mock_error_from_retrieve_v2_dataset(dataset_name: str, workspace: Workspace) -> None:
        raise Exception("Error Message")

    ml_client = MagicMock()
    datastore = "dummy_datastore"
    dataset_name = "foo"

    with patch.multiple("health_azure.datasets",
                        _retrieve_v2_dataset=DEFAULT,
                        _create_v2_dataset=DEFAULT) as mocks:
        _get_or_create_v2_dataset(datastore, dataset_name, ml_client)
        mocks["_retrieve_v2_dataset"].assert_called_once()
        mocks["_create_v2_dataset"].assert_not_called()

        mocks["_retrieve_v2_dataset"].side_effect = _mock_error_from_retrieve_v2_dataset
        _get_or_create_v2_dataset(datastore, dataset_name, ml_client)
        assert mocks["_retrieve_v2_dataset"].call_count == 2
        mocks["_create_v2_dataset"].assert_called_once()


def test_retrieve_v1_dataset() -> None:
    nonexistent_dataset = "idontexist"
    workspace = DEFAULT_WORKSPACE.workspace
    # patch get_by_name to ensure it is called
    with patch("azureml.core.Dataset.get_by_name") as mock_get_dataset:
        _retrieve_v1_dataset(nonexistent_dataset, workspace)
        mock_get_dataset.assert_called_once()

    # Expect a ValueError to be raised if the dataset doesnt exist
    with pytest.raises(Exception) as e:
        _retrieve_v1_dataset(nonexistent_dataset, workspace)
        assert "Cannot find dataset registered with name \"idontexist\"" in str(e)


def test_create_v1_dataset() -> None:
    # If dataset_name or datastore_name are empty strings expect an Exception
    empty_dataset_name = ""
    empty_datastore_name = ""
    nonempty_dataset_name = "foo"
    nonempty_datastore_name = "bar"

    workspace = DEFAULT_WORKSPACE.workspace
    tiny_dataset = "himl_tiny_dataset"

    with pytest.raises(Exception) as e:
        _create_v1_dataset(empty_datastore_name, nonempty_dataset_name, workspace)
        expected_str = "Cannot create dataset without a valid datastore name (received '') and a valid dataset name"
        f" (received '{nonempty_dataset_name}')"
        assert expected_str in str(e)

        _create_v1_dataset(nonempty_datastore_name, empty_dataset_name, workspace)
        expected_str = f"Cannot create dataset without a valid datastore name (received '{empty_dataset_name}') and "
        "a valid dataset name (received '')"
        assert expected_str in str(e)

    try:
        existing_dataset = Dataset.get_by_name(workspace, name=tiny_dataset)
        try:
            existing_dataset.unregister_all_versions()
        except ServiceException:
            # Sometimes unregister_all_versions() raises a ServiceException.
            pass
    except Exception as ex:
        assert "Cannot find dataset registered" in str(ex)

    dataset = _create_v1_dataset(DEFAULT_DATASTORE, tiny_dataset, workspace)
    assert isinstance(dataset, FileDataset)

    # We should now be able to get that dataset without special means
    dataset2 = Dataset.get_by_name(workspace, name=tiny_dataset)
    try:
        # Delete the dataset again
        dataset2.unregister_all_versions()
    except (ServiceException, UserErrorException):
        # Sometimes unregister_all_versions() raises a ServiceException or a UserErrorException.
        pass


def test_retrieve_v2_dataset() -> None:
    dataset_name = "dummydataset"
    mock_ml_client = MagicMock()
    mock_retrieved_dataset = "dummy_data"
    mock_ml_client.data.get.return_value = mock_retrieved_dataset
    data_asset = _retrieve_v2_dataset(dataset_name, mock_ml_client)
    assert data_asset == mock_retrieved_dataset


def test_create_v2_dataset() -> None:
    dataset_name = "dummydataset"
    datastore = "dummydataset"
    mock_ml_client = MagicMock()
    # mock_ml_client.data.create_or_update.return_value = None
    data_asset = _create_v2_dataset(datastore, dataset_name, mock_ml_client)
    assert isinstance(data_asset, Data)
    assert data_asset.path == "azureml://datastores/dummydataset/paths/dummydataset/"
    assert data_asset.type == "uri_folder"
    assert data_asset.name == dataset_name


def test_dataset_keys() -> None:
    """
    Check that dataset keys are non-e
    mpty strings, and that inputs and outputs have different keys.
    """
    in1 = _input_dataset_key(1)
    out1 = _output_dataset_key(1)
    assert in1
    assert out1
    assert in1 != out1


def test_create_dataset_configs() -> None:
    azure_datasets: List[str] = []
    dataset_mountpoints: List[str] = []
    local_datasets: List[Optional[Path]] = []
    datastore = None
    use_mounting = False
    datasets = create_dataset_configs(azure_datasets,
                                      dataset_mountpoints,
                                      local_datasets,
                                      datastore,
                                      use_mounting)
    assert datasets == []

    # if local_datasets is not empty but azure_datasets still is, expect an empty list
    local_datasets = [Path("dummy")]
    datasets = create_dataset_configs(azure_datasets,
                                      dataset_mountpoints,
                                      local_datasets,
                                      datastore,
                                      use_mounting)
    assert datasets == []

    with pytest.raises(Exception) as e:
        azure_datasets = ["dummy"]
        local_datasets = [Path("another_dummy"), Path("another_extra_dummy")]
        create_dataset_configs(azure_datasets,
                               dataset_mountpoints,
                               local_datasets,
                               datastore,
                               use_mounting)
        assert "Invalid dataset setup" in str(e)

    az_dataset_name = "dummy"
    azure_datasets = [az_dataset_name]
    local_datasets = [Path("another_dummy")]
    datasets = create_dataset_configs(azure_datasets,
                                      dataset_mountpoints,
                                      local_datasets,
                                      datastore,
                                      use_mounting)
    assert len(datasets) == 1
    assert isinstance(datasets[0], DatasetConfig)
    assert datasets[0].name == az_dataset_name

    # If azure dataset name is empty, should still create
    azure_datasets = [" "]
    with pytest.raises(Exception) as e:
        create_dataset_configs(azure_datasets,
                               dataset_mountpoints,
                               local_datasets,
                               datastore,
                               use_mounting)
        assert "Invalid dataset setup" in str(e)<|MERGE_RESOLUTION|>--- conflicted
+++ resolved
@@ -195,20 +195,11 @@
     assert replaced[1] == original[1]
 
 
-<<<<<<< HEAD
-def test_get_dataset() -> None:
-    """
-    Test if a dataset that does not yet exist can be created from a folder in blob storage
-    """
-    # A folder with a single tiny file
-    tiny_dataset = "himl_tiny_dataset"
-=======
 def test_get_or_create_dataset() -> None:
     def _mock_retrieve_or_create_v2_dataset_fails(datastore_name: str, dataset_name: str, ml_client: MLClient) -> None:
         raise HttpResponseError("Cannot create v2 Data Version in v1 Data Container")
 
     data_asset_name = "himl_tiny_data_asset"
->>>>>>> 0b65bd42
     workspace = DEFAULT_WORKSPACE.workspace
     ml_client = get_ml_client(aml_workspace=workspace)
     # When creating a dataset, we need a non-empty name
