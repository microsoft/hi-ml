--- conflicted
+++ resolved
@@ -926,7 +926,7 @@
     return p.wait(), stdout_lines
 
 
-def validate_v1_job_outputs(captured: str, run_path: Path,) -> str:
+def validate_v1_job_outputs(captured: str, run_path: Path, extra_options: Dict[str, Any]) -> str:
     """Assert that a v1 job/run has completed successfully.
 
     :param captured: The captured output from the test script.
@@ -945,6 +945,8 @@
     if run.status not in ["Failed", "Completed", "Cancelled"]:
         run.wait_for_completion()
     assert run.status == "Completed"
+    if "display_name" in extra_options:
+        assert run.display_name == extra_options["display_name"], "Display name has not been set"
 
     # test error case mocking where no log file is present
     log_text_undownloaded = get_driver_log_file_text(run=run, download_file=False)
@@ -1073,37 +1075,9 @@
             assert EXPECTED_QUEUED not in captured
         return captured
     else:
-<<<<<<< HEAD
-=======
-        assert EXPECTED_QUEUED in captured
-        with check_config_json(path, shared_config_json=get_shared_config_json()):
-            workspace = get_workspace(aml_workspace=None, workspace_config_path=path / WORKSPACE_CONFIG_JSON)
-
-        run = get_most_recent_run(run_recovery_file=path / himl.RUN_RECOVERY_FILE,
-                                  workspace=workspace)
-        if run.status not in ["Failed", "Completed", "Cancelled"]:
-            run.wait_for_completion()
-        assert run.status == "Completed"
-        if "display_name" in extra_options:
-            assert run.display_name == extra_options["display_name"], "Display name has not been set"
-
-        # test error case mocking where no log file is present
-        log_text_undownloaded = get_driver_log_file_text(run=run, download_file=False)
-        assert log_text_undownloaded is None
-
-        # TODO: upgrade to walrus operator when upgrading python version to 3.8+
-        # if log_text := get_driver_log_file_text(run=run):
-        log_text = get_driver_log_file_text(run=run)
-
-        if log_text is None:
-            raise ValueError(
-                "The run does not contain any of the following log files: "
-                f"{[log_file_path for log_file_path in VALID_LOG_FILE_PATHS]}"
-            )
->>>>>>> 33ef4cd2
 
         if extra_options["strictly_aml_v1"] == "True":  # extra options are all strings
-            return validate_v1_job_outputs(captured, path)
+            return validate_v1_job_outputs(captured, path, extra_options)
 
         else:
             return validate_v2_job_outputs()
