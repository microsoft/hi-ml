--- conflicted
+++ resolved
@@ -1109,7 +1109,73 @@
     default_datastore.blob_service.delete_blob(container_name=container, blob_name=existing_blob.name)
 
 
-<<<<<<< HEAD
+@patch("health.azure.azure_util.download_files_from_run_id")
+@patch("health.azure.azure_util.get_workspace")
+def test_checkpoint_download(mock_get_workspace: MagicMock, mock_download_files: MagicMock) -> None:
+    mock_workspace = MagicMock()
+    mock_get_workspace.return_value = mock_workspace
+    dummy_run_id = "run_def_456"
+    prefix = "path/to/file"
+    output_file_dir = Path("my_ouputs")
+    util.download_checkpoints_from_run_id(dummy_run_id, prefix, output_file_dir, aml_workspace=mock_workspace)
+    mock_download_files.assert_called_once_with(dummy_run_id, output_file_dir, prefix=prefix,
+                                                workspace=mock_workspace, validate_checksum=True)
+
+
+@pytest.mark.slow
+def test_checkpoint_download_remote(tmp_path: Path) -> None:
+    """
+    Creates a large dummy file (around 250 MB) and ensures we can upload it to a Run and subsequently download
+    with no issues, thus replicating the behaviour of downloading a large checkpoint file.
+    """
+    num_dummy_files = 1
+    prefix = "outputs/checkpoints/"
+
+    ws = DEFAULT_WORKSPACE.workspace
+    experiment = Experiment(ws, AML_TESTS_EXPERIMENT)
+    config = ScriptRunConfig(
+        source_directory=".",
+        command=["cd ."],  # command that does nothing
+        compute_target="local"
+    )
+    run = experiment.submit(config)
+
+    file_contents = "Hello world"
+    for i in range(num_dummy_files):
+        file_name = f"dummy_checkpoint_{i}.txt"
+        large_file_path = tmp_path / file_name
+        with open(str(large_file_path), "wb") as f_path:
+            f_path.seek((1024 * 1024 * 240) - 1)
+            f_path.write(bytearray(file_contents, encoding="UTF-8"))
+
+        file_size = large_file_path.stat().st_size
+        logging.info(f"File {i} size: {file_size}")
+
+        local_path = str(large_file_path)
+        run.upload_file(prefix + file_name, local_path)
+
+    # Check the local dir is empty to begin with
+    output_file_dir = tmp_path
+    assert not (output_file_dir / prefix).exists()
+
+    start_time = time.perf_counter()
+    util.download_checkpoints_from_run_id(run.id, prefix, output_file_dir, aml_workspace=ws)
+    end_time = time.perf_counter()
+    time_taken = end_time - start_time
+    logging.info(f"Time taken to download file: {time_taken}")
+
+    assert (output_file_dir / prefix).is_dir()
+    assert len(list((output_file_dir / prefix).iterdir())) == num_dummy_files
+    with open(str(output_file_dir / prefix / "dummy_checkpoint_0.txt"), "rb") as f_path:
+        for line in f_path:
+            chunk = line.strip(b'\x00')
+            if chunk:
+                found_file_contents = chunk.decode("utf-8")
+                break
+
+    assert found_file_contents == file_contents
+
+
 def check_run_completed(tmp_path: Path) -> None:
     """
     Check that run completed with correct status.
@@ -1186,71 +1252,4 @@
     shutil.copy(here / 'test_data' / 'simple' / 'upload_file.py', tmp_path)
     shutil.copy(here / 'test_data' / 'simple' / 'upload_util.py', tmp_path)
     render_and_run_test_script(tmp_path, RunTarget.AZUREML, extra_options, extra_args, True)
-    check_run_completed(tmp_path)
-=======
-@patch("health.azure.azure_util.download_files_from_run_id")
-@patch("health.azure.azure_util.get_workspace")
-def test_checkpoint_download(mock_get_workspace: MagicMock, mock_download_files: MagicMock) -> None:
-    mock_workspace = MagicMock()
-    mock_get_workspace.return_value = mock_workspace
-    dummy_run_id = "run_def_456"
-    prefix = "path/to/file"
-    output_file_dir = Path("my_ouputs")
-    util.download_checkpoints_from_run_id(dummy_run_id, prefix, output_file_dir, aml_workspace=mock_workspace)
-    mock_download_files.assert_called_once_with(dummy_run_id, output_file_dir, prefix=prefix,
-                                                workspace=mock_workspace, validate_checksum=True)
-
-
-@pytest.mark.slow
-def test_checkpoint_download_remote(tmp_path: Path) -> None:
-    """
-    Creates a large dummy file (around 250 MB) and ensures we can upload it to a Run and subsequently download
-    with no issues, thus replicating the behaviour of downloading a large checkpoint file.
-    """
-    num_dummy_files = 1
-    prefix = "outputs/checkpoints/"
-
-    ws = DEFAULT_WORKSPACE.workspace
-    experiment = Experiment(ws, AML_TESTS_EXPERIMENT)
-    config = ScriptRunConfig(
-        source_directory=".",
-        command=["cd ."],  # command that does nothing
-        compute_target="local"
-    )
-    run = experiment.submit(config)
-
-    file_contents = "Hello world"
-    for i in range(num_dummy_files):
-        file_name = f"dummy_checkpoint_{i}.txt"
-        large_file_path = tmp_path / file_name
-        with open(str(large_file_path), "wb") as f_path:
-            f_path.seek((1024 * 1024 * 240) - 1)
-            f_path.write(bytearray(file_contents, encoding="UTF-8"))
-
-        file_size = large_file_path.stat().st_size
-        logging.info(f"File {i} size: {file_size}")
-
-        local_path = str(large_file_path)
-        run.upload_file(prefix + file_name, local_path)
-
-    # Check the local dir is empty to begin with
-    output_file_dir = tmp_path
-    assert not (output_file_dir / prefix).exists()
-
-    start_time = time.perf_counter()
-    util.download_checkpoints_from_run_id(run.id, prefix, output_file_dir, aml_workspace=ws)
-    end_time = time.perf_counter()
-    time_taken = end_time - start_time
-    logging.info(f"Time taken to download file: {time_taken}")
-
-    assert (output_file_dir / prefix).is_dir()
-    assert len(list((output_file_dir / prefix).iterdir())) == num_dummy_files
-    with open(str(output_file_dir / prefix / "dummy_checkpoint_0.txt"), "rb") as f_path:
-        for line in f_path:
-            chunk = line.strip(b'\x00')
-            if chunk:
-                found_file_contents = chunk.decode("utf-8")
-                break
-
-    assert found_file_contents == file_contents
->>>>>>> 6612a581
+    check_run_completed(tmp_path)