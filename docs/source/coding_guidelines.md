# Design and Coding Guidelines

## Design Phase

For non-trivial changes, please communicate your plans early on to reach maximum impact and to avoid duplicate work.
Create an [issue](https://github.com/microsoft/hi-ml/issues) or a
[discussion](https://github.com/microsoft/hi-ml/discussions) that describes the problem that you are trying to solve,
and describe why this adds a positive contribution to the project.

Tag one of the core `hi-ml` team (@ant0nsc, @mebristo, @fepegar) to get input on your problem.
In particular, you should find out if this has already been worked on or thought about.
This will help you to get to know about existing code fragments that can simplify your task, and integrate better with existing code.

We recommend to work with a core `hi-ml` team member to create a design for your work.
Depending on the size of the task at hand, a design can be anywhere between a short description of your plan in a GitHub discussion or issue, or it can be a shared document where you list your design options and invite feedback.
Your design partner will later also be well positioned to review your pull request (PR) because they will be already familiar with your plan.

## Setting up your development environment

Please see our [detailed instructions](developers.md).

## Coding Guidelines

### Naming

Please follow the general [PEP 8](https://peps.python.org/pep-0008/) Python rules for naming:

* Variables, function and method names should use `snake_case` (lower case with under scores separating words)
* Class names should follow `PascalCase` (first letter of each word capitalized).

To improve readability, functions or methods that return boolean values should follow a `is_...`, `has_...`, `use...` pattern, like `is_status_ok` instead of `ok`.

### Static Analysis and Linting

We use `flake8` as a linter, and `mypy` and pyright for static typechecking. Both tools run as part of the PR workflow, and must run without errors for a contribution to be accepted.
`mypy` requires that all functions and methods carry type annotations.
See the [`mypy` documentation](https://mypy.readthedocs.io/en/latest/getting_started.html#function-signatures-and-dynamic-vs-static-typing) for more information.

We highly recommend to run all those tools _before_ pushing the latest changes to a PR.
If you have `make` installed, you can run both tools in one go via `make check` (from the repository root folder).

### String Style

End sentences in docstrings with a period:

```python
def method(self, arg: int) -> None:
    """Method description, followed by a period."""
```

In contrast, error messages should not end with a period.

### Documentation

For general information around docstrings, please check [PEP 257](https://peps.python.org/pep-0257/).

We use Sphinx for generating documentation.
We recommend using a VSCode extension for auto-generating documentation templates, for example [`njpwerner.autodocstring`](https://marketplace.visualstudio.com/items?itemName=njpwerner.autodocstring).
This extension is already pre-configured in our VSCode workspace settings file.

Reminders about docstrings:

* There must be a separating line between a function description and the documentation for its parameters.
* In multi-line parameter descriptions, continuations on the next line must be indented.
* Sphinx will merge the class description and the arguments of `__init__` method. Hence, there is no need to
  write any text in the docstring for `__init__` other than the arguments.
* Use `>>>` to include code snippets.

To generate the Sphinx documentation on your machine, run

```shell
cd docs
make html
```

Then open the results in `build/html/index.html`.

Example:

```python
class Foo:
    """This is the class description.

    The following block will be pretty-printed by Sphinx. Note the space between >>> and the code!

    Usage example:
        >>> from module import Foo
        >>> foo = Foo(bar=1.23)
    """

    ANY_ATTRIBUTE = "what_ever."
    """Document class attributes after the attribute."""

    def __init__(self, bar: float = 0.5) -> None:
        """
        :param bar: This is a description for the constructor argument.
            Long descriptions should be indented.
        """
        self.bar = bar

    def method(self, arg: int) -> None:
        """Short method description, followed by an empty line.

        Longer descriptions can be added as well.
        Argument names like ``arg`` are rendered nicely if enclosed in double backticks.

        :param arg: This is a description for the method argument.
            Long descriptions should be indented.
        :raises ValueError: If something bad happens.
        """
        do_something()  # comments should start with "  # "
```

For more information, check the [Sphinx-RTD tutorial](https://sphinx-rtd-tutorial.readthedocs.io/en/latest/docstrings.html).

## Testing

### Why do we write unit tests?

If you think that there are sensitive parts in your code, where hidden errors can impact the project outcome, please take your time to protect parts of your code.
As the team grows, so does the number of users of the repository, and we may not be able to monitor changes on a frequent basis, but your tests can ensure that the expected behavior is preserved.
We are not making it strictly mandatory, however, contributors should take into account that their code may have negative downstream impact.

We do not need to test every part of the code depending on the project constraints, e.g., quality and test-coverage vs learning and hypothesis-testing.
However, we expect a justification in each PR for this decision and it should be reviewed by team members.
Please regularly monitor the code coverage results that are posted as comments on each pull request.

In particular, please do write unit tests for anything that affects training /results, such as data preprocessing, losses, and metrics.

### Testing Do's / Don'ts

* DO write unit tests for each new function or class that you add.
* DO extend unit tests for existing functions or classes if you change their core behaviour.
* DO try your best to write unit tests that are fast.
  Very often, this can be done by reducing data size to a minimum.
  Also, it is helpful to avoid long-running integration tests, but try to test at the level of the smallest involved
  function.
* DO ensure that your tests are designed in a way that they can pass on the local machine, even if they are relying on
  specific cloud features.
  If required, use `unittest.mock` to simulate the cloud features, and hence enable the tests
  to run successfully on your local machine.
* DO run all unit tests on your dev machine before submitting your changes.
  The test suite is designed to pass completely also on your development machine.
* DO NOT rely only on the test results in the cloud (i.e., run test locally before submitting).
  Apart from the obvious delay in getting your results, CI runs trigger AzureML runs on GPU machines that have a far higher CO2 footprint than your dev machine.
* When fixing a bug, the suggested workflow is to first write a unit test that shows the invalid behaviour, and only
  then start to code up the fix.

### Testing of Scripts

Depending on the project needs, we may write scripts for doing one-off operations (as an example, have a look at
[himl_download.py](https://github.com/microsoft/hi-ml/blob/main/hi-ml-azure/src/health_azure/himl_download.py).
How carefully should we test those?

* Any scripts that perform operations that we anticipate others to need as well should be designed for re-usability and
  be tested.
  "Designed for re-use" here would mean, for example: The script should not contain any hard-coded setup that
  is specific to my machine or user account.
  If that's not achievable, document carefully what others need to prepare so that they can run this script.
* Scripts are inherently difficult to test.
  Testing becomes a lot easier if the script is mainly a front-end to functions that live somewhere else in the codebase.If the script is written as a thin wrapper around library functions, these library functions can be tested in isolation as part of the normal unit test suite.

Writing arguments parsers is particularly error prone.
Consider using automatically generated parsers, like we use in the [`hi-ml`](https://github.com/microsoft/hi-ml/blob/b742223102d6c9092b13b20eafa263cc91f99670/hi-ml-azure/src/health_azure/utils.py#L157-L167):
Starting point is a class that describes inputs to a function.
A parser can be generated automatically from these classes.

Lastly, if you are considering adding a script to your project, also consider the following: If the script should be
called, for example, after an AzureML run to collect results, can this be automated further, and make the script
obsolete? Reasons for this approach:

* People tend to forget that there is a script to do X already, and may re-do the task in question manually.
<<<<<<< HEAD
* Any script that requires input from the user also has a chance to be provided with the wrong input, leading to
  friction or incorrect results. In a programmatic scenario, where the script is called automatically, this chance of
  errors is greatly minimized.
=======
* Any script that requires input from the user also has a chance to be provided with the wrong input, leading to friction or incorrect results.
  In a programmatic scenario, where the script is called automatically, this chance of errors is greatly minimized.
>>>>>>> 2ec5cb92

## What not to commit

<<<<<<< HEAD
* DO NOT check in files taken from or derived from private datasets.
* DO NOT check in any form of credentials, passwords or access tokens.
* Do not check in any code that contains absolute paths (for example, paths that only work on your machine).
* Avoid checking in large files (anything over 100kB). If you need to check in large files, consider adding them via Git LFS.
=======
* DO NOT commit files taken from or derived from private datasets.
* Avoid checking in large files (anything over 100 kB).
  If you need to commit large files, consider adding them via [Git LFS](https://git-lfs.github.com/).
>>>>>>> 2ec5cb92

### Jupyter Notebooks

Notebooks can easily become obsolete over time and may not work with code changes.
Also, testing them is generally difficult.
Please follow these guidelines for notebooks:

* If you are planning to use a notebook, avoid committing into the repository unless it is part of a project demo.
* If the notebook is used to document results, then please render the notebook and place the results in a separate
  document outside the repository.
* Bear in mind that notebooks are also an easy way of leaking sensitive data: They can for example contain images
  derived from private datasets.
  You should clear the notebook outputs before committing it.

## Review / Pull Requests

### Scope of Pull Requests

PRs should ideally implement a single change.
If in doubt, err on the side of making the PR too small, rather than too big.

* Small PRs help reduce the load on the reviewer.
* Avoid adding unrelated changes to an existing PR.
* PRs should be modular: we can iterate on PRs, and any positive delta is a contribution.

Please follow the guidance on
[Github flow](https://docs.github.com/en/get-started/quickstart/github-flow).

Try gauging the value of your contribution for yourself by asking the following questions:

* Will this change bring the team closer to achieving their project goals?
* Will someone else understand my code?
* Will they be able to use my code?
* Will they be able to extend or build on top of my code?

### Pull Request Process

* When creating a PR, do add a summary of your contribution in the PR description.
<<<<<<< HEAD
* The template PR description contains a checklist for the PR author.
* Link your PR to a GitHub issue that describes the problem/feature that you are working on.
* For collecting early feedback on your work, please use a Draft Pull Request. These PRs are marked with a grey icon in
  the Github UI, and send a clear signal that the code there is not yet ready for review. When submitting a draft PR,
  all the checks will be run as for a normal PR.
* Once your work is ready for review, click the "Ready for Review" button on the Github PR page, and assign reviewers for your PR.
=======
* The template PR description also contains a checklist for the PR author.
* For collecting early feedback on your work, please use a Draft Pull Request.
  These PRs are marked with a grey icon in the Github UI, and send a clear signal that the code there is not yet ready for review.
  When submitting a draft PR, all the checks will be run.
* Once your work is ready for review, click the "Ready for Review" button on the Github PR page, and, if you want, assign reviewers for your PR.
>>>>>>> 2ec5cb92

### Pull Request Titles

To enable good auto-generated changelogs, we prefix all PR titles with a category string, like "BUG: Out of bounds error when using small images".
Those category prefixes must be in upper case, followed by a colon (`:`).
Valid categories are

* `ENH` for enhancements, new capabilities
* `BUG` for bugfixes
* `STYLE` for stylistic changes (for example, refactoring) that do not impact the functionality
* `DOC` for changes to documentation only
* `DEL` for removing something from the codebase

## Notes on Branching

We should treat the main branch as a collection of code that is

* Of high-quality
* Readable and suitable for re-use
* Well documented

Use a dedicated dev branch for development, debugging and analysis work.
Once you are sure that the work in the dev branch adds enough value to reach our project objectives, then use a pull request to get your contribution into the main branch.<|MERGE_RESOLUTION|>--- conflicted
+++ resolved
@@ -170,27 +170,16 @@
 obsolete? Reasons for this approach:
 
 * People tend to forget that there is a script to do X already, and may re-do the task in question manually.
-<<<<<<< HEAD
-* Any script that requires input from the user also has a chance to be provided with the wrong input, leading to
-  friction or incorrect results. In a programmatic scenario, where the script is called automatically, this chance of
-  errors is greatly minimized.
-=======
 * Any script that requires input from the user also has a chance to be provided with the wrong input, leading to friction or incorrect results.
   In a programmatic scenario, where the script is called automatically, this chance of errors is greatly minimized.
->>>>>>> 2ec5cb92
 
 ## What not to commit
 
-<<<<<<< HEAD
 * DO NOT check in files taken from or derived from private datasets.
 * DO NOT check in any form of credentials, passwords or access tokens.
 * Do not check in any code that contains absolute paths (for example, paths that only work on your machine).
-* Avoid checking in large files (anything over 100kB). If you need to check in large files, consider adding them via Git LFS.
-=======
-* DO NOT commit files taken from or derived from private datasets.
 * Avoid checking in large files (anything over 100 kB).
   If you need to commit large files, consider adding them via [Git LFS](https://git-lfs.github.com/).
->>>>>>> 2ec5cb92
 
 ### Jupyter Notebooks
 
@@ -229,20 +218,12 @@
 ### Pull Request Process
 
 * When creating a PR, do add a summary of your contribution in the PR description.
-<<<<<<< HEAD
-* The template PR description contains a checklist for the PR author.
+* The template PR description also contains a checklist for the PR author.
 * Link your PR to a GitHub issue that describes the problem/feature that you are working on.
-* For collecting early feedback on your work, please use a Draft Pull Request. These PRs are marked with a grey icon in
-  the Github UI, and send a clear signal that the code there is not yet ready for review. When submitting a draft PR,
-  all the checks will be run as for a normal PR.
-* Once your work is ready for review, click the "Ready for Review" button on the Github PR page, and assign reviewers for your PR.
-=======
-* The template PR description also contains a checklist for the PR author.
 * For collecting early feedback on your work, please use a Draft Pull Request.
   These PRs are marked with a grey icon in the Github UI, and send a clear signal that the code there is not yet ready for review.
-  When submitting a draft PR, all the checks will be run.
+  When submitting a draft PR, all the checks will be run as for a normal PR.
 * Once your work is ready for review, click the "Ready for Review" button on the Github PR page, and, if you want, assign reviewers for your PR.
->>>>>>> 2ec5cb92
 
 ### Pull Request Titles
 
