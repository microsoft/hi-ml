# Running ML experiments with hi-ml

The hi-ml toolbox is capable of training any PyTorch Lighting (PL) model inside of AzureML, making
use of these features:

- Training on a local GPU machine or inside of AzureML without code changes
- Working with different models in the same codebase, and selecting one by name
- Distributed training in AzureML
- Logging via AzureML's native capabilities

This can be used by invoking the hi-ml runner and providing the name of the container class, like this:
`himl-runner --model=MyContainer`.

There is a fully working example [HelloContainer](https://github.com/microsoft/hi-ml/blob/main/hi-ml/src/health_ml/configs/hello_world.py), that
implements a simple 1-dimensional regression model from data stored in a CSV file. You can run that
from the command line by `himl-runner --model=HelloWorld`.

## Specifying the model to run

The `--model` argument specifies the name of a class that should be used for model training. The class needs to
be a subclass of `LightningContainer`, see below. There are different ways of telling the runner where to find
that class:

- If just providing a single class name, like `--model=HelloWorld`, the class is expected somewhere in the
`health_ml.configs` namespace. It can be in any module/folder inside of that namespace.
- If the class is outside of the `health_ml.configs` (as would be normal if using the `himl-runner` from a package),
you need to provide some "hints" where to start searching. It is enough to provide the start of the namespace string:
for example, `--model health_cpath.PandaImageNetMIL` is effectively telling the runner to search for the
`PandaImageNetMIL` class _anywhere_ in the `health_cpath` namespace. You can think of this as
`health_cpath.*.PandaImageNetMIL`

## Running ML experiments in Azure ML

To train in AzureML, use the flag `--cluster` to specify the name of the cluster
in your Workspace that you want to submit the job to. So the whole command would look like:

```bash
himl-runner --model=HelloWorld --cluster=my_cluster_name
```

You can also specify `--num_nodes` if you wish to distribute the model training.

When starting the runner, you need to do that from a directory that contains all the code that your experiment needs:
The current working directory will be used as the root of all data that will be copied to AzureML to run your experiment.
(the only exception to this rule is if you start the runner from within an enlistment of the HI-ML GitHub repository).

AzureML needs to know which Python/Conda environment it should use. For that, the runner needs a file `environment.yml`
that contains a Conda environment definition. This file needs to be present either in the current working directory or
one of its parents. To specify a Conda environment that is located elsewhere, you can use

```bash
himl-runner --model=HelloWorld --cluster=my_cluster_name --conda_env=/my/folder/to/special_environment.yml
```

## Setup - creating your model config file

In order to use these capabilities, you need to implement a class deriving from
 `health_ml.lightning_container.LightningContainer`. This class encapsulates everything that is needed for training
 with PyTorch Lightning:

 For example:

 ```python
class MyContainer(LightningContainer):
    def __init__(self):
        super().__init__()
        self.azure_datasets = ["folder_name_in_azure_blob_storage"]
        self.local_datasets = [Path("/some/local/path")]
        self.max_epochs = 42

    def create_model(self) -> LightningModule:
        return MyLightningModel()

    def get_data_module(self) -> LightningDataModule:
        return MyDataModule(root_path=self.local_dataset)
```

The `create_model` method needs to return a subclass of PyTorch Lightning's [LightningModule](
 https://pytorch-lightning.readthedocs.io/en/latest/common/lightning_module.html?highlight=lightningmodule
), that has
all the usual PyTorch Lightning methods required for training, like the `training_step` and `forward` methods. E.g:

```python
class MyLightningModel(LightningModule):
    def __init__(self):
        self.layer = ...
    def training_step(self, *args, **kwargs):
        ...
    def forward(self, *args, **kwargs):
        ...
    def configure_optimizers(self):
        ...
    def test_step(self, *args, **kwargs):
        ...
```

The `get_data_module` method of the container needs to return a DataModule (inheriting from a [PyTorch Lightning DataModule](
https://pytorch-lightning.readthedocs.io/en/latest/extensions/datamodules.html)) which contains all of the logic for
downloading, preparing and splitting your dataset, as well as methods for wrapping the train, val and test datasets
respectively with [DataLoaders](https://pytorch.org/docs/stable/data.html#torch.utils.data.DataLoader). E.g:

```python
class MyDataModule(LightningDataModule):
    def __init__(self, root_path: Path):
        # All data should be read from the folder given in self.root_path
        self.root_path = root_path
    def train_dataloader(self, *args, **kwargs) -> DataLoader:
        # The data should be read off self.root_path
        train_dataset = ...
        return DataLoader(train_dataset, batch_size=5, num_workers=5)
    def val_dataloader(self, *args, **kwargs) -> DataLoader:
        # The data should be read off self.root_path
        val_dataset = ...
        return DataLoader(val_dataset, batch_size=5, num_workers=5)
    def test_dataloader(self, *args, **kwargs) -> DataLoader:
        # The data should be read off self.root_path
        test_dataset = ...
        return DataLoader(test_dataset, batch_size=5, num_workers=5)
```

So, the **full file** would look like:

```python
from pathlib import Path
from torch.utils.data import DataLoader
from pytorch_lightning import LightningModule, LightningDataModule
from health_ml.lightning_container import LightningContainer

class MyLightningModel(LightningModule):
    def __init__(self):
        self.layer = ...
    def training_step(self, *args, **kwargs):
        ...
    def forward(self, *args, **kwargs):
        ...
    def configure_optimizers(self):
        ...
    def test_step(self, *args, **kwargs):
        ...

class MyDataModule(LightningDataModule):
    def __init__(self, root_path: Path):
        # All data should be read from the folder given in self.root_path
        self.root_path = root_path
    def train_dataloader(self, *args, **kwargs) -> DataLoader:
        # The data should be read off self.root_path
        train_dataset = ...
        return DataLoader(train_dataset, batch_size=5, num_workers=5)
    def val_dataloader(self, *args, **kwargs) -> DataLoader:
        # The data should be read off self.root_path
        val_dataset = ...
        return DataLoader(val_dataset, batch_size=5, num_workers=5)
    def test_dataloader(self, *args, **kwargs) -> DataLoader:
        # The data should be read off self.root_path
        test_dataset = ...
        return DataLoader(test_dataset, batch_size=5, num_workers=5)

class MyContainer(LightningContainer):
    def __init__(self):
        super().__init__()
        self.azure_datasets = ["folder_name_in_azure_blob_storage"]
        self.local_datasets = [Path("/some/local/path")]
        self.max_epochs = 42

    def create_model(self) -> LightningModule:
        return MyLightningModel()

    def get_data_module(self) -> LightningDataModule:
        return MyDataModule(root_path=self.local_dataset)
```

By default, config files will be looked for in the folder "health_ml.configs". To specify config files
that live elsewhere, use a fully qualified name for the parameter `--model` - e.g. "MyModule.Configs.my_config.py"

## Outputting files during training

The Lightning model returned by `create_model` needs to write its output files to the current working directory.
When running inside of AzureML, the output folders will be directly under the project root. If not running inside
AzureML, a folder with a timestamp will be created for all outputs and logs.

When running in AzureML, the folder structure will be set up such that all files written
to the current working directory are later uploaded to Azure blob storage at the end of the AzureML job. The files
will also be later available via the AzureML UI.

## Trainer arguments

All arguments that control the PyTorch Lightning `Trainer` object are defined in the class `TrainerParams`. A
`LightningContainer` object inherits from this class. The most essential one is the `max_epochs` field, which controls
the `max_epochs` argument of the `Trainer`.

For example:

```python
from pytorch_lightning import LightningModule, LightningDataModule
from health_ml.lightning_container import LightningContainer

class MyContainer(LightningContainer):
    def __init__(self):
        super().__init__()
        self.max_epochs = 42

    def create_model(self) -> LightningModule:
        return MyLightningModel()

    def get_data_module(self) -> LightningDataModule:
        return MyDataModule(root_path=self.local_dataset)
```

### Optimizer and LR scheduler arguments

To the optimizer and LR scheduler: the Lightning model returned by `create_model` should define its own
`configure_optimizers` method, with the same signature as `LightningModule.configure_optimizers`,
and returns a tuple containing the Optimizer and LRScheduler objects

## Run inference with a pretrained model

You can use the hi-ml-runner in inference mode only by switching the `--run_inference_only` flag on and specifying
the model weights by setting `--src_checkpoint` argument that supports three types of checkpoints:

- A local path where the checkpoint is stored `--src_checkpoint=local/path/to/my_checkpoint/model.ckpt`
- A remote URL from where to download the weights `--src_checkpoint=https://my_checkpoint_url.com/model.ckpt`
- An AzureML run id where checkpoints are saved in `outputs/checkpoints`. For this specific use case, you can experiment
  with different checkpoints by setting `--src_checkpoint` according to the format
  `<azureml_run_id>:<optional/custom/path/to/checkpoints/><filename.ckpt>`. If no custom path is provided
  (e.g., `--src_checkpoint=AzureML_run_id:best.ckpt`), we assume the checkpoints to be saved in the default
  checkpoints folder `outputs/checkpoints`. If no filename is provided (e.g., `--src_checkpoint=AzureML_run_id`),
  the last epoch checkpoint `outputs/checkpoints/last.ckpt` will be loaded.

Refer to [Checkpoints Utils](checkpoints.md) for more details on how checkpoints are parsed.

Running the following command line will run inference using `MyContainer` model with weights from the checkpoint saved
in the AzureMl run `MyContainer_XXXX_yyyy` at the best validation loss epoch `/outputs/checkpoints/best_val_loss.ckpt`.

```bash
himl-runner --model=Mycontainer --run_inference_only --src_checkpoint=MyContainer_XXXX_yyyy:best_val_loss.ckpt
```

## Resume training from a given checkpoint

Analogously, one can resume training by setting `--src_checkpoint` and `--resume_training`to train a model longer.
The pytorch lightning trainer will initialize the lightning module from the given checkpoint corresponding to the best
validation loss epoch as set in the following comandline.

```bash
<<<<<<< HEAD
himl-runner --model=Mycontainer --cluster=my_cluster_name --src_checkpoint=MyContainer_XXXX_yyyy:best_val_loss.ckpt --resume_training
=======
himl-runner --model=Mycontainer --cluster=my_cluster_name --src_checkpoint=MyContainer_XXXX_yyyy:best_val_loss.ckpt
>>>>>>> 0b65bd42
```

Warning: When resuming training, one should make sure to set `container.max_epochs` greater than the last epoch of the
specified checkpoint. A misconfiguration exception will be raised otherwise:

```text
pytorch_lightning.utilities.exceptions.MisconfigurationException: You restored a checkpoint with current_epoch=19, but you have set Trainer(max_epochs=4).
```

## Logging to AzureML when running outside AzureML

The runner offers the ability to log metrics to AzureML, even if the present training is not running
inside of AzureML. This adds an additional level of traceability for runs on GPU VMs, where there is otherwise
no record of any past training.

You can trigger this behaviour by specifying the `--log_from_vm` flag. For the `HelloWorld` model, this
will look like:

```bash
himl-runner --model=HelloWorld --log_from_vm
```

For logging to work, you need have a `config.json` file in the current working directory (or one of its
parent folders) that specifies the AzureML workspace itself. When starting the runner, you will be asked
to authenticate to AzureML.

There are two additional flags that can be used to control the logging behaviour:

- The `--experiment` flag sets which AzureML experiment to log to. By default, the experiment name will be
    the name of the model class (`HelloWorld` in the above example).
- The `--tag` flag sets the display name for the AzureML run. You can use that to give your run a memorable name,
    and later easily find it in the AzureML UI.

The following command will log to the experiment `my_experiment`, in a run that is labelled `my_first_run` in the UI:

```bash
himl-runner --model=HelloWorld --log_from_vm --experiment=my_experiment --tag=my_first_run
```

## Starting experiments with different seeds

To assess the variability of metrics, it is often useful to run the same experiment multiple times with different seeds.
There is a built-in functionality of the runner to do this. When adding the commandline flag `--different_seeds=3`, your
experiment will get run 3 times with seeds 0, 1 and 2. This is equivalent to starting the runner with arguments
`--random_seed=0`, `--random_seed=1` and `--random_seed=2`.

These runs will be started in parallel in AzureML via the HyperDrive framework. It is not possible to run with different
<<<<<<< HEAD
seeds on a local machine, other than by manually starting runs with `--random_seed=0` etc.
=======
seeds on a local machine, other than by manually starting runs with `--random_seed=0` etc.

## Common problems with running in AML

1. `"Your total snapshot size exceeds the limit <SNAPSHOT_LIMIT>"`. Cause: The size of your source directory is larger than
   the limit that AML sets for snapshots. Solution: check for cache files, log files or other files that are not
   necessary for running your experiment and add them to a `.amlignore` file in the root directory. Alternatively, you
   can see Azure ML documentation for instructions on increasing this limit, although it will make your jobs slower.
2. `"FileNotFoundError"`. Possible cause: Symlinked files. Azure ML SDK v2 will resolve the symlink and attempt to upload
the resolved file. Solution: Remove symlinks from any files that should be uploaded to Azure ML.
>>>>>>> 0b65bd42
<|MERGE_RESOLUTION|>--- conflicted
+++ resolved
@@ -242,11 +242,7 @@
 validation loss epoch as set in the following comandline.
 
 ```bash
-<<<<<<< HEAD
 himl-runner --model=Mycontainer --cluster=my_cluster_name --src_checkpoint=MyContainer_XXXX_yyyy:best_val_loss.ckpt --resume_training
-=======
-himl-runner --model=Mycontainer --cluster=my_cluster_name --src_checkpoint=MyContainer_XXXX_yyyy:best_val_loss.ckpt
->>>>>>> 0b65bd42
 ```
 
 Warning: When resuming training, one should make sure to set `container.max_epochs` greater than the last epoch of the
@@ -294,9 +290,6 @@
 `--random_seed=0`, `--random_seed=1` and `--random_seed=2`.
 
 These runs will be started in parallel in AzureML via the HyperDrive framework. It is not possible to run with different
-<<<<<<< HEAD
-seeds on a local machine, other than by manually starting runs with `--random_seed=0` etc.
-=======
 seeds on a local machine, other than by manually starting runs with `--random_seed=0` etc.
 
 ## Common problems with running in AML
@@ -306,5 +299,4 @@
    necessary for running your experiment and add them to a `.amlignore` file in the root directory. Alternatively, you
    can see Azure ML documentation for instructions on increasing this limit, although it will make your jobs slower.
 2. `"FileNotFoundError"`. Possible cause: Symlinked files. Azure ML SDK v2 will resolve the symlink and attempt to upload
-the resolved file. Solution: Remove symlinks from any files that should be uploaded to Azure ML.
->>>>>>> 0b65bd42
+the resolved file. Solution: Remove symlinks from any files that should be uploaded to Azure ML.