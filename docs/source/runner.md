# Running ML experiments with hi-ml

The hi-ml toolbox is capable of training any PyTorch Lighting (PL) model inside of AzureML, making
use of these features:
- Training on a local GPU machine or inside of AzureML without code changes
- Working with different models in the same codebase, and selecting one by name
- Distributed training in AzureML
- Logging via AzureML's native capabilities


This can be used by invoking the hi-ml runner and providing the name of the container class, like this:
`himl-runner --model=MyContainer`.

There is a fully working example [HelloWorld](../../hi-ml/src/health-ml/configs/hello_world.py), that
implements a simple 1-dimensional regression model from data stored in a CSV file. You can run that
from the command line by `himl-runner --model=HelloWorld`.

## Specifying the model to run

The `--model` argument specifies the name of a class that should be used for model training. The class needs to
be a subclass of `LightningContainer`, see below. There are different ways of telling the runner where to find
that class:
* If just providing a single class name, like `--model=HelloWorld`, the class is expected somewhere in the
`health_ml.configs` namespace. It can be in any module/folder inside of that namespace.
* If the class is outside of the `health_ml.configs` (as would be normal if using the `himl-runner` from a package),
you need to provide some "hints" where to start searching. It is enough to provide the start of the namespace string:
for example, `--model histopathology.PandaImageNetMIL` is effectively telling the runner to search for the
`PandaImageNetMIL` class _anywhere_ in the `histopathology` namespace. You can think of this as
`histopathology.*.PandaImageNetMIL`

## Running ML experiments in Azure ML

To train in AzureML, use the flag `--cluster` to specify the name of the cluster
in your Workspace that you want to submit the job to. So the whole command would look like:
<<<<<<< HEAD
`himl-runner --model=HelloContainer --cluster=my_cluster_name`. You can also specify `--num_nodes` if
=======
`himl-runner --model=HelloWorld --cluster=my_cluster_name --azureml`. You can also specify `--num_nodes` if
>>>>>>> b235a45e
you wish to distribute the model training.

When starting the runner, you need to do that from a directory that contains all the code that your experiment needs:
The current working directory will be used as the root of all data that will be copied to AzureML to run your experiment.
(the only exception to this rule is if you start the runner from within an enlistment of the HI-ML GitHub repository).

AzureML needs to know which Python/Conda environment it should use. For that, the runner expects a file `environment.yml`
in the current working directory, that contains a Conda environment definition.

## Setup - creating your model config file

In order to use these capabilities, you need to implement a class deriving from
 `health_ml.lightning_container.LightningContainer`. This class encapsulates everything that is needed for training
 with PyTorch Lightning:

 For example:
 ```python
class MyContainer(LightningContainer):
    def __init__(self):
        super().__init__()
        self.azure_datasets = ["folder_name_in_azure_blob_storage"]
        self.local_datasets = [Path("/some/local/path")]
        self.max_epochs = 42

    def create_model(self) -> LightningModule:
        return MyLightningModel()

    def get_data_module(self) -> LightningDataModule:
        return MyDataModule(root_path=self.local_dataset)
```
The `create_model` method needs to return a subclass of PyTorch Lightning's [LightningModule](
 https://pytorch-lightning.readthedocs.io/en/latest/common/lightning_module.html?highlight=lightningmodule
), that has
all the usual PyTorch Lightning methods required for training, like the `training_step` and `forward` methods. E.g:
```python
class MyLightningModel(LightningModule):
    def __init__(self):
        self.layer = ...
    def training_step(self, *args, **kwargs):
        ...
    def forward(self, *args, **kwargs):
        ...
    def configure_optimizers(self):
        ...
    def test_step(self, *args, **kwargs):
        ...
```
The `get_data_module` method of the container needs to return a DataModule (inheriting from a [PyTorch Lightning DataModule](
https://pytorch-lightning.readthedocs.io/en/latest/extensions/datamodules.html)) which contains all of the logic for
downloading, preparing and splitting your dataset, as well as methods for wrapping the train, val and test datasets
respectively with [DataLoaders](https://pytorch.org/docs/stable/data.html#torch.utils.data.DataLoader). E.g:


```python
class MyDataModule(LightningDataModule):
    def __init__(self, root_path: Path):
        # All data should be read from the folder given in self.root_path
        self.root_path = root_path
    def train_dataloader(self, *args, **kwargs) -> DataLoader:
        # The data should be read off self.root_path
        train_dataset = ...
        return DataLoader(train_dataset, batch_size=5, num_workers=5)
    def val_dataloader(self, *args, **kwargs) -> DataLoader:
        # The data should be read off self.root_path
        val_dataset = ...
        return DataLoader(val_dataset, batch_size=5, num_workers=5)
    def test_dataloader(self, *args, **kwargs) -> DataLoader:
        # The data should be read off self.root_path
        test_dataset = ...
        return DataLoader(test_dataset, batch_size=5, num_workers=5)
```

So, the **full file** would look like:
```python
from pathlib import Path
from torch.utils.data import DataLoader
from pytorch_lightning import LightningModule, LightningDataModule
from health_ml.lightning_container import LightningContainer

class MyLightningModel(LightningModule):
    def __init__(self):
        self.layer = ...
    def training_step(self, *args, **kwargs):
        ...
    def forward(self, *args, **kwargs):
        ...
    def configure_optimizers(self):
        ...
    def test_step(self, *args, **kwargs):
        ...

class MyDataModule(LightningDataModule):
    def __init__(self, root_path: Path):
        # All data should be read from the folder given in self.root_path
        self.root_path = root_path
    def train_dataloader(self, *args, **kwargs) -> DataLoader:
        # The data should be read off self.root_path
        train_dataset = ...
        return DataLoader(train_dataset, batch_size=5, num_workers=5)
    def val_dataloader(self, *args, **kwargs) -> DataLoader:
        # The data should be read off self.root_path
        val_dataset = ...
        return DataLoader(val_dataset, batch_size=5, num_workers=5)
    def test_dataloader(self, *args, **kwargs) -> DataLoader:
        # The data should be read off self.root_path
        test_dataset = ...
        return DataLoader(test_dataset, batch_size=5, num_workers=5)

class MyContainer(LightningContainer):
    def __init__(self):
        super().__init__()
        self.azure_datasets = ["folder_name_in_azure_blob_storage"]
        self.local_datasets = [Path("/some/local/path")]
        self.max_epochs = 42

    def create_model(self) -> LightningModule:
        return MyLightningModel()

    def get_data_module(self) -> LightningDataModule:
        return MyDataModule(root_path=self.local_dataset)
```

By default, config files will be looked for in the folder "health_ml.configs". To specify config files
that live elsewhere, use a fully qualified name for the parameter `--model` - e.g. "MyModule.Configs.my_config.py"


## Outputting files during training

The Lightning model returned by `create_model` needs to write its output files to the current working directory.
When running inside of AzureML, the output folders will be directly under the project root. If not running inside
AzureML, a folder with a timestamp will be created for all outputs and logs.

When running in AzureML, the folder structure will be set up such that all files written
to the current working directory are later uploaded to Azure blob storage at the end of the AzureML job. The files
will also be later available via the AzureML UI.

## Trainer arguments
All arguments that control the PyTorch Lightning `Trainer` object are defined in the class `TrainerParams`. A
`LightningContainer` object inherits from this class. The most essential one is the `max_epochs` field, which controls
the `max_epochs` argument of the `Trainer`.

For example:
```python
from pytorch_lightning import LightningModule, LightningDataModule
from health_ml.lightning_container import LightningContainer

class MyContainer(LightningContainer):
    def __init__(self):
        super().__init__()
        self.max_epochs = 42

    def create_model(self) -> LightningModule:
        return MyLightningModel()

    def get_data_module(self) -> LightningDataModule:
        return MyDataModule(root_path=self.local_dataset)
```
### Optimizer and LR scheduler arguments
To the optimizer and LR scheduler: the Lightning model returned by `create_model` should define its own
`configure_optimizers` method, with the same signature as `LightningModule.configure_optimizers`,
and returns a tuple containing the Optimizer and LRScheduler objects<|MERGE_RESOLUTION|>--- conflicted
+++ resolved
@@ -32,11 +32,7 @@
 
 To train in AzureML, use the flag `--cluster` to specify the name of the cluster
 in your Workspace that you want to submit the job to. So the whole command would look like:
-<<<<<<< HEAD
 `himl-runner --model=HelloContainer --cluster=my_cluster_name`. You can also specify `--num_nodes` if
-=======
-`himl-runner --model=HelloWorld --cluster=my_cluster_name --azureml`. You can also specify `--num_nodes` if
->>>>>>> b235a45e
 you wish to distribute the model training.
 
 When starting the runner, you need to do that from a directory that contains all the code that your experiment needs:
