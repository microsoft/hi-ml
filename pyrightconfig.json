--- conflicted
+++ resolved
@@ -22,11 +22,8 @@
     {
       "root": "hi-ml/testhiml",
       "extraPaths": [
-<<<<<<< HEAD
-=======
         "hi-ml-azure/src",
         "hi-ml-azure/testazure",
->>>>>>> 96d7f0cf
         "hi-ml/src",
         "hi-ml-azure/src",
         "hi-ml-azure/testazure",
