--- conflicted
+++ resolved
@@ -42,10 +42,7 @@
           mypy -p tests
 
       - name: Test with pytest
-<<<<<<< HEAD
-        run: pytest --cov=src --cov-report=html testhiml
-=======
-        run: pytest --cov=src --cov-report=html --cov-report=term --cov-report=xml tests
+        run: pytest --cov=src --cov-report=html --cov-report=term --cov-report=xml testhiml
 
       - name: Format coverage summary
         id: get-comment-body
@@ -54,14 +51,13 @@
           body=$(cat coverage.txt)
           body="${body//'%'/'%25'}"
           body="${body//$'\n'/'%0A'}"
-          body="${body//$'\r'/'%0D'}" 
+          body="${body//$'\r'/'%0D'}"
           echo ::set-output name=body::$body
 
       - name: Add coverage as a comment
         uses: peter-evans/commit-comment@v1
         with:
           body: ${{ steps.get-comment-body.outputs.body }}
->>>>>>> a5c05216
 
       - name: Archive code coverage results
         uses: actions/upload-artifact@v2
