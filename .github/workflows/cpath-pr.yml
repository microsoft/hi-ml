name: Pathology PR
on:
  push:
    branches: [ main ]
    tags:
      - '*'
  pull_request:
    branches: [ main ]
    paths:
      - "hi-ml-cpath/**"
      - ".github/workflows/cpath-pr.yml"
      # When the core hi-ml libraries change, test the histo test too, to find problems with backwards compatibility
      - "hi-ml-azure/**"
      - "hi-ml/**"

env:
  pythonVersion: 3.7
  folder: hi-ml-cpath
  module_for_coverage_reporting: health_cpath
  HIML_TENANT_ID: ${{ secrets.HIML_TENANT_ID }}
  HIML_RESOURCE_GROUP: ${{ secrets.HIML_RESOURCE_GROUP }}
  HIML_SUBSCRIPTION_ID: ${{ secrets.HIML_SUBSCRIPTION_ID }}
  HIML_WORKSPACE_NAME: ${{ secrets.HIML_WORKSPACE_NAME }}
  HIML_SERVICE_PRINCIPAL_ID: ${{ secrets.HIML_SERVICE_PRINCIPAL_ID }}
  HIML_SERVICE_PRINCIPAL_PASSWORD: ${{ secrets.HIML_SERVICE_PRINCIPAL_PASSWORD }}

jobs:

  flake8:
    runs-on: ubuntu-20.04
    steps:
      - uses: actions/checkout@v3
        with:
          lfs: true

      - name: Set up Python ${{ env.pythonVersion }}
        uses: actions/setup-python@v4
        with:
          python-version: ${{ env.pythonVersion }}

      - name: flake8
        run: |
          cd ${{ env.folder }}
          make pip_test
          make flake8

  mypy:
    runs-on: ubuntu-20.04
    steps:
      - uses: actions/checkout@v3
        with:
          lfs: true

      - name: Set up Python ${{ env.pythonVersion }}
        uses: actions/setup-python@v4
        with:
          python-version: ${{ env.pythonVersion }}

      - name: mypy
        run: |
          cd ${{ env.folder }}
          make pip_test
          make mypy

  pytest:
    runs-on: ubuntu-20.04
    steps:
      - uses: actions/checkout@v3
        with:
          lfs: true

      - name: Set up Python ${{ env.pythonVersion }}
        uses: actions/setup-python@v4
        with:
          python-version: ${{ env.pythonVersion }}

      - name: PIP upgrade
        run: |
          cd ${{ env.folder }}
          make pip_upgrade

      - name: Install required packages
        run: |
          cd ${{ env.folder }}
          make pip_from_conda

      - name: Install hi-ml locally
        run: |
          cd hi-ml
          make pip_local

      - name: Install hi-ml-azure locally
        run: |
          cd hi-ml-azure
          make pip_local

      - name: Test with pytest
        run: |
          cd ${{ env.folder }}

          # Run tests
          make pip_test
          make pytest_coverage

      - name: Run GPU tests
        # GPU tests should be run even if other tests fail
        if: always()
        run: |
          branch_prefix="refs/heads/"
          full_branch_name=$GITHUB_REF
          branch_name_without_prefix=${full_branch_name#$branch_prefix}
          python hi-ml-azure/run_pytest.py --mark=gpu --cluster=pr-gpu --conda_env=${{ env.folder }}/environment.yml --folder=${{ env.folder }} --coverage_module=${{ env.module_for_coverage_reporting }} --experiment="$branch_name_without_prefix"

      - name: Upload coverage reports to Codecov
        # Coverage should also be uploaded if tests still fail.
        # This will pick up both the files coverage.xml (from the normal tests) and pytest_gpu_coverage.xml (from the GPU tests).
        if: always()
        uses: codecov/codecov-action@v3
        with:
            flags: ${{ env.folder }}

  smoke test slidespandaimagenetmil:
    runs-on: ubuntu-20.04
    steps:
      - uses: actions/checkout@v3
        with:
          lfs: true

      - name: create config file
        run: ./create_config.sh

      - name: Set up Python ${{ env.pythonVersion }}
        uses: actions/setup-python@v4
        with:
          python-version: ${{ env.pythonVersion }}

      - name: Install required packages
        run: |
          cd ${{ env.folder }}
          make pip_from_conda
      - name: Install hi-ml locally
        run: |
          cd hi-ml
          make pip_local
      - name: Install hi-ml-azure locally
        run: |
          cd hi-ml-azure
          make pip_local
      - name: smoke test
        run: |
          cd ${{ env.folder }}
          make smoke_test_slidespandaimagenetmil_aml

<<<<<<< HEAD
 smoke test tilespandaimagenetmil:
    runs-on: ubuntu-20.04
=======
  publish:
    runs-on: ubuntu-20.04
    needs: [ flake8, mypy, pytest, smoketest ]
>>>>>>> 388b3f86
    steps:
      - uses: actions/checkout@v3
        with:
          lfs: true

<<<<<<< HEAD
      - name: create config file
        run: ./create_config.sh

=======
>>>>>>> 388b3f86
      - name: Set up Python ${{ env.pythonVersion }}
        uses: actions/setup-python@v4
        with:
          python-version: ${{ env.pythonVersion }}

<<<<<<< HEAD
      - name: Install required packages
        run: |
          cd ${{ env.folder }}
          make pip_from_conda

      - name: Install hi-ml locally
        run: |
          cd hi-ml
          make pip_local

      - name: Install hi-ml-azure locally
        run: |
          cd hi-ml-azure
          make pip_local

      - name: smoke test
        run: |
          cd ${{ env.folder }}
          make smoke_test_tilespandaimagenetmil_aml

 smoke test tcgacrcksslmil_aml:
    runs-on: ubuntu-20.04
    steps:
      - uses: actions/checkout@v3
        with:
          lfs: true

      - name: create config file
        run: ./create_config.sh

      - name: Set up Python ${{ env.pythonVersion }}
        uses: actions/setup-python@v4
        with:
          python-version: ${{ env.pythonVersion }}

      - name: Install required packages
        run: |
          cd ${{ env.folder }}
          make pip_from_conda

      - name: Install hi-ml locally
        run: |
          cd hi-ml
          make pip_local

      - name: Install hi-ml-azure locally
        run: |
          cd hi-ml-azure
          make pip_local

      - name: smoke test
        run: |
          cd ${{ env.folder }}
          make smoke_test_tcgacrcksslmil_aml

 smoke test crck_simclr_aml:
    runs-on: ubuntu-20.04
    steps:
      - uses: actions/checkout@v3
        with:
          lfs: true

      - name: create config file
        run: ./create_config.sh

      - name: Set up Python ${{ env.pythonVersion }}
        uses: actions/setup-python@v4
        with:
          python-version: ${{ env.pythonVersion }}

      - name: Install required packages
        run: |
          cd ${{ env.folder }}
          make pip_from_conda

      - name: Install hi-ml locally
        run: |
          cd hi-ml
          make pip_local

      - name: Install hi-ml-azure locally
        run: |
          cd hi-ml-azure
          make pip_local

      - name: smoke test
        run: |
          cd ${{ env.folder }}
          make smoke_test_crck_simclr_aml
=======
      - name: Install build tools
        run: make pip_build

      - name: Build a binary wheel and a source tarball
        run: |
          cd ${{ env.folder }}
          make build

      - name: Test the binary wheel
        run: |
          cd ${{ env.folder }}
          make test_wheel

      - name: Publish package to TestPyPI
        uses: pypa/gh-action-pypi-publish@v1.5.0
        with:
          user: __token__
          password: ${{ secrets.PYPI_TEST_API_TOKEN }}
          packages_dir: ${{ env.folder }}/dist/
          repository_url: https://test.pypi.org/legacy/
          verbose: true
          skip_existing: true

      - name: Publish package to PyPI
        if: github.event_name == 'push' && startsWith(github.ref, 'refs/tags/v')
        uses: pypa/gh-action-pypi-publish@v1.5.0
        with:
          user: __token__
          password: ${{ secrets.PYPI_API_TOKEN }}
          packages_dir: ${{ env.folder }}/dist/
          verbose: true
>>>>>>> 388b3f86
<|MERGE_RESOLUTION|>--- conflicted
+++ resolved
@@ -119,6 +119,42 @@
         with:
             flags: ${{ env.folder }}
 
+  publish:
+    runs-on: ubuntu-20.04
+    needs: [ flake8, mypy, pytest, smoketest ]
+    steps:
+      - uses: actions/checkout@v3
+        with:
+          lfs: true
+
+      - name: create config file
+        run: ./create_config.sh
+
+      - name: Set up Python ${{ env.pythonVersion }}
+        uses: actions/setup-python@v4
+        with:
+          python-version: ${{ env.pythonVersion }}
+
+      - name: Install required packages
+        run: |
+          cd ${{ env.folder }}
+          make pip_from_conda
+
+      - name: Install hi-ml locally
+        run: |
+          cd hi-ml
+          make pip_local
+
+      - name: Install hi-ml-azure locally
+        run: |
+          cd hi-ml-azure
+          make pip_local
+
+      - name: smoke test
+        run: |
+          cd ${{ env.folder }}
+          make smoke_test_tilespandaimagenetmil_aml
+
   smoke test slidespandaimagenetmil:
     runs-on: ubuntu-20.04
     steps:
@@ -138,44 +174,37 @@
         run: |
           cd ${{ env.folder }}
           make pip_from_conda
-      - name: Install hi-ml locally
-        run: |
-          cd hi-ml
-          make pip_local
-      - name: Install hi-ml-azure locally
-        run: |
-          cd hi-ml-azure
-          make pip_local
+
+      - name: Install hi-ml locally
+        run: |
+          cd hi-ml
+          make pip_local
+
+      - name: Install hi-ml-azure locally
+        run: |
+          cd hi-ml-azure
+          make pip_local
+
       - name: smoke test
         run: |
           cd ${{ env.folder }}
           make smoke_test_slidespandaimagenetmil_aml
 
-<<<<<<< HEAD
  smoke test tilespandaimagenetmil:
     runs-on: ubuntu-20.04
-=======
-  publish:
-    runs-on: ubuntu-20.04
-    needs: [ flake8, mypy, pytest, smoketest ]
->>>>>>> 388b3f86
-    steps:
-      - uses: actions/checkout@v3
-        with:
-          lfs: true
-
-<<<<<<< HEAD
-      - name: create config file
-        run: ./create_config.sh
-
-=======
->>>>>>> 388b3f86
-      - name: Set up Python ${{ env.pythonVersion }}
-        uses: actions/setup-python@v4
-        with:
-          python-version: ${{ env.pythonVersion }}
-
-<<<<<<< HEAD
+        steps:
+      - uses: actions/checkout@v3
+        with:
+          lfs: true
+
+      - name: create config file
+        run: ./create_config.sh
+
+      - name: Set up Python ${{ env.pythonVersion }}
+        uses: actions/setup-python@v4
+        with:
+          python-version: ${{ env.pythonVersion }}
+
       - name: Install required packages
         run: |
           cd ${{ env.folder }}
@@ -264,37 +293,4 @@
       - name: smoke test
         run: |
           cd ${{ env.folder }}
-          make smoke_test_crck_simclr_aml
-=======
-      - name: Install build tools
-        run: make pip_build
-
-      - name: Build a binary wheel and a source tarball
-        run: |
-          cd ${{ env.folder }}
-          make build
-
-      - name: Test the binary wheel
-        run: |
-          cd ${{ env.folder }}
-          make test_wheel
-
-      - name: Publish package to TestPyPI
-        uses: pypa/gh-action-pypi-publish@v1.5.0
-        with:
-          user: __token__
-          password: ${{ secrets.PYPI_TEST_API_TOKEN }}
-          packages_dir: ${{ env.folder }}/dist/
-          repository_url: https://test.pypi.org/legacy/
-          verbose: true
-          skip_existing: true
-
-      - name: Publish package to PyPI
-        if: github.event_name == 'push' && startsWith(github.ref, 'refs/tags/v')
-        uses: pypa/gh-action-pypi-publish@v1.5.0
-        with:
-          user: __token__
-          password: ${{ secrets.PYPI_API_TOKEN }}
-          packages_dir: ${{ env.folder }}/dist/
-          verbose: true
->>>>>>> 388b3f86
+          make smoke_test_crck_simclr_aml