name: Pathology PR
on:
  push:
    branches: [ main, transfer_main ]
    tags:
      - '*'
  pull_request:
    branches: [ main, transfer_main ]
    paths:
      - "hi-ml-cpath/**"
      - ".github/workflows/cpath-pr.yml"
      # When the core hi-ml libraries change, test the histo test too, to find problems with backwards compatibility
      - "hi-ml-azure/**"
      - "hi-ml/**"

env:
  pythonVersion: 3.9
  folder: hi-ml-cpath
  module_for_coverage_reporting: health_cpath
  HIML_TENANT_ID: ${{ secrets.HIML_TENANT_ID }}
  HIML_RESOURCE_GROUP: ${{ secrets.HIML_RESOURCE_GROUP }}
  HIML_SUBSCRIPTION_ID: ${{ secrets.HIML_SUBSCRIPTION_ID }}
  HIML_WORKSPACE_NAME: ${{ secrets.HIML_WORKSPACE_NAME }}
  HIML_SERVICE_PRINCIPAL_ID: ${{ secrets.HIML_SERVICE_PRINCIPAL_ID }}
  HIML_SERVICE_PRINCIPAL_PASSWORD: ${{ secrets.HIML_SERVICE_PRINCIPAL_PASSWORD }}

jobs:

  flake8:
    runs-on: ubuntu-20.04
    steps:
      - uses: actions/checkout@v3
        with:
          lfs: true

      - name: Set up Python ${{ env.pythonVersion }}
        uses: actions/setup-python@v4
        with:
          python-version: ${{ env.pythonVersion }}

      - name: flake8
        run: |
          cd ${{ env.folder }}
          make pip_test
          make flake8

  mypy:
    runs-on: ubuntu-20.04
    steps:
      - uses: actions/checkout@v3
        with:
          lfs: true

      - name: Set up Python ${{ env.pythonVersion }}
        uses: actions/setup-python@v4
        with:
          python-version: ${{ env.pythonVersion }}

      - name: mypy
        run: |
          cd ${{ env.folder }}
          make pip_test
          make mypy

  pytest:
    runs-on: ubuntu-20.04
    steps:
      - uses: actions/checkout@v3
        with:
          lfs: true

      - name: Prepare Conda environment
        uses: ./.github/actions/prepare_cpath_environment

      - name: Test with pytest
        run: |
          cd ${{ env.folder }}

          # Run tests
          make pip_test
          make pytest_coverage

      - name: Run GPU tests
        # GPU tests should be run even if other tests fail
        if: always()
        shell: bash -l {0}
        run: |
          branch_prefix="refs/heads/"
          full_branch_name=$GITHUB_REF
          branch_name_without_prefix=${full_branch_name#$branch_prefix}
          python hi-ml-azure/run_pytest.py --mark=gpu --cluster=pr-gpu --conda_env=${{ env.folder }}/environment.yml --folder=${{ env.folder }} --coverage_module=${{ env.module_for_coverage_reporting }} --experiment="$branch_name_without_prefix"

      - name: Upload coverage reports to Codecov
        # Coverage should also be uploaded if tests still fail.
        # This will pick up both the files coverage.xml (from the normal tests) and pytest_gpu_coverage.xml (from the GPU tests).
        if: always()
        uses: codecov/codecov-action@v3
        with:
            flags: ${{ env.folder }}

  smoke_test_slidespandaimagenetmil:
    runs-on: ubuntu-20.04
    steps:
      - uses: actions/checkout@v3
        with:
          lfs: true

      - name: Prepare Conda environment
        uses: ./.github/actions/prepare_cpath_environment

      - name: smoke test
        run: |
          cd ${{ env.folder }}
          make smoke_test_slidespandaimagenetmil_aml

  smoke_test_tilespandaimagenetmil:
    runs-on: ubuntu-20.04
    steps:
      - uses: actions/checkout@v3
        with:
          lfs: true

      - name: Prepare Conda environment
        uses: ./.github/actions/prepare_cpath_environment

      - name: smoke test
        run: |
          cd ${{ env.folder }}
          make smoke_test_tilespandaimagenetmil_aml

<<<<<<< HEAD
  smoke_test_tcgacrcksslmil_aml:
=======
  smoke_test_tcgacrckimagenetmil:
>>>>>>> 1034324c
    runs-on: ubuntu-20.04
    steps:
      - uses: actions/checkout@v3
        with:
          lfs: true

      - name: Prepare Conda environment
        uses: ./.github/actions/prepare_cpath_environment

      - name: smoke test
        run: |
          cd ${{ env.folder }}
<<<<<<< HEAD
          make smoke_test_tcgacrcksslmil_aml

  smoke_test_crck_simclr_aml:
=======
          make smoke_test_tcgacrckimagenetmil_aml

  smoke_test_tcgacrcksslmil:
>>>>>>> 1034324c
    runs-on: ubuntu-20.04
    steps:
      - uses: actions/checkout@v3
        with:
          lfs: true

      - name: Prepare Conda environment
        uses: ./.github/actions/prepare_cpath_environment
<<<<<<< HEAD
=======

      - name: smoke test
        run: |
          cd ${{ env.folder }}
          make smoke_test_tcgacrcksslmil_aml

  smoke_test_crck_simclr:
    runs-on: ubuntu-20.04
    steps:
      - uses: actions/checkout@v3
        with:
          lfs: true

      - name: Prepare Conda environment
        uses: ./.github/actions/prepare_cpath_environment
>>>>>>> 1034324c

      - name: smoke test
        run: |
          cd ${{ env.folder }}
          make smoke_test_crck_simclr_aml

  smoke_test_crck_flexible_finetuning:
    runs-on: ubuntu-20.04
    steps:
      - uses: actions/checkout@v3
        with:
          lfs: true

      - name: Prepare Conda environment
        uses: ./.github/actions/prepare_cpath_environment

      - name: smoke test
        run: |
          cd ${{ env.folder }}
          make smoke_test_crck_flexible_finetuning_aml

  smoke_test_crck_loss_analysis:
    runs-on: ubuntu-20.04
    steps:
      - uses: actions/checkout@v3
        with:
          lfs: true

      - name: Prepare Conda environment
        uses: ./.github/actions/prepare_cpath_environment

      - name: smoke test
        run: |
          cd ${{ env.folder }}
          make smoke_test_crck_loss_analysis_aml

  smoke_test_slides_panda_loss_analysis:
    runs-on: ubuntu-20.04
    steps:
      - uses: actions/checkout@v3
        with:
          lfs: true

      - name: Prepare Conda environment
        uses: ./.github/actions/prepare_cpath_environment

      - name: smoke test
        run: |
          cd ${{ env.folder }}
          make smoke_test_slides_panda_loss_analysis_aml

  smoke_test_slides_panda_no_ddp_sampler:
    runs-on: ubuntu-20.04
    steps:
      - uses: actions/checkout@v3
        with:
          lfs: true

      - name: Prepare Conda environment
        uses: ./.github/actions/prepare_cpath_environment

      - name: smoke test
        run: |
          cd ${{ env.folder }}
          make smoke_test_slides_panda_no_ddp_sampler_aml

  smoke_test_tiles_panda_no_ddp_sampler:
    runs-on: ubuntu-20.04
    steps:
      - uses: actions/checkout@v3
        with:
          lfs: true

      - name: Prepare Conda environment
        uses: ./.github/actions/prepare_cpath_environment

      - name: smoke test
        run: |
          cd ${{ env.folder }}
          make smoke_test_tiles_panda_no_ddp_sampler_aml

  publish:
    runs-on: ubuntu-20.04
    needs: [
      flake8,
      mypy,
      pytest,
      smoke_test_slidespandaimagenetmil,
      smoke_test_tilespandaimagenetmil,
      smoke_test_tcgacrckimagenetmil,
      smoke_test_tcgacrcksslmil,
      smoke_test_crck_simclr,
      smoke_test_crck_flexible_finetuning,
      smoke_test_crck_loss_analysis,
      smoke_test_slides_panda_loss_analysis,
      smoke_test_slides_panda_no_ddp_sampler,
      smoke_test_tiles_panda_no_ddp_sampler,
      ]
    steps:
      - uses: actions/checkout@v3
        with:
          lfs: true

      - name: Set up Python ${{ env.pythonVersion }}
        uses: actions/setup-python@v4
        with:
          python-version: ${{ env.pythonVersion }}

      - name: Install build tools
        run: make pip_build

      - name: Build a binary wheel and a source tarball
        run: |
          cd ${{ env.folder }}
          make build

      - name: Test the binary wheel
        run: |
          cd ${{ env.folder }}
          make test_wheel

      - name: Publish package to TestPyPI
        uses: pypa/gh-action-pypi-publish@v1.5.0
        with:
          user: __token__
          password: ${{ secrets.PYPI_TEST_API_TOKEN }}
          packages_dir: ${{ env.folder }}/dist/
          repository_url: https://test.pypi.org/legacy/
          verbose: true
          skip_existing: true

      - name: Publish package to PyPI
        if: github.event_name == 'push' && startsWith(github.ref, 'refs/tags/v')
        uses: pypa/gh-action-pypi-publish@v1.5.0
        with:
          user: __token__
          password: ${{ secrets.PYPI_API_TOKEN }}
          packages_dir: ${{ env.folder }}/dist/
          verbose: true<|MERGE_RESOLUTION|>--- conflicted
+++ resolved
@@ -128,48 +128,36 @@
           cd ${{ env.folder }}
           make smoke_test_tilespandaimagenetmil_aml
 
-<<<<<<< HEAD
-  smoke_test_tcgacrcksslmil_aml:
-=======
   smoke_test_tcgacrckimagenetmil:
->>>>>>> 1034324c
-    runs-on: ubuntu-20.04
-    steps:
-      - uses: actions/checkout@v3
-        with:
-          lfs: true
-
-      - name: Prepare Conda environment
-        uses: ./.github/actions/prepare_cpath_environment
-
-      - name: smoke test
-        run: |
-          cd ${{ env.folder }}
-<<<<<<< HEAD
+    runs-on: ubuntu-20.04
+    steps:
+      - uses: actions/checkout@v3
+        with:
+          lfs: true
+
+      - name: Prepare Conda environment
+        uses: ./.github/actions/prepare_cpath_environment
+
+      - name: smoke test
+        run: |
+          cd ${{ env.folder }}
+          make smoke_test_tcgacrckimagenetmil_aml
+
+  smoke_test_tcgacrcksslmil:
+    runs-on: ubuntu-20.04
+    steps:
+      - uses: actions/checkout@v3
+        with:
+          lfs: true
+
+      - name: Prepare Conda environment
+        uses: ./.github/actions/prepare_cpath_environment
+
+      - name: smoke test
+        run: |
+          cd ${{ env.folder }}
           make smoke_test_tcgacrcksslmil_aml
 
-  smoke_test_crck_simclr_aml:
-=======
-          make smoke_test_tcgacrckimagenetmil_aml
-
-  smoke_test_tcgacrcksslmil:
->>>>>>> 1034324c
-    runs-on: ubuntu-20.04
-    steps:
-      - uses: actions/checkout@v3
-        with:
-          lfs: true
-
-      - name: Prepare Conda environment
-        uses: ./.github/actions/prepare_cpath_environment
-<<<<<<< HEAD
-=======
-
-      - name: smoke test
-        run: |
-          cd ${{ env.folder }}
-          make smoke_test_tcgacrcksslmil_aml
-
   smoke_test_crck_simclr:
     runs-on: ubuntu-20.04
     steps:
@@ -179,7 +167,6 @@
 
       - name: Prepare Conda environment
         uses: ./.github/actions/prepare_cpath_environment
->>>>>>> 1034324c
 
       - name: smoke test
         run: |
