name: Pathology PR
on:
  push:
    branches: [ main ]
    tags:
      - '*'
  pull_request:
    branches: [ main ]
    paths:
      - "hi-ml-cpath/**"
      - ".github/workflows/cpath-pr.yml"
      # When the core hi-ml libraries change, test the histo test too, to find problems with backwards compatibility
      - "hi-ml-azure/**"
      - "hi-ml/**"

env:
  pythonVersion: 3.7
  folder: hi-ml-cpath
  module_for_coverage_reporting: health_cpath
  HIML_TENANT_ID: ${{ secrets.HIML_TENANT_ID }}
  HIML_RESOURCE_GROUP: ${{ secrets.HIML_RESOURCE_GROUP }}
  HIML_SUBSCRIPTION_ID: ${{ secrets.HIML_SUBSCRIPTION_ID }}
  HIML_WORKSPACE_NAME: ${{ secrets.HIML_WORKSPACE_NAME }}
  HIML_SERVICE_PRINCIPAL_ID: ${{ secrets.HIML_SERVICE_PRINCIPAL_ID }}
  HIML_SERVICE_PRINCIPAL_PASSWORD: ${{ secrets.HIML_SERVICE_PRINCIPAL_PASSWORD }}

jobs:

  flake8:
    runs-on: ubuntu-20.04
    steps:
      - uses: actions/checkout@v3
        with:
          lfs: true

      - name: Set up Python ${{ env.pythonVersion }}
        uses: actions/setup-python@v4
        with:
          python-version: ${{ env.pythonVersion }}

      - name: flake8
        run: |
          cd ${{ env.folder }}
          make pip_test
          make flake8

  mypy:
    runs-on: ubuntu-20.04
    steps:
      - uses: actions/checkout@v3
        with:
          lfs: true

      - name: Set up Python ${{ env.pythonVersion }}
        uses: actions/setup-python@v4
        with:
          python-version: ${{ env.pythonVersion }}

      - name: mypy
        run: |
          cd ${{ env.folder }}
          make pip_test
          make mypy

  pytest:
    runs-on: ubuntu-20.04
    steps:
      - uses: actions/checkout@v3
        with:
          lfs: true

      - name: Set up Python ${{ env.pythonVersion }}
        uses: actions/setup-python@v4
        with:
          python-version: ${{ env.pythonVersion }}

      - name: PIP upgrade
        run: |
          cd ${{ env.folder }}
          make pip_upgrade

      - name: Install required packages
        run: |
          cd ${{ env.folder }}
          make pip_from_conda

      - name: Install hi-ml locally
        run: |
          cd hi-ml
          make pip_local

      - name: Install hi-ml-azure locally
        run: |
          cd hi-ml-azure
          make pip_local

      - name: Test with pytest
        run: |
          cd ${{ env.folder }}

          # Run tests
          make pip_test
          make pytest_coverage

      - name: Run GPU tests
        # GPU tests should be run even if other tests fail
        if: always()
        run: |
          branch_prefix="refs/heads/"
          full_branch_name=$GITHUB_REF
          branch_name_without_prefix=${full_branch_name#$branch_prefix}
          python hi-ml-azure/run_pytest.py --mark=gpu --cluster=pr-gpu --conda_env=${{ env.folder }}/environment.yml --folder=${{ env.folder }} --coverage_module=${{ env.module_for_coverage_reporting }} --experiment="$branch_name_without_prefix"

      - name: Upload coverage reports to Codecov
        # Coverage should also be uploaded if tests still fail.
        # This will pick up both the files coverage.xml (from the normal tests) and pytest_gpu_coverage.xml (from the GPU tests).
        if: always()
        uses: codecov/codecov-action@v3
        with:
            flags: ${{ env.folder }}

<<<<<<< HEAD
  publish:
    runs-on: ubuntu-20.04
    needs: [ flake8, mypy, pytest ]
=======
  smoketest:
    runs-on: ubuntu-20.04
>>>>>>> 497945d6
    steps:
      - uses: actions/checkout@v3
        with:
          lfs: true

<<<<<<< HEAD
=======
      - name: create config file
        run: ./create_config.sh

>>>>>>> 497945d6
      - name: Set up Python ${{ env.pythonVersion }}
        uses: actions/setup-python@v4
        with:
          python-version: ${{ env.pythonVersion }}

<<<<<<< HEAD
      - name: Install build tools
        run: make pip_build

      - name: Build a binary wheel and a source tarball
        run: make build

      - name: Publish package to TestPyPI
        uses: pypa/gh-action-pypi-publish@master
        with:
          user: __token__
          password: ${{ secrets.PYPI_TEST_API_TOKEN }}
          packages_dir: ${{ env.folder }}/dist/
          repository_url: https://test.pypi.org/legacy/
          verbose: true
          skip_existing: true

      - name: Publish package to PyPI
        if: github.event_name == 'push' && startsWith(github.ref, 'refs/tags/v')
        uses: pypa/gh-action-pypi-publish@master
        with:
          user: __token__
          password: ${{ secrets.PYPI_API_TOKEN }}
          packages_dir: ${{ env.folder }}/dist/
          verbose: true
=======
      - name: Install required packages
        run: |
          cd ${{ env.folder }}
          make pip_from_conda

      - name: Install hi-ml locally
        run: |
          cd hi-ml
          make pip_local

      - name: Install hi-ml-azure locally
        run: |
          cd hi-ml-azure
          make pip_local

      - name: smoke test
        run: |
          cd ${{ env.folder }}
          make smoke_test_slidespandaimagenetmil_aml
>>>>>>> 497945d6
<|MERGE_RESOLUTION|>--- conflicted
+++ resolved
@@ -119,31 +119,51 @@
         with:
             flags: ${{ env.folder }}
 
-<<<<<<< HEAD
-  publish:
-    runs-on: ubuntu-20.04
-    needs: [ flake8, mypy, pytest ]
-=======
   smoketest:
     runs-on: ubuntu-20.04
->>>>>>> 497945d6
     steps:
       - uses: actions/checkout@v3
         with:
           lfs: true
 
-<<<<<<< HEAD
-=======
       - name: create config file
         run: ./create_config.sh
 
->>>>>>> 497945d6
       - name: Set up Python ${{ env.pythonVersion }}
         uses: actions/setup-python@v4
         with:
           python-version: ${{ env.pythonVersion }}
 
-<<<<<<< HEAD
+      - name: Install required packages
+        run: |
+          cd ${{ env.folder }}
+          make pip_from_conda
+      - name: Install hi-ml locally
+        run: |
+          cd hi-ml
+          make pip_local
+      - name: Install hi-ml-azure locally
+        run: |
+          cd hi-ml-azure
+          make pip_local
+      - name: smoke test
+        run: |
+          cd ${{ env.folder }}
+          make smoke_test_slidespandaimagenetmil_aml
+
+  publish:
+    runs-on: ubuntu-20.04
+    needs: [ flake8, mypy, pytest, smoketest ]
+    steps:
+      - uses: actions/checkout@v3
+        with:
+          lfs: true
+
+      - name: Set up Python ${{ env.pythonVersion }}
+        uses: actions/setup-python@v4
+        with:
+          python-version: ${{ env.pythonVersion }}
+
       - name: Install build tools
         run: make pip_build
 
@@ -167,25 +187,4 @@
           user: __token__
           password: ${{ secrets.PYPI_API_TOKEN }}
           packages_dir: ${{ env.folder }}/dist/
-          verbose: true
-=======
-      - name: Install required packages
-        run: |
-          cd ${{ env.folder }}
-          make pip_from_conda
-
-      - name: Install hi-ml locally
-        run: |
-          cd hi-ml
-          make pip_local
-
-      - name: Install hi-ml-azure locally
-        run: |
-          cd hi-ml-azure
-          make pip_local
-
-      - name: smoke test
-        run: |
-          cd ${{ env.folder }}
-          make smoke_test_slidespandaimagenetmil_aml
->>>>>>> 497945d6
+          verbose: true