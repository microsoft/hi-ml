--- conflicted
+++ resolved
@@ -13,20 +13,14 @@
 ## 0.1.14
 
 ### Added
-<<<<<<< HEAD
-- ([#178](https://github.com/microsoft/hi-ml/pull/178)) Add runner script for running ML experiments
-=======
 - ([#179](https://github.com/microsoft/hi-ml/pull/179)) Add GaussianBlur and RotationByMultiplesOf90 augmentations. Added torchvision and opencv to
 the environment file since it is necessary for the augmentations.
->>>>>>> a33c1ed0
+- ([#178](https://github.com/microsoft/hi-ml/pull/178)) Add runner script for running ML experiments
 
 ### Changed
 
 ### Fixed
-<<<<<<< HEAD
-=======
 - ([#179](https://github.com/microsoft/hi-ml/pull/179)) HEDJitter was jittering the D channel as well. StainNormalization was relying on skimage.
->>>>>>> a33c1ed0
 
 ### Removed
 
