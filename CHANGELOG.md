# Changelog

All notable changes to this project will be documented in this file.

The format is based on [Keep a Changelog](https://keepachangelog.com/en/1.0.0/), and this project adheres
to [Semantic Versioning](https://semver.org/spec/v2.0.0.html).

This file has sections for all previous releases, and the next one.
For each Pull Request, the affected code parts should be briefly described and added in the section for the upcoming
release. In the first PR after a release has been made, a section for the upcoming release should be added, by copying
the section headers (Added/Changed/...) and incrementing the package version.

## 0.1.12

### Added
- ([#159](https://github.com/microsoft/hi-ml/pull/159)) Add profiling for loading png image files as numpy arrays.
- ([#152](https://github.com/microsoft/hi-ml/pull/152)) Add a custom HTML reporting tool
- ([#167](https://github.com/microsoft/hi-ml/pull/167)) Ability to log to an AzureML run when outside of AzureML


### Changed
- ([164](https://github.com/microsoft/hi-ml/pull/164)) Look in more locations for std out from AzureML run.

### Fixed
<<<<<<< HEAD
- ([#167](https://github.com/microsoft/hi-ml/pull/167)) Fix bugs in logging hyperparameters: logging as name/value
  table, rather than one column per hyperparameter. Use string logging for all hyperparameters
=======
- ([#161](https://github.com/microsoft/hi-ml/pull/161)) Empty string as target folder for a dataset creates an invalid mounting path for the dataset in AzureML (fixes #160)
>>>>>>> 145e7dc9

### Removed

### Deprecated

## 0.1.11

### Added
- ([#145](https://github.com/microsoft/hi-ml/pull/145)) Add ability to mount datasets when running locally.
- ([#149](https://github.com/microsoft/hi-ml/pull/149)) Add a k-fold cross validation wrapper around HyperDrive
- ([#132](https://github.com/microsoft/hi-ml/pull/132)) Profile methods for loading png image files.

### Changed

### Fixed
- ([#156](https://github.com/microsoft/hi-ml/pull/156) AzureML Runs should use registered environment after retrieval)

### Removed

### Deprecated

## 0.1.10

### Added
- ([#142](https://github.com/microsoft/hi-ml/pull/142)) Adding AzureML progress bar and diagnostics for batch loading
- ([#138](https://github.com/microsoft/hi-ml/pull/138)) Guidelines and profiling for whole slide images.

### Changed
- ([#129])https://github.com/microsoft/hi-ml/pull/129)) Refactor command line tools' arguments. Refactor health_azure.utils' various get_run functions. Replace
argparsing with parametrized classes.

### Fixed

### Removed

### Deprecated


## 0.1.9 (2021-10-20)

### Added
- ([#133](https://github.com/microsoft/hi-ml/pull/133)) PyTorch Lightning logger for AzureML. Helper functions for consistent logging
- ([#136](https://github.com/microsoft/hi-ml/pull/136)) Documentation for using low priority nodes

### Changed
- ([#133](https://github.com/microsoft/hi-ml/pull/133)) Made _**large breaking changes**_ to module names,
from `health.azure` to `health_azure`.
- ([#144])(https://github.com/microsoft/hi-ml/pull/141) Update changelog for release and increase scope of test_register_environment to ensure that by default environments are registered with a version number

### Fixed
- ([#134](https://github.com/microsoft/hi-ml/pull/134)) Fixed repo references and added pyright to enforce global checking
- ([#139](https://github.com/microsoft/hi-ml/pull/139) Fix register_environment, which was ignoring existing environemnts
previously. Also ensure that the environment is given version 1 by default instead of "autosave")


## 0.1.8 (2021-10-06)

### Added
- ([#123](https://github.com/microsoft/hi-ml/pull/123)) Add helper function to download checkpoint files
- ([#128](https://github.com/microsoft/hi-ml/pull/128)) When downloading files in a distributed PyTorch job, a barrier is used to synchronize the processes.

### Changed
- ([#127](https://github.com/microsoft/hi-ml/pull/127)) The field `is_running_in_azure` of `AzureRunInfo` has been renamed to `is_running_in_azure_ml`

### Fixed
- ([#127](https://github.com/microsoft/hi-ml/pull/127)) Fixing bug #126: get_workspace was assuming it runs in AzureML, when it was running on a plain Azure build agent.


## 0.1.7 (2021-10-04)

### Added
- ([#111](https://github.com/microsoft/hi-ml/pull/111)) Adding changelog. Displaying changelog in sphinx docu. Ensure changelog is updated.

### Changed
- ([#112](https://github.com/microsoft/hi-ml/pull/112)) Update himl_tensorboard to work with files not in 'logs' directory
- ([#106](https://github.com/microsoft/hi-ml/pull/106)) Split into two packages. Most of existing package renamed to hi-ml-azure, remained remains hi-ml.
- ([#113](https://github.com/microsoft/hi-ml/pull/113)) Add helper function to download files from AML Run, tidied up some command line args, and moved some functions from himl.py to azure_util.py
- ([#122](https://github.com/microsoft/hi-ml/pull/122)) Add helper functions to upload to and download from AML Datastores

### Fixed
- ([#117](https://github.com/microsoft/hi-ml/pull/117)) Bug fix: Config.json file was expected to be present, even if workspace was provided explicitly.
- ([#119](https://github.com/microsoft/hi-ml/pull/119)) Bug fix: Code coverage wasn't formatted correctly.


## 0.1.4 (2021-09-15)

- This is the baseline release.<|MERGE_RESOLUTION|>--- conflicted
+++ resolved
@@ -22,12 +22,9 @@
 - ([164](https://github.com/microsoft/hi-ml/pull/164)) Look in more locations for std out from AzureML run.
 
 ### Fixed
-<<<<<<< HEAD
+- ([#161](https://github.com/microsoft/hi-ml/pull/161)) Empty string as target folder for a dataset creates an invalid mounting path for the dataset in AzureML (fixes #160)
 - ([#167](https://github.com/microsoft/hi-ml/pull/167)) Fix bugs in logging hyperparameters: logging as name/value
   table, rather than one column per hyperparameter. Use string logging for all hyperparameters
-=======
-- ([#161](https://github.com/microsoft/hi-ml/pull/161)) Empty string as target folder for a dataset creates an invalid mounting path for the dataset in AzureML (fixes #160)
->>>>>>> 145e7dc9
 
 ### Removed
 
