# Changelog

All notable changes to this project will be documented in this file.

The format is based on [Keep a Changelog](https://keepachangelog.com/en/1.0.0/), and this project adheres
to [Semantic Versioning](https://semver.org/spec/v2.0.0.html).

For each Pull Request, the affected code parts should be briefly described and added here in the "Upcoming" section.
Once a release is prepared, the "Upcoming" section becomes the release changelog, and a new empty "Upcoming" should be
created.


## Upcoming

### Added

### Changed

### Fixed

### Removed

### Deprecated

## 0.1.7 (2021-10-04)

### Added
- ([#111](https://github.com/microsoft/hi-ml/pull/111)) Adding changelog. Displaying changelog in sphinx docu. Ensure changelog is updated.

### Changed
- ([#112](https://github.com/microsoft/hi-ml/pull/112)) Update himl_tensorboard to work with files not in 'logs' directory
- ([#106](https://github.com/microsoft/hi-ml/pull/106)) Split into two packages. Most of existing package renamed to hi-ml-azure, remained remains hi-ml.
- ([#113](https://github.com/microsoft/hi-ml/pull/113)) Add helper function to download files from AML Run, tidied up some command line args, and moved some functions from himl.py to azure_util.py
<<<<<<< HEAD
- ([#123](https://github.com/microsoft/hi-ml/pull/123)) Add helper function to download checkpoint files
=======
- ([#122](https://github.com/microsoft/hi-ml/pull/122)) Add helper functions to upload to and download from AML Datastores
>>>>>>> 9bf8ea58

### Fixed
- ([#117](https://github.com/microsoft/hi-ml/pull/117)) Bug fix: Config.json file was expected to be present, even if workspace was provided explicitly.
- ([#119](https://github.com/microsoft/hi-ml/pull/119)) Bug fix: Code coverage wasn't formatted correctly.


## 0.1.4 (2021-09-15)

- This is the baseline release.<|MERGE_RESOLUTION|>--- conflicted
+++ resolved
@@ -31,11 +31,8 @@
 - ([#112](https://github.com/microsoft/hi-ml/pull/112)) Update himl_tensorboard to work with files not in 'logs' directory
 - ([#106](https://github.com/microsoft/hi-ml/pull/106)) Split into two packages. Most of existing package renamed to hi-ml-azure, remained remains hi-ml.
 - ([#113](https://github.com/microsoft/hi-ml/pull/113)) Add helper function to download files from AML Run, tidied up some command line args, and moved some functions from himl.py to azure_util.py
-<<<<<<< HEAD
+- ([#122](https://github.com/microsoft/hi-ml/pull/122)) Add helper functions to upload to and download from AML Datastores
 - ([#123](https://github.com/microsoft/hi-ml/pull/123)) Add helper function to download checkpoint files
-=======
-- ([#122](https://github.com/microsoft/hi-ml/pull/122)) Add helper functions to upload to and download from AML Datastores
->>>>>>> 9bf8ea58
 
 ### Fixed
 - ([#117](https://github.com/microsoft/hi-ml/pull/117)) Bug fix: Config.json file was expected to be present, even if workspace was provided explicitly.
